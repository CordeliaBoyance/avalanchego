--- conflicted
+++ resolved
@@ -90,11 +90,7 @@
 		)
 	}
 
-<<<<<<< HEAD
-	addrsSet := set.NewSet[ids.ShortID](addrsLen)
-=======
-	addrsSet := ids.ShortSet{}
->>>>>>> 3cdcd771
+	addrsSet := set.NewSet[ids.ShortID](len(addrs))
 	addrsSet.Add(addrs...)
 
 	addrToIdx := map[ids.ShortID]uint32{}

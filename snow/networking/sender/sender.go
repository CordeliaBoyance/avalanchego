// Copyright (C) 2019-2021, Ava Labs, Inc. All rights reserved.
// See the file LICENSE for licensing terms.

package sender

import (
	"fmt"

	"github.com/prometheus/client_golang/prometheus"

	"github.com/ava-labs/avalanchego/ids"
	"github.com/ava-labs/avalanchego/message"
	"github.com/ava-labs/avalanchego/snow"
	"github.com/ava-labs/avalanchego/snow/engine/common"
	"github.com/ava-labs/avalanchego/snow/networking/router"
	"github.com/ava-labs/avalanchego/snow/networking/timeout"
	"github.com/ava-labs/avalanchego/utils/constants"
	"github.com/ava-labs/avalanchego/utils/formatting"
)

var (
	_ snow.Acceptor = &sender{}
	_ common.Sender = &sender{}
)

type GossipConfig struct {
	AcceptedFrontierSize      uint `json:"gossipAcceptedFrontierSize"`
	OnAcceptSize              uint `json:"gossipOnAcceptSize"`
	AppGossipNonValidatorSize uint `json:"appGossipNonValidatorSize"`
	AppGossipValidatorSize    uint `json:"appGossipValidatorSize"`
}

// sender is a wrapper around an ExternalSender.
// Messages to this node are put directly into [router] rather than
// being sent over the network via the wrapped ExternalSender.
// sender registers outbound requests with [router] so that [router]
// fires a timeout if we don't get a response to the request.
type sender struct {
	ctx        *snow.ConsensusContext
	msgCreator message.Creator
	sender     ExternalSender // Actually does the sending over the network
	router     router.Router
	timeouts   timeout.Manager

	gossipConfig GossipConfig

	// Request message type --> Counts how many of that request
	// have failed because the node was benched
	failedDueToBench map[message.Op]prometheus.Counter
}

func New(
	ctx *snow.ConsensusContext,
	msgCreator message.Creator,
	externalSender ExternalSender,
	router router.Router,
	timeouts timeout.Manager,
	gossipConfig GossipConfig,
) (common.Sender, error) {
	s := &sender{
		ctx:              ctx,
		msgCreator:       msgCreator,
		sender:           externalSender,
		router:           router,
		timeouts:         timeouts,
		gossipConfig:     gossipConfig,
		failedDueToBench: make(map[message.Op]prometheus.Counter, len(message.ConsensusRequestOps)),
	}

	for _, op := range message.ConsensusRequestOps {
		counter := prometheus.NewCounter(
			prometheus.CounterOpts{
				Name: fmt.Sprintf("%s_failed_benched", op),
				Help: fmt.Sprintf("# of times a %s request was not sent because the node was benched", op),
			},
		)
		if err := ctx.Registerer.Register(counter); err != nil {
			return nil, fmt.Errorf("couldn't register metric for %s: %w", op, err)
		}
		s.failedDueToBench[op] = counter
	}
	return s, nil
}

// Context of this sender
func (s *sender) Context() *snow.ConsensusContext { return s.ctx }

func (s *sender) SendGetAcceptedFrontier(nodeIDs ids.ShortSet, requestID uint32) {
	// Note that this timeout duration won't exactly match the one that gets
	// registered. That's OK.
	deadline := s.timeouts.TimeoutDuration()

	// Tell the router to expect a response message or a message notifying
	// that we won't get a response from each of these nodes.
	// We register timeouts for all nodes, regardless of whether we fail
	// to send them a message, to avoid busy looping when disconnected from
	// the internet.
	for nodeID := range nodeIDs {
		s.router.RegisterRequest(nodeID, s.ctx.ChainID, requestID, message.AcceptedFrontier)
	}

	// Sending a message to myself. No need to send it over the network.
	// Just put it right into the router. Asynchronously to avoid deadlock.
	if nodeIDs.Contains(s.ctx.NodeID) {
		nodeIDs.Remove(s.ctx.NodeID)
		inMsg := s.msgCreator.InboundGetAcceptedFrontier(s.ctx.ChainID, requestID, deadline, s.ctx.NodeID)
		go s.router.HandleInbound(inMsg)
	}

	// Create the outbound message.
	outMsg, err := s.msgCreator.GetAcceptedFrontier(s.ctx.ChainID, requestID, deadline)
	s.ctx.Log.AssertNoError(err)

	// Send the message over the network.
	sentTo := s.sender.Send(outMsg, nodeIDs, s.ctx.SubnetID, s.ctx.IsValidatorOnly())
	for nodeID := range nodeIDs {
		if !sentTo.Contains(nodeID) {
			s.ctx.Log.Debug(
				"failed to send GetAcceptedFrontier(%s, %s, %d)",
				nodeID,
				s.ctx.ChainID,
				requestID,
			)
		}
	}
}

func (s *sender) SendAcceptedFrontier(nodeID ids.ShortID, requestID uint32, containerIDs []ids.ID) {
	// Sending this message to myself.
	if nodeID == s.ctx.NodeID {
		inMsg := s.msgCreator.InboundAcceptedFrontier(s.ctx.ChainID, requestID, containerIDs, nodeID)
		go s.router.HandleInbound(inMsg)
		return
	}

	// Create the outbound message.
	outMsg, err := s.msgCreator.AcceptedFrontier(s.ctx.ChainID, requestID, containerIDs)
	if err != nil {
		s.ctx.Log.Error(
			"failed to build AcceptedFrontier(%s, %d, %s): %s",
			s.ctx.ChainID,
			requestID,
			containerIDs,
			err,
		)
		return
	}

	// Send the message over the network.
	nodeIDs := ids.NewShortSet(1)
	nodeIDs.Add(nodeID)
	if sentTo := s.sender.Send(outMsg, nodeIDs, s.ctx.SubnetID, s.ctx.IsValidatorOnly()); sentTo.Len() == 0 {
		s.ctx.Log.Debug(
			"failed to send AcceptedFrontier(%s, %s, %d, %s)",
			nodeID,
			s.ctx.ChainID,
			requestID,
			containerIDs,
		)
	}
}

func (s *sender) SendGetAccepted(nodeIDs ids.ShortSet, requestID uint32, containerIDs []ids.ID) {
	// Note that this timeout duration won't exactly match the one that gets
	// registered. That's OK.
	deadline := s.timeouts.TimeoutDuration()

	// Tell the router to expect a response message or a message notifying
	// that we won't get a response from each of these nodes.
	// We register timeouts for all nodes, regardless of whether we fail
	// to send them a message, to avoid busy looping when disconnected from
	// the internet.
	for nodeID := range nodeIDs {
		s.router.RegisterRequest(nodeID, s.ctx.ChainID, requestID, message.Accepted)
	}

	// Sending a message to myself. No need to send it over the network.
	// Just put it right into the router. Asynchronously to avoid deadlock.
	if nodeIDs.Contains(s.ctx.NodeID) {
		nodeIDs.Remove(s.ctx.NodeID)
		inMsg := s.msgCreator.InboundGetAccepted(s.ctx.ChainID, requestID, deadline, containerIDs, s.ctx.NodeID)
		go s.router.HandleInbound(inMsg)
	}

	// Create the outbound message.
	outMsg, err := s.msgCreator.GetAccepted(s.ctx.ChainID, requestID, deadline, containerIDs)

	// Send the message over the network.
	var sentTo ids.ShortSet
	if err == nil {
		sentTo = s.sender.Send(outMsg, nodeIDs, s.ctx.SubnetID, s.ctx.IsValidatorOnly())
	} else {
		s.ctx.Log.Error(
			"failed to build GetAccepted(%s, %d, %s): %s",
			s.ctx.ChainID,
			requestID,
			containerIDs,
			err,
		)
	}

	for nodeID := range nodeIDs {
		if !sentTo.Contains(nodeID) {
			s.ctx.Log.Debug(
				"failed to send GetAccepted(%s, %s, %d, %s)",
				nodeID,
				s.ctx.ChainID,
				requestID,
				containerIDs,
			)
		}
	}
}

func (s *sender) SendAccepted(nodeID ids.ShortID, requestID uint32, containerIDs []ids.ID) {
	if nodeID == s.ctx.NodeID {
		inMsg := s.msgCreator.InboundAccepted(s.ctx.ChainID, requestID, containerIDs, nodeID)
		go s.router.HandleInbound(inMsg)
		return
	}

	// Create the outbound message.
	outMsg, err := s.msgCreator.Accepted(s.ctx.ChainID, requestID, containerIDs)
	if err != nil {
		s.ctx.Log.Error(
			"failed to build Accepted(%s, %d, %s): %s",
			s.ctx.ChainID,
			requestID,
			containerIDs,
			err,
		)
		return
	}

	// Send the message over the network.
	nodeIDs := ids.NewShortSet(1)
	nodeIDs.Add(nodeID)
	if sentTo := s.sender.Send(outMsg, nodeIDs, s.ctx.SubnetID, s.ctx.IsValidatorOnly()); sentTo.Len() == 0 {
		s.ctx.Log.Debug("failed to send Accepted(%s, %s, %d, %s)",
			nodeID,
			s.ctx.ChainID,
			requestID,
			containerIDs,
		)
	}
}

<<<<<<< HEAD
func (s *Sender) SendGetStateSummaryFrontier(nodeIDs ids.ShortSet, requestID uint32) {
	// Note that this timeout duration won't exactly match the one that gets
	// registered. That's OK.
	deadline := s.timeouts.TimeoutDuration()

	// Tell the router to expect a response message or a message notifying
	// that we won't get a response from each of these nodes.
	// We register timeouts for all nodes, regardless of whether we fail
	// to send them a message, to avoid busy looping when disconnected from
	// the internet.
	for nodeID := range nodeIDs {
		s.router.RegisterRequest(nodeID, s.ctx.ChainID, requestID, message.StateSummaryFrontier)
	}

	// Sending a message to myself. No need to send it over the network.
	// Just put it right into the router. Asynchronously to avoid deadlock.
	if nodeIDs.Contains(s.ctx.NodeID) {
		nodeIDs.Remove(s.ctx.NodeID)
		inMsg := s.msgCreator.InboundGetStateSummaryFrontier(s.ctx.ChainID, requestID, deadline, s.ctx.NodeID)
		go s.router.HandleInbound(inMsg)
	}

	// Create the outbound message.
	outMsg, err := s.msgCreator.GetStateSummaryFrontier(s.ctx.ChainID, requestID, deadline)
	s.ctx.Log.AssertNoError(err)

	// Send the message over the network.
	sentTo := s.sender.Send(outMsg, nodeIDs, s.ctx.SubnetID, s.ctx.IsValidatorOnly())
	for nodeID := range nodeIDs {
		if !sentTo.Contains(nodeID) {
			s.ctx.Log.Debug(
				"failed to send GetStateSummaryFrontier(%s, %s, %d)",
				nodeID,
				s.ctx.ChainID,
				requestID,
			)
		}
	}
}

func (s *Sender) SendStateSummaryFrontier(nodeID ids.ShortID, requestID uint32, summary []byte) {
	// Sending this message to myself.
	if nodeID == s.ctx.NodeID {
		inMsg := s.msgCreator.InboundStateSummaryFrontier(s.ctx.ChainID, requestID, summary, nodeID)
		go s.router.HandleInbound(inMsg)
		return
	}

	// Create the outbound message.
	outMsg, err := s.msgCreator.StateSummaryFrontier(s.ctx.ChainID, requestID, summary)
	if err != nil {
		s.ctx.Log.Error(
			"failed to build StateSummaryFrontier(%s, %d, %v): %s",
			s.ctx.ChainID,
			requestID,
			summary,
			err,
		)
		return
	}

	// Send the message over the network.
	nodeIDs := ids.NewShortSet(1)
	nodeIDs.Add(nodeID)
	if sentTo := s.sender.Send(outMsg, nodeIDs, s.ctx.SubnetID, s.ctx.IsValidatorOnly()); sentTo.Len() == 0 {
		s.ctx.Log.Debug(
			"failed to send StateSummaryFrontier(%s, %s, %d, %s)",
			nodeID,
			s.ctx.ChainID,
			requestID,
			summary,
		)
	}
}

func (s *Sender) SendGetAcceptedStateSummary(nodeIDs ids.ShortSet, requestID uint32, keys []uint64) {
	// Note that this timeout duration won't exactly match the one that gets
	// registered. That's OK.
	deadline := s.timeouts.TimeoutDuration()

	// Tell the router to expect a response message or a message notifying
	// that we won't get a response from each of these nodes.
	// We register timeouts for all nodes, regardless of whether we fail
	// to send them a message, to avoid busy looping when disconnected from
	// the internet.
	for nodeID := range nodeIDs {
		s.router.RegisterRequest(nodeID, s.ctx.ChainID, requestID, message.AcceptedStateSummary)
	}

	// Sending a message to myself. No need to send it over the network.
	// Just put it right into the router. Asynchronously to avoid deadlock.
	if nodeIDs.Contains(s.ctx.NodeID) {
		nodeIDs.Remove(s.ctx.NodeID)
		inMsg := s.msgCreator.InboundGetAcceptedStateSummary(s.ctx.ChainID, requestID, keys, deadline, s.ctx.NodeID)
		go s.router.HandleInbound(inMsg)
	}

	// Create the outbound message.
	outMsg, err := s.msgCreator.GetAcceptedStateSummary(s.ctx.ChainID, requestID, deadline, keys)

	// Send the message over the network.
	var sentTo ids.ShortSet
	if err == nil {
		sentTo = s.sender.Send(outMsg, nodeIDs, s.ctx.SubnetID, s.ctx.IsValidatorOnly())
	} else {
		s.ctx.Log.Error(
			"failed to build GetAcceptedStateSummary(%s, %d, %s): %s",
			s.ctx.ChainID,
			requestID,
			keys,
			err,
		)
	}

	for nodeID := range nodeIDs {
		if !sentTo.Contains(nodeID) {
			s.ctx.Log.Debug(
				"failed to send GetAcceptedStateSummary(%s, %s, %d, %s)",
				nodeID,
				s.ctx.ChainID,
				requestID,
				keys,
			)
		}
	}
}

func (s *Sender) SendAcceptedStateSummary(nodeID ids.ShortID, requestID uint32, summaryIDs []ids.ID) {
	summaryIDBytes := make([][]byte, len(summaryIDs))
	encodeSummaryIDs(summaryIDs, summaryIDBytes)

	if nodeID == s.ctx.NodeID {
		inMsg := s.msgCreator.InboundAcceptedStateSummary(s.ctx.ChainID, requestID, summaryIDBytes, nodeID)
		go s.router.HandleInbound(inMsg)
		return
	}

	// Create the outbound message.
	outMsg, err := s.msgCreator.AcceptedStateSummary(s.ctx.ChainID, requestID, summaryIDBytes)
	if err != nil {
		s.ctx.Log.Error(
			"failed to build AcceptedStateSummary(%s, %d, %s): %s",
			s.ctx.ChainID,
			requestID,
			summaryIDs,
			err,
		)
		return
	}

	// Send the message over the network.
	nodeIDs := ids.NewShortSet(1)
	nodeIDs.Add(nodeID)
	if sentTo := s.sender.Send(outMsg, nodeIDs, s.ctx.SubnetID, s.ctx.IsValidatorOnly()); sentTo.Len() == 0 {
		s.ctx.Log.Debug("failed to send AcceptedStateSummary(%s, %s, %d, %s)",
			nodeID,
			s.ctx.ChainID,
			requestID,
			summaryIDs,
		)
	}
}

func (s *Sender) SendGetAncestors(nodeID ids.ShortID, requestID uint32, containerID ids.ID) {
=======
func (s *sender) SendGetAncestors(nodeID ids.ShortID, requestID uint32, containerID ids.ID) {
>>>>>>> a508bee2
	s.ctx.Log.Verbo(
		"Sending GetAncestors to node %s. RequestID: %d. ContainerID: %s",
		nodeID.PrefixedString(constants.NodeIDPrefix),
		requestID,
		containerID,
	)

	// Tell the router to expect a response message or a message notifying
	// that we won't get a response from this node.
	s.router.RegisterRequest(nodeID, s.ctx.ChainID, requestID, message.Ancestors)

	// Sending a GetAncestors to myself always fails.
	if nodeID == s.ctx.NodeID {
		inMsg := s.msgCreator.InternalFailedRequest(message.GetAncestorsFailed, nodeID, s.ctx.ChainID, requestID)
		go s.router.HandleInbound(inMsg)
		return
	}

	// [nodeID] may be benched. That is, they've been unresponsive
	// so we don't even bother sending requests to them. We just have them immediately fail.
	if s.timeouts.IsBenched(nodeID, s.ctx.ChainID) {
		s.failedDueToBench[message.GetAncestors].Inc() // update metric
		s.timeouts.RegisterRequestToUnreachableValidator()
		inMsg := s.msgCreator.InternalFailedRequest(message.GetAncestorsFailed, nodeID, s.ctx.ChainID, requestID)
		go s.router.HandleInbound(inMsg)
		return
	}

	// Note that this timeout duration won't exactly match the one that gets
	// registered. That's OK.
	deadline := s.timeouts.TimeoutDuration()
	// Create the outbound message.
	outMsg, err := s.msgCreator.GetAncestors(s.ctx.ChainID, requestID, deadline, containerID)
	if err != nil {
		s.ctx.Log.Error("failed to build GetAncestors message: %s", err)
		inMsg := s.msgCreator.InternalFailedRequest(message.GetAncestorsFailed, nodeID, s.ctx.ChainID, requestID)
		go s.router.HandleInbound(inMsg)
		return
	}

	// Send the message over the network.
	nodeIDs := ids.NewShortSet(1)
	nodeIDs.Add(nodeID)
	if sentTo := s.sender.Send(outMsg, nodeIDs, s.ctx.SubnetID, s.ctx.IsValidatorOnly()); sentTo.Len() == 0 {
		s.ctx.Log.Debug(
			"failed to send GetAncestors(%s, %s, %d, %s)",
			nodeID,
			s.ctx.ChainID,
			requestID,
			containerID,
		)
		s.timeouts.RegisterRequestToUnreachableValidator()
		inMsg := s.msgCreator.InternalFailedRequest(message.GetAncestorsFailed, nodeID, s.ctx.ChainID, requestID)
		go s.router.HandleInbound(inMsg)
	}
}

// SendAncestors sends an Ancestors message to the consensus engine running on the specified chain
// on the specified node.
// The Ancestors message gives the recipient the contents of several containers.
func (s *sender) SendAncestors(nodeID ids.ShortID, requestID uint32, containers [][]byte) {
	s.ctx.Log.Verbo("Sending Ancestors to node %s. RequestID: %d. NumContainers: %d", nodeID, requestID, len(containers))

	// Create the outbound message.
	outMsg, err := s.msgCreator.Ancestors(s.ctx.ChainID, requestID, containers)
	if err != nil {
		s.ctx.Log.Error(
			"failed to build Ancestors message because of container of size %d",
			len(containers),
		)
		return
	}

	// Send the message over the network.
	nodeIDs := ids.NewShortSet(1)
	nodeIDs.Add(nodeID)
	if sentTo := s.sender.Send(outMsg, nodeIDs, s.ctx.SubnetID, s.ctx.IsValidatorOnly()); sentTo.Len() == 0 {
		s.ctx.Log.Debug(
			"failed to send Ancestors(%s, %s, %d, %d)",
			nodeID,
			s.ctx.ChainID,
			requestID,
			len(containers),
		)
	}
}

// SendGet sends a Get message to the consensus engine running on the specified
// chain to the specified node. The Get message signifies that this
// consensus engine would like the recipient to send this consensus engine the
// specified container.
func (s *sender) SendGet(nodeID ids.ShortID, requestID uint32, containerID ids.ID) {
	s.ctx.Log.Verbo(
		"Sending Get to node %s. RequestID: %d. ContainerID: %s",
		nodeID.PrefixedString(constants.NodeIDPrefix),
		requestID,
		containerID,
	)

	// Tell the router to expect a response message or a message notifying
	// that we won't get a response from this node.
	s.router.RegisterRequest(nodeID, s.ctx.ChainID, requestID, message.Put)

	// Sending a Get to myself always fails.
	if nodeID == s.ctx.NodeID {
		inMsg := s.msgCreator.InternalFailedRequest(message.GetFailed, nodeID, s.ctx.ChainID, requestID)
		go s.router.HandleInbound(inMsg)
		return
	}

	// [nodeID] may be benched. That is, they've been unresponsive
	// so we don't even bother sending requests to them. We just have them immediately fail.
	if s.timeouts.IsBenched(nodeID, s.ctx.ChainID) {
		s.failedDueToBench[message.Get].Inc() // update metric
		s.timeouts.RegisterRequestToUnreachableValidator()
		inMsg := s.msgCreator.InternalFailedRequest(message.GetFailed, nodeID, s.ctx.ChainID, requestID)
		go s.router.HandleInbound(inMsg)
		return
	}

	// Note that this timeout duration won't exactly match the one that gets
	// registered. That's OK.
	deadline := s.timeouts.TimeoutDuration()
	// Create the outbound message.
	outMsg, err := s.msgCreator.Get(s.ctx.ChainID, requestID, deadline, containerID)
	s.ctx.Log.AssertNoError(err)

	// Send the message over the network.
	nodeIDs := ids.NewShortSet(1)
	nodeIDs.Add(nodeID)
	if sentTo := s.sender.Send(outMsg, nodeIDs, s.ctx.SubnetID, s.ctx.IsValidatorOnly()); sentTo.Len() == 0 {
		s.ctx.Log.Debug(
			"failed to send Get(%s, %s, %d, %s)",
			nodeID,
			s.ctx.ChainID,
			requestID,
			containerID,
		)

		s.timeouts.RegisterRequestToUnreachableValidator()
		inMsg := s.msgCreator.InternalFailedRequest(message.GetFailed, nodeID, s.ctx.ChainID, requestID)
		go s.router.HandleInbound(inMsg)
	}
}

// SendPut sends a Put message to the consensus engine running on the specified chain
// on the specified node.
// The Put message signifies that this consensus engine is giving to the recipient
// the contents of the specified container.
func (s *sender) SendPut(nodeID ids.ShortID, requestID uint32, containerID ids.ID, container []byte) {
	s.ctx.Log.Verbo(
		"Sending Put to node %s. RequestID: %d. ContainerID: %s",
		nodeID.PrefixedString(constants.NodeIDPrefix),
		requestID,
		containerID,
	)

	// Create the outbound message.
	outMsg, err := s.msgCreator.Put(s.ctx.ChainID, requestID, containerID, container)
	if err != nil {
		s.ctx.Log.Error(
			"failed to build Put(%s, %d, %s): %s. len(container) : %d",
			s.ctx.ChainID,
			requestID,
			containerID,
			err,
			len(container),
		)
		return
	}

	// Send the message over the network.
	nodeIDs := ids.NewShortSet(1)
	nodeIDs.Add(nodeID)
	if sentTo := s.sender.Send(outMsg, nodeIDs, s.ctx.SubnetID, s.ctx.IsValidatorOnly()); sentTo.Len() == 0 {
		s.ctx.Log.Debug(
			"failed to send Put(%s, %s, %d, %s)",
			nodeID,
			s.ctx.ChainID,
			requestID,
			containerID,
		)
		s.ctx.Log.Verbo("container: %s", formatting.DumpBytes(container))
	}
}

// SendPushQuery sends a PushQuery message to the consensus engines running on the specified chains
// on the specified nodes.
// The PushQuery message signifies that this consensus engine would like each node to send
// their preferred frontier given the existence of the specified container.
func (s *sender) SendPushQuery(nodeIDs ids.ShortSet, requestID uint32, containerID ids.ID, container []byte) {
	s.ctx.Log.Verbo(
		"Sending PushQuery to nodes %v. RequestID: %d. ContainerID: %s",
		nodeIDs,
		requestID,
		containerID,
	)

	// Tell the router to expect a response message or a message notifying
	// that we won't get a response from each of these nodes.
	// We register timeouts for all nodes, regardless of whether we fail
	// to send them a message, to avoid busy looping when disconnected from
	// the internet.
	for nodeID := range nodeIDs {
		s.router.RegisterRequest(nodeID, s.ctx.ChainID, requestID, message.Chits)
	}

	// Note that this timeout duration won't exactly match the one that gets
	// registered. That's OK.
	deadline := s.timeouts.TimeoutDuration()

	// Sending a message to myself. No need to send it over the network.
	// Just put it right into the router. Do so asynchronously to avoid deadlock.
	if nodeIDs.Contains(s.ctx.NodeID) {
		nodeIDs.Remove(s.ctx.NodeID)
		inMsg := s.msgCreator.InboundPushQuery(s.ctx.ChainID, requestID, deadline, containerID, container, s.ctx.NodeID)
		go s.router.HandleInbound(inMsg)
	}

	// Some of [nodeIDs] may be benched. That is, they've been unresponsive
	// so we don't even bother sending messages to them. We just have them immediately fail.
	for nodeID := range nodeIDs {
		if s.timeouts.IsBenched(nodeID, s.ctx.ChainID) {
			s.failedDueToBench[message.PushQuery].Inc() // update metric
			nodeIDs.Remove(nodeID)
			s.timeouts.RegisterRequestToUnreachableValidator()

			// Immediately register a failure. Do so asynchronously to avoid deadlock.
			inMsg := s.msgCreator.InternalFailedRequest(message.QueryFailed, nodeID, s.ctx.ChainID, requestID)
			go s.router.HandleInbound(inMsg)
		}
	}

	// Create the outbound message.
	// [sentTo] are the IDs of validators who may receive the message.
	outMsg, err := s.msgCreator.PushQuery(s.ctx.ChainID, requestID, deadline, containerID, container)

	// Send the message over the network.
	var sentTo ids.ShortSet
	if err == nil {
		sentTo = s.sender.Send(outMsg, nodeIDs, s.ctx.SubnetID, s.ctx.IsValidatorOnly())
	} else {
		s.ctx.Log.Error(
			"failed to build PushQuery(%s, %d, %s): %s. len(container): %d",
			s.ctx.ChainID,
			requestID,
			containerID,
			err,
			len(container),
		)
	}

	for nodeID := range nodeIDs {
		if !sentTo.Contains(nodeID) {
			s.ctx.Log.Debug(
				"failed to send PushQuery(%s, %s, %d, %s)",
				nodeID,
				s.ctx.ChainID,
				requestID,
				containerID,
			)
			s.ctx.Log.Verbo("container: %s", formatting.DumpBytes(container))

			// Register failures for nodes we didn't send a request to.
			s.timeouts.RegisterRequestToUnreachableValidator()
			inMsg := s.msgCreator.InternalFailedRequest(message.QueryFailed, nodeID, s.ctx.ChainID, requestID)
			go s.router.HandleInbound(inMsg)
		}
	}
}

// SendPullQuery sends a PullQuery message to the consensus engines running on the specified chains
// on the specified nodes.
// The PullQuery message signifies that this consensus engine would like each node to send
// their preferred frontier.
func (s *sender) SendPullQuery(nodeIDs ids.ShortSet, requestID uint32, containerID ids.ID) {
	s.ctx.Log.Verbo(
		"Sending PullQuery. RequestID: %d. ContainerID: %s",
		requestID,
		containerID,
	)

	// Tell the router to expect a response message or a message notifying
	// that we won't get a response from each of these nodes.
	// We register timeouts for all nodes, regardless of whether we fail
	// to send them a message, to avoid busy looping when disconnected from
	// the internet.
	for nodeID := range nodeIDs {
		s.router.RegisterRequest(nodeID, s.ctx.ChainID, requestID, message.Chits)
	}

	// Note that this timeout duration won't exactly match the one that gets
	// registered. That's OK.
	deadline := s.timeouts.TimeoutDuration()

	// Sending a message to myself. No need to send it over the network.
	// Just put it right into the router. Do so asynchronously to avoid deadlock.
	if nodeIDs.Contains(s.ctx.NodeID) {
		nodeIDs.Remove(s.ctx.NodeID)
		inMsg := s.msgCreator.InboundPullQuery(s.ctx.ChainID, requestID, deadline, containerID, s.ctx.NodeID)
		go s.router.HandleInbound(inMsg)
	}

	// Some of the nodes in [nodeIDs] may be benched. That is, they've been unresponsive
	// so we don't even bother sending messages to them. We just have them immediately fail.
	for nodeID := range nodeIDs {
		if s.timeouts.IsBenched(nodeID, s.ctx.ChainID) {
			s.failedDueToBench[message.PullQuery].Inc() // update metric
			nodeIDs.Remove(nodeID)
			s.timeouts.RegisterRequestToUnreachableValidator()
			// Immediately register a failure. Do so asynchronously to avoid deadlock.
			inMsg := s.msgCreator.InternalFailedRequest(message.QueryFailed, nodeID, s.ctx.ChainID, requestID)
			go s.router.HandleInbound(inMsg)
		}
	}

	// Create the outbound message.
	outMsg, err := s.msgCreator.PullQuery(s.ctx.ChainID, requestID, deadline, containerID)
	s.ctx.Log.AssertNoError(err)

	// Send the message over the network.
	sentTo := s.sender.Send(outMsg, nodeIDs, s.ctx.SubnetID, s.ctx.IsValidatorOnly())

	for nodeID := range nodeIDs {
		if !sentTo.Contains(nodeID) {
			s.ctx.Log.Debug(
				"failed to send PullQuery(%s, %s, %d, %s)",
				nodeID,
				s.ctx.ChainID,
				requestID,
				containerID,
			)

			// Register failures for nodes we didn't send a request to.
			s.timeouts.RegisterRequestToUnreachableValidator()
			inMsg := s.msgCreator.InternalFailedRequest(message.QueryFailed, nodeID, s.ctx.ChainID, requestID)
			go s.router.HandleInbound(inMsg)
		}
	}
}

// SendChits sends chits
func (s *sender) SendChits(nodeID ids.ShortID, requestID uint32, votes []ids.ID) {
	s.ctx.Log.Verbo(
		"Sending Chits to node %s. RequestID: %d. Votes: %s",
		nodeID.PrefixedString(constants.NodeIDPrefix),
		requestID,
		votes,
	)

	// If [nodeID] is myself, send this message directly
	// to my own router rather than sending it over the network
	if nodeID == s.ctx.NodeID {
		inMsg := s.msgCreator.InboundChits(s.ctx.ChainID, requestID, votes, nodeID)
		go s.router.HandleInbound(inMsg)
		return
	}

	// Create the outbound message.
	outMsg, err := s.msgCreator.Chits(s.ctx.ChainID, requestID, votes)
	if err != nil {
		s.ctx.Log.Error(
			"failed to build Chits(%s, %d, %s): %s",
			s.ctx.ChainID,
			requestID,
			votes,
			err,
		)
		return
	}

	// Send the message over the network.
	nodeIDs := ids.NewShortSet(1)
	nodeIDs.Add(nodeID)
	if sentTo := s.sender.Send(outMsg, nodeIDs, s.ctx.SubnetID, s.ctx.IsValidatorOnly()); sentTo.Len() == 0 {
		s.ctx.Log.Debug(
			"failed to send Chits(%s, %s, %d, %s)",
			nodeID,
			s.ctx.ChainID,
			requestID,
			votes,
		)
	}
}

// SendAppRequest sends an application-level request to the given nodes.
// The meaning of this request, and how it should be handled, is defined by the VM.
func (s *sender) SendAppRequest(nodeIDs ids.ShortSet, requestID uint32, appRequestBytes []byte) error {
	s.ctx.Log.Verbo(
		"Sending AppRequest. RequestID: %d. Message: %s",
		requestID,
		formatting.DumpBytes(appRequestBytes),
	)

	// Tell the router to expect a response message or a message notifying
	// that we won't get a response from each of these nodes.
	// We register timeouts for all nodes, regardless of whether we fail
	// to send them a message, to avoid busy looping when disconnected from
	// the internet.
	for nodeID := range nodeIDs {
		s.router.RegisterRequest(nodeID, s.ctx.ChainID, requestID, message.AppResponse)
	}

	// Note that this timeout duration won't exactly match the one that gets
	// registered. That's OK.
	deadline := s.timeouts.TimeoutDuration()

	// Sending a message to myself. No need to send it over the network.
	// Just put it right into the router. Do so asynchronously to avoid deadlock.
	if nodeIDs.Contains(s.ctx.NodeID) {
		nodeIDs.Remove(s.ctx.NodeID)
		inMsg := s.msgCreator.InboundAppRequest(s.ctx.ChainID, requestID, deadline, appRequestBytes, s.ctx.NodeID)
		go s.router.HandleInbound(inMsg)
	}

	// Some of the nodes in [nodeIDs] may be benched. That is, they've been unresponsive
	// so we don't even bother sending messages to them. We just have them immediately fail.
	for nodeID := range nodeIDs {
		if s.timeouts.IsBenched(nodeID, s.ctx.ChainID) {
			s.failedDueToBench[message.AppRequest].Inc() // update metric
			nodeIDs.Remove(nodeID)
			s.timeouts.RegisterRequestToUnreachableValidator()

			// Immediately register a failure. Do so asynchronously to avoid deadlock.
			inMsg := s.msgCreator.InternalFailedRequest(message.AppRequestFailed, nodeID, s.ctx.ChainID, requestID)
			go s.router.HandleInbound(inMsg)
		}
	}

	// Create the outbound message.
	// [sentTo] are the IDs of nodes who may receive the message.
	outMsg, err := s.msgCreator.AppRequest(s.ctx.ChainID, requestID, deadline, appRequestBytes)

	// Send the message over the network.
	var sentTo ids.ShortSet
	if err == nil {
		sentTo = s.sender.Send(outMsg, nodeIDs, s.ctx.SubnetID, s.ctx.IsValidatorOnly())
	} else {
		s.ctx.Log.Error(
			"failed to build AppRequest(%s, %d): %s",
			s.ctx.ChainID,
			requestID,
			err,
		)
	}

	for nodeID := range nodeIDs {
		if !sentTo.Contains(nodeID) {
			s.ctx.Log.Debug(
				"failed to send AppRequest(%s, %s, %d)",
				nodeID,
				s.ctx.ChainID,
				requestID,
			)
			s.ctx.Log.Verbo("failed message: %s", formatting.DumpBytes(appRequestBytes))

			// Register failures for nodes we didn't send a request to.
			s.timeouts.RegisterRequestToUnreachableValidator()
			inMsg := s.msgCreator.InternalFailedRequest(message.AppRequestFailed, nodeID, s.ctx.ChainID, requestID)
			go s.router.HandleInbound(inMsg)
		}
	}
	return nil
}

// SendAppResponse sends a response to an application-level request from the
// given node
func (s *sender) SendAppResponse(nodeID ids.ShortID, requestID uint32, appResponseBytes []byte) error {
	if nodeID == s.ctx.NodeID {
		inMsg := s.msgCreator.InboundAppResponse(s.ctx.ChainID, requestID, appResponseBytes, nodeID)
		go s.router.HandleInbound(inMsg)
		return nil
	}

	// Create the outbound message.
	outMsg, err := s.msgCreator.AppResponse(s.ctx.ChainID, requestID, appResponseBytes)
	if err != nil {
		s.ctx.Log.Error(
			"failed to build AppResponse(%s, %d): %s",
			s.ctx.ChainID,
			requestID,
			err,
		)
		s.ctx.Log.Verbo("message: %s", formatting.DumpBytes(appResponseBytes))
		return nil
	}

	// Send the message over the network.
	nodeIDs := ids.NewShortSet(1)
	nodeIDs.Add(nodeID)
	if sentTo := s.sender.Send(outMsg, nodeIDs, s.ctx.SubnetID, s.ctx.IsValidatorOnly()); sentTo.Len() == 0 {
		s.ctx.Log.Debug(
			"failed to send AppResponse(%s, %s, %d)",
			nodeID,
			s.ctx.ChainID,
			requestID,
		)
		s.ctx.Log.Verbo("container: %s", formatting.DumpBytes(appResponseBytes))
	}

	return nil
}

func (s *sender) SendAppGossipSpecific(nodeIDs ids.ShortSet, appGossipBytes []byte) error {
	// Create the outbound message.
	outMsg, err := s.msgCreator.AppGossip(s.ctx.ChainID, appGossipBytes)
	if err != nil {
		s.ctx.Log.Error(
			"failed to build AppGossip(%s) for SpecificGossip: %s",
			s.ctx.ChainID,
			err,
		)
		s.ctx.Log.Verbo("message: %s", formatting.DumpBytes(appGossipBytes))
	}

	// Send the message over the network.
	if sentTo := s.sender.Send(outMsg, nodeIDs, s.ctx.SubnetID, s.ctx.IsValidatorOnly()); sentTo.Len() == 0 {
		s.ctx.Log.Debug("failed to gossip SpecificGossip(%s)", s.ctx.ChainID)
		s.ctx.Log.Verbo("failed message: %s", formatting.DumpBytes(appGossipBytes))
	}
	return nil
}

// SendAppGossip sends an application-level gossip message.
func (s *sender) SendAppGossip(appGossipBytes []byte) error {
	// Create the outbound message.
	outMsg, err := s.msgCreator.AppGossip(s.ctx.ChainID, appGossipBytes)
	if err != nil {
		s.ctx.Log.Error("failed to build AppGossip(%s): %s", s.ctx.ChainID, err)
		s.ctx.Log.Verbo("message: %s", formatting.DumpBytes(appGossipBytes))
	}

	validatorSize := int(s.gossipConfig.AppGossipValidatorSize)
	nonValidatorSize := int(s.gossipConfig.AppGossipNonValidatorSize)

	sentTo := s.sender.Gossip(outMsg, s.ctx.SubnetID, s.ctx.IsValidatorOnly(), validatorSize, nonValidatorSize)
	if sentTo.Len() == 0 {
		s.ctx.Log.Debug("failed to gossip AppGossip(%s)", s.ctx.ChainID)
		s.ctx.Log.Verbo("failed message: %s", formatting.DumpBytes(appGossipBytes))
	}
	return nil
}

// SendGossip gossips the provided container
func (s *sender) SendGossip(containerID ids.ID, container []byte) {
	s.ctx.Log.Verbo("Gossiping %s", containerID)
	// Create the outbound message.
	outMsg, err := s.msgCreator.Put(s.ctx.ChainID, constants.GossipMsgRequestID, containerID, container)
	if err != nil {
		s.ctx.Log.Error(
			"failed to build Put message for gossip with length %d: %s",
			len(container),
			err,
		)
		return
	}

	sentTo := s.sender.Gossip(outMsg, s.ctx.SubnetID, s.ctx.IsValidatorOnly(), 0, int(s.gossipConfig.AcceptedFrontierSize))
	if sentTo.Len() == 0 {
		s.ctx.Log.Debug("failed to gossip GossipMsg(%s)", s.ctx.ChainID)
	}
}

// Accept is called after every consensus decision
func (s *sender) Accept(ctx *snow.ConsensusContext, containerID ids.ID, container []byte) error {
	if ctx.GetState() != snow.NormalOp {
		// don't gossip during bootstrapping
		return nil
	}

	s.ctx.Log.Verbo("Gossiping Accepted %s", containerID)
	// Create the outbound message.
	outMsg, err := s.msgCreator.Put(s.ctx.ChainID, constants.GossipMsgRequestID, containerID, container)
	if err != nil {
		s.ctx.Log.Error(
			"failed to build Put message for gossip of accepted container with length %d: %s",
			len(container),
			err,
		)
		return nil
	}

	sentTo := s.sender.Gossip(outMsg, s.ctx.SubnetID, s.ctx.IsValidatorOnly(), 0, int(s.gossipConfig.OnAcceptSize))
	if sentTo.Len() == 0 {
		s.ctx.Log.Debug("failed to gossip GossipMsg(%s)", s.ctx.ChainID)
	}
	return nil
}

func encodeSummaryIDs(summaryIDs []ids.ID, result [][]byte) {
	for i, summaryID := range summaryIDs {
		copy := summaryID
		result[i] = copy[:]
	}
}<|MERGE_RESOLUTION|>--- conflicted
+++ resolved
@@ -245,8 +245,7 @@
 	}
 }
 
-<<<<<<< HEAD
-func (s *Sender) SendGetStateSummaryFrontier(nodeIDs ids.ShortSet, requestID uint32) {
+func (s *sender) SendGetStateSummaryFrontier(nodeIDs ids.ShortSet, requestID uint32) {
 	// Note that this timeout duration won't exactly match the one that gets
 	// registered. That's OK.
 	deadline := s.timeouts.TimeoutDuration()
@@ -286,7 +285,7 @@
 	}
 }
 
-func (s *Sender) SendStateSummaryFrontier(nodeID ids.ShortID, requestID uint32, summary []byte) {
+func (s *sender) SendStateSummaryFrontier(nodeID ids.ShortID, requestID uint32, summary []byte) {
 	// Sending this message to myself.
 	if nodeID == s.ctx.NodeID {
 		inMsg := s.msgCreator.InboundStateSummaryFrontier(s.ctx.ChainID, requestID, summary, nodeID)
@@ -321,7 +320,7 @@
 	}
 }
 
-func (s *Sender) SendGetAcceptedStateSummary(nodeIDs ids.ShortSet, requestID uint32, keys []uint64) {
+func (s *sender) SendGetAcceptedStateSummary(nodeIDs ids.ShortSet, requestID uint32, keys []uint64) {
 	// Note that this timeout duration won't exactly match the one that gets
 	// registered. That's OK.
 	deadline := s.timeouts.TimeoutDuration()
@@ -373,7 +372,7 @@
 	}
 }
 
-func (s *Sender) SendAcceptedStateSummary(nodeID ids.ShortID, requestID uint32, summaryIDs []ids.ID) {
+func (s *sender) SendAcceptedStateSummary(nodeID ids.ShortID, requestID uint32, summaryIDs []ids.ID) {
 	summaryIDBytes := make([][]byte, len(summaryIDs))
 	encodeSummaryIDs(summaryIDs, summaryIDBytes)
 
@@ -409,10 +408,7 @@
 	}
 }
 
-func (s *Sender) SendGetAncestors(nodeID ids.ShortID, requestID uint32, containerID ids.ID) {
-=======
 func (s *sender) SendGetAncestors(nodeID ids.ShortID, requestID uint32, containerID ids.ID) {
->>>>>>> a508bee2
 	s.ctx.Log.Verbo(
 		"Sending GetAncestors to node %s. RequestID: %d. ContainerID: %s",
 		nodeID.PrefixedString(constants.NodeIDPrefix),

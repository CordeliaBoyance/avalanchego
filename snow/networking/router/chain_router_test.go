--- conflicted
+++ resolved
@@ -443,13 +443,8 @@
 	var inMsg message.InboundMessage
 
 	// Put
-<<<<<<< HEAD
-	inMsg = mc.InboundPut(ctx.ChainID, 0, ids.GenerateTestID(), nil, vID)
-	chainRouter.HandleInbound(context.Background(), inMsg)
-=======
 	inMsg = mc.InboundPut(ctx.ChainID, 0, nil, vID)
-	chainRouter.HandleInbound(inMsg)
->>>>>>> 75ca54f9
+	chainRouter.HandleInbound(context.Background(), inMsg)
 
 	// Ancestors
 	inMsg = mc.InboundAncestors(ctx.ChainID, 1, nil, vID)
@@ -585,13 +580,8 @@
 	err = vdrs.Set(validators.NewSet().List())
 	require.NoError(t, err)
 
-<<<<<<< HEAD
-	inMsg = mc.InboundPut(ctx.ChainID, reqID, ids.GenerateTestID(), nil, nID)
-	chainRouter.HandleInbound(context.Background(), inMsg)
-=======
 	inMsg = mc.InboundPut(ctx.ChainID, reqID, nil, nID)
-	chainRouter.HandleInbound(inMsg)
->>>>>>> 75ca54f9
+	chainRouter.HandleInbound(context.Background(), inMsg)
 
 	// shouldn't clear out timed request, as the request should be cleared when
 	// the GetFailed message is sent

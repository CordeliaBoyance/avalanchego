// Copyright (C) 2019-2021, Ava Labs, Inc. All rights reserved.
// See the file LICENSE for licensing terms.

package router

import (
	"errors"
	"fmt"
	"sync"
	"time"

	"github.com/ava-labs/avalanchego/ids"
	"github.com/ava-labs/avalanchego/message"
	"github.com/ava-labs/avalanchego/snow"

	"github.com/ava-labs/avalanchego/snow/engine/common"
	"github.com/ava-labs/avalanchego/snow/networking/tracker"
	"github.com/ava-labs/avalanchego/snow/validators"
	"github.com/ava-labs/avalanchego/utils"
	"github.com/ava-labs/avalanchego/utils/constants"
	"github.com/ava-labs/avalanchego/utils/timer/mockable"
	"github.com/ava-labs/avalanchego/utils/uptime"
	"github.com/ava-labs/avalanchego/version"
)

const cpuHalflife = 15 * time.Second

var errDuplicatedContainerID = errors.New("inbound message contains duplicated container ID")

// Handler passes incoming messages from the network to the consensus engine.
// (Actually, it receives the incoming messages from a ChainRouter, but same difference.)
type Handler struct {
	ctx *snow.ConsensusContext
	// Useful for faking time in tests
	clock   mockable.Clock
	mc      message.Creator
	metrics handlerMetrics
	// The validator set that validates this chain
	validators validators.Set

	fastSyncer   common.FastSyncer
	bootstrapper common.Engine
	engine       common.Engine

	// Closed when this handler and [engine] are done shutting down
	closed chan struct{}
	// Receives messages from the VM
	msgFromVMChan <-chan common.Message
	// Tracks CPU time spent processing messages from each node
	cpuTracker tracker.TimeTracker
	// Called in a goroutine when this handler/engine shuts down.
	// May be nil.
	onCloseF            func()
	unprocessedMsgsCond *sync.Cond
	// Holds messages that [engine] hasn't processed yet.
	// [unprocessedMsgsCond.L] must be held while accessing [unprocessedMsgs].
	unprocessedMsgs unprocessedMsgs
	closing         utils.AtomicBool
}

// Initialize this consensus handler
// [engine] must be initialized before initializing this handler
func NewHandler(
	mc message.Creator,
	ctx *snow.ConsensusContext,
	validators validators.Set,
	msgFromVMChan <-chan common.Message,
) (*Handler, error) {
	h := &Handler{
		ctx:                 ctx,
		mc:                  mc,
		closed:              make(chan struct{}),
		msgFromVMChan:       msgFromVMChan,
		validators:          validators,
		unprocessedMsgsCond: sync.NewCond(&sync.Mutex{}),
		cpuTracker:          tracker.NewCPUTracker(uptime.ContinuousFactory{}, cpuHalflife),
	}

	if err := h.metrics.Initialize("handler", h.ctx.Registerer); err != nil {
		return nil, fmt.Errorf("initializing handler metrics errored with: %s", err)
	}
	var err error
	h.unprocessedMsgs, err = newUnprocessedMsgs(h.ctx.Log, h.validators, h.cpuTracker, "handler", h.ctx.Registerer)
	return h, err
}

func (h *Handler) RegisterFastSyncer(fastSyncer common.FastSyncer) {
	h.fastSyncer = fastSyncer
}

func (h *Handler) RegisterBootstrap(bootstrapper common.Engine) {
	h.bootstrapper = bootstrapper
}

func (h *Handler) RegisterEngine(engine common.Engine) {
	h.engine = engine
}

func (h *Handler) OnDoneFastSyncing(lastReqID uint32) error {
	lastReqID++
	if err := h.bootstrapper.Start(lastReqID); err != nil {
		return err
	}
	// TODO: fix this by proper wiring of bootstrapper & weight tracker
	return h.bootstrapper.Connected(ids.ShortEmpty, nil)
}

func (h *Handler) OnDoneBootstrapping(lastReqID uint32) error {
	lastReqID++
	return h.engine.Start(lastReqID)
}

// Context of this Handler
func (h *Handler) Context() *snow.ConsensusContext { return h.ctx }

// Engine returns the engine this handler dispatches to
func (h *Handler) Engine() common.Engine { return h.engine }

// SetEngine sets the engine for this handler to dispatch to
func (h *Handler) SetEngine(engine common.Engine) { h.engine = engine }

// Push the message onto the handler's queue
func (h *Handler) Push(msg message.InboundMessage) {
	nodeID := msg.NodeID()
	if nodeID == ids.ShortEmpty {
		// This should never happen
		h.ctx.Log.Warn("message does not have node ID of sender. Message: %s", msg)
	}

	h.unprocessedMsgsCond.L.Lock()
	defer h.unprocessedMsgsCond.L.Unlock()

	h.unprocessedMsgs.Push(msg)
	h.unprocessedMsgsCond.Signal()
}

// Dispatch waits for incoming messages from the router
// and, when they arrive, sends them to the consensus engine
func (h *Handler) Dispatch() {
	defer h.shutdown()

	// Handle messages from the VM
	go h.dispatchInternal()

	// Handle messages from the router
	for {
		// Wait until there is an unprocessed message
		h.unprocessedMsgsCond.L.Lock()
		for {
			if closing := h.closing.GetValue(); closing {
				h.unprocessedMsgsCond.L.Unlock()
				return
			}
			if h.unprocessedMsgs.Len() == 0 {
				// Signalled in [h.push] and [h.StartShutdown]
				h.unprocessedMsgsCond.Wait()
				continue
			}
			break
		}

		// Get the next message we should process
		msg := h.unprocessedMsgs.Pop()
		h.unprocessedMsgsCond.L.Unlock()

		// If this message's deadline has passed, don't process it.
		if expirationTime := msg.ExpirationTime(); !expirationTime.IsZero() && h.clock.Time().After(expirationTime) {
			nodeID := msg.NodeID()
			h.ctx.Log.Verbo("Dropping message from %s%s due to timeout. msg: %s",
				constants.NodeIDPrefix, nodeID, msg)
			h.metrics.expired.Inc()
			msg.OnFinishedHandling()
			continue
		}

		// Process the message.
		// If there was an error, shut down this chain
		if err := h.handleMsg(msg); err != nil {
			h.ctx.Log.Fatal("chain shutting down due to error %q while processing message: %s",
				err, msg)
			h.StartShutdown()
			return
		}
	}
}

// IsPeriodic returns true if this message is of a type that is sent on a
// periodic basis.
func isPeriodic(inMsg message.InboundMessage) bool {
	op := inMsg.Op()
	if op == message.AppGossip || op == message.GossipRequest {
		return true
	}
	if op != message.Put {
		return false
	}

	reqID := inMsg.Get(message.RequestID).(uint32)
	return reqID == constants.GossipMsgRequestID
}

// Dispatch a message to the consensus engine.
func (h *Handler) handleMsg(msg message.InboundMessage) error {
	startTime := h.clock.Time()

	isPeriodic := isPeriodic(msg)
	if isPeriodic {
		h.ctx.Log.Verbo("Forwarding message to consensus: %s", msg)
	} else {
		h.ctx.Log.Debug("Forwarding message to consensus: %s", msg)
	}

	h.ctx.Lock.Lock()
	defer h.ctx.Lock.Unlock()

	var (
		err        error
		op         = msg.Op()
		targetGear common.Engine
	)

	switch h.ctx.GetState() {
	case snow.FastSyncing:
		targetGear = h.fastSyncer
	case snow.Bootstrapping:
		targetGear = h.bootstrapper
	case snow.NormalOp:
		targetGear = h.engine
	default:
		return fmt.Errorf("unknown handler for state %v", h.ctx.GetState().String())
	}

	switch op {
	case message.Notify:
		vmMsg := msg.Get(message.VMMessage).(uint32)
		err = targetGear.Notify(common.Message(vmMsg))

	case message.GossipRequest:
		err = targetGear.Gossip()

	case message.Timeout:
		err = targetGear.Timeout()

	default:
		err = h.handleConsensusMsg(msg)
	}

	endTime := h.clock.Time()
	// If the message was caused by another node, track their CPU time.
	if op != message.Notify && op != message.GossipRequest && op != message.Timeout {
		nodeID := msg.NodeID()
		h.cpuTracker.UtilizeTime(nodeID, startTime, endTime)
	}

	// Track how long the operation took.
	histogram := h.metrics.messages[op]
	// TODO: should not be needed
	if histogram == nil {
		h.ctx.Log.Warn("could not find metric map for message type %s", op.String())
	} else {
		histogram.Observe(float64(endTime.Sub(startTime)))
	}

	msg.OnFinishedHandling()

	if isPeriodic {
		h.ctx.Log.Verbo("Finished handling message: %s", op)
	} else {
		h.ctx.Log.Debug("Finished handling message: %s", op)
	}
	return err
}

// Assumes [h.ctx.Lock] is locked
// Relevant fields in msgs must be validated before being dispatched to the engine.
// An invalid msg is logged and dropped silently since err would cause a chain shutdown.
func (h *Handler) handleConsensusMsg(msg message.InboundMessage) error {
	var targetGear common.Engine
	switch h.ctx.GetState() {
	case snow.FastSyncing:
		targetGear = h.fastSyncer
	case snow.Bootstrapping:
		targetGear = h.bootstrapper
	case snow.NormalOp:
		targetGear = h.engine
	default:
		return fmt.Errorf("unknown handler for state %v", h.ctx.GetState().String())
	}

	nodeID := msg.NodeID()
	switch msg.Op() {
	case message.GetStateSummaryFrontier:
		reqID := msg.Get(message.RequestID).(uint32)
		return h.fastSyncer.GetStateSummaryFrontier(nodeID, reqID)

	case message.StateSummaryFrontier:
		reqID := msg.Get(message.RequestID).(uint32)
		key := msg.Get(message.SummaryKey).([]byte)
		summary := msg.Get(message.ContainerBytes).([]byte)
		return h.fastSyncer.StateSummaryFrontier(nodeID, reqID, key, summary)

	case message.GetStateSummaryFrontierFailed:
		reqID := msg.Get(message.RequestID).(uint32)
		return h.fastSyncer.GetStateSummaryFrontierFailed(nodeID, reqID)

	case message.GetAcceptedStateSummary:
		reqID := msg.Get(message.RequestID).(uint32)
		keys, ok := msg.Get(message.MultiSummaryKeys).([][]byte)
		if !ok {
			h.ctx.Log.Debug("Malformed message %s from (%s, %s, %d) dropped. Error: could not parse MultiSummaryKeys",
				msg.Op(), nodeID, h.engine.Context().ChainID, reqID)
			return nil
		}
		return h.fastSyncer.GetAcceptedStateSummary(nodeID, reqID, keys)

	case message.AcceptedStateSummary:
		reqID := msg.Get(message.RequestID).(uint32)
		keys, ok := msg.Get(message.MultiSummaryKeys).([][]byte)
		if !ok {
			h.ctx.Log.Debug("Malformed message %s from (%s, %s, %d) dropped. Error: could not parse MultiSummaryKeys",
				msg.Op(), nodeID, h.engine.Context().ChainID, reqID)
			return nil
		}
		return h.fastSyncer.AcceptedStateSummary(nodeID, reqID, keys)

	case message.GetAcceptedStateSummaryFailed:
		reqID := msg.Get(message.RequestID).(uint32)
		return h.fastSyncer.GetAcceptedStateSummaryFailed(nodeID, reqID)

	case message.GetAcceptedFrontier:
		reqID := msg.Get(message.RequestID).(uint32)
<<<<<<< HEAD
		return h.bootstrapper.GetAcceptedFrontier(nodeID, reqID)
=======
		return targetGear.GetAcceptedFrontier(nodeID, reqID)
>>>>>>> 3aed231b

	case message.AcceptedFrontier:
		reqID := msg.Get(message.RequestID).(uint32)
		containerIDs, err := getContainerIDs(msg)
		if err != nil {
			h.ctx.Log.Debug("Malformed message %s from (%s, %s, %d) dropped. Error: %s",
				msg.Op(), nodeID, h.ctx.ChainID, reqID, err)
<<<<<<< HEAD
			return h.engine.GetAcceptedFrontierFailed(nodeID, reqID)
		}
		return h.bootstrapper.AcceptedFrontier(nodeID, reqID, containerIDs)

	case message.GetAcceptedFrontierFailed:
		reqID := msg.Get(message.RequestID).(uint32)
		return h.bootstrapper.GetAcceptedFrontierFailed(nodeID, reqID)
=======
			return targetGear.GetAcceptedFrontierFailed(nodeID, reqID)
		}
		return targetGear.AcceptedFrontier(nodeID, reqID, containerIDs)

	case message.GetAcceptedFrontierFailed:
		reqID := msg.Get(message.RequestID).(uint32)
		return targetGear.GetAcceptedFrontierFailed(nodeID, reqID)
>>>>>>> 3aed231b

	case message.GetAccepted:
		reqID := msg.Get(message.RequestID).(uint32)
		containerIDs, err := getContainerIDs(msg)
		if err != nil {
			h.ctx.Log.Debug("Malformed message %s from (%s, %s, %d) dropped. Error: %s",
				msg.Op(), nodeID, h.ctx.ChainID, reqID, err)
			return nil
		}
<<<<<<< HEAD
		return h.bootstrapper.GetAccepted(nodeID, reqID, containerIDs)
=======
		return targetGear.GetAccepted(nodeID, reqID, containerIDs)
>>>>>>> 3aed231b

	case message.Accepted:
		reqID := msg.Get(message.RequestID).(uint32)
		containerIDs, err := getContainerIDs(msg)
		if err != nil {
			h.ctx.Log.Debug("Malformed message %s from (%s, %s, %d) dropped. Error: %s",
				msg.Op(), nodeID, h.ctx.ChainID, reqID, err)
<<<<<<< HEAD
			return h.engine.GetAcceptedFailed(nodeID, reqID)
		}
		return h.bootstrapper.Accepted(nodeID, reqID, containerIDs)

	case message.GetAcceptedFailed:
		reqID := msg.Get(message.RequestID).(uint32)
		return h.bootstrapper.GetAcceptedFailed(nodeID, reqID)
=======
			return targetGear.GetAcceptedFailed(nodeID, reqID)
		}
		return targetGear.Accepted(nodeID, reqID, containerIDs)

	case message.GetAcceptedFailed:
		reqID := msg.Get(message.RequestID).(uint32)
		return targetGear.GetAcceptedFailed(nodeID, reqID)
>>>>>>> 3aed231b

	case message.GetAncestors:
		reqID := msg.Get(message.RequestID).(uint32)
		containerID, err := ids.ToID(msg.Get(message.ContainerID).([]byte))
		if err != nil {
			h.ctx.Log.Debug("Malformed message %s from (%s, %s, %d) dropped. Error: %s",
				msg.Op(), nodeID, h.ctx.ChainID, reqID, err)
			return nil
		}
<<<<<<< HEAD
		return h.bootstrapper.GetAncestors(nodeID, reqID, containerID)

	case message.GetAncestorsFailed:
		reqID := msg.Get(message.RequestID).(uint32)
		return h.bootstrapper.GetAncestorsFailed(nodeID, reqID)
=======
		return targetGear.GetAncestors(nodeID, reqID, containerID)

	case message.GetAncestorsFailed:
		reqID := msg.Get(message.RequestID).(uint32)
		return targetGear.GetAncestorsFailed(nodeID, reqID)
>>>>>>> 3aed231b

	case message.Ancestors:
		reqID := msg.Get(message.RequestID).(uint32)
		containers := msg.Get(message.MultiContainerBytes).([][]byte)
<<<<<<< HEAD
		return h.bootstrapper.MultiPut(nodeID, reqID, containers)
=======
		return targetGear.Ancestors(nodeID, reqID, containers)
>>>>>>> 3aed231b

	case message.Get:
		reqID := msg.Get(message.RequestID).(uint32)
		containerID, err := ids.ToID(msg.Get(message.ContainerID).([]byte))
		h.ctx.Log.AssertNoError(err)
		return targetGear.Get(nodeID, reqID, containerID)

	case message.GetFailed:
		reqID := msg.Get(message.RequestID).(uint32)
		return targetGear.GetFailed(nodeID, reqID)

	case message.Put:
		reqID := msg.Get(message.RequestID).(uint32)
		container, ok := msg.Get(message.ContainerBytes).([]byte)
		if !ok {
			h.ctx.Log.Debug("Malformed message %s from (%s, %s, %d) dropped. Error: could not parse ContainerBytes",
				msg.Op(), nodeID, h.ctx.ChainID, reqID)
			return nil
		}
<<<<<<< HEAD
		return targetGear.Put(nodeID, reqID, containerID, container)
=======
		return targetGear.Put(nodeID, reqID, container)
>>>>>>> 3aed231b

	case message.PushQuery:
		reqID := msg.Get(message.RequestID).(uint32)
		container, ok := msg.Get(message.ContainerBytes).([]byte)
		if !ok {
			h.ctx.Log.Debug("Malformed message %s from (%s, %s, %d) dropped. Error: could not parse ContainerBytes",
				msg.Op(), nodeID, h.ctx.ChainID, reqID)
			return nil
		}
<<<<<<< HEAD
		return targetGear.PushQuery(nodeID, reqID, containerID, container)
=======
		return targetGear.PushQuery(nodeID, reqID, container)
>>>>>>> 3aed231b

	case message.PullQuery:
		reqID := msg.Get(message.RequestID).(uint32)
		containerID, err := ids.ToID(msg.Get(message.ContainerID).([]byte))
		h.ctx.Log.AssertNoError(err)
		return targetGear.PullQuery(nodeID, reqID, containerID)

	case message.Chits:
		reqID := msg.Get(message.RequestID).(uint32)
		votes, err := getContainerIDs(msg)
		if err != nil {
			h.ctx.Log.Debug("Malformed message %s from (%s, %s, %d) dropped. Error: %s",
				msg.Op(), nodeID, h.ctx.ChainID, reqID, err)
<<<<<<< HEAD
			return h.engine.QueryFailed(nodeID, reqID)
=======
			return targetGear.QueryFailed(nodeID, reqID)
>>>>>>> 3aed231b
		}
		return targetGear.Chits(nodeID, reqID, votes)

	case message.QueryFailed:
		reqID := msg.Get(message.RequestID).(uint32)
		return targetGear.QueryFailed(nodeID, reqID)

	case message.Connected:
		peerVersion := msg.Get(message.VersionStruct).(version.Application)
		return targetGear.Connected(nodeID, peerVersion)

	case message.Disconnected:
		return targetGear.Disconnected(nodeID)

	case message.AppRequest:
		reqID := msg.Get(message.RequestID).(uint32)
		appBytes, ok := msg.Get(message.AppBytes).([]byte)
		if !ok {
			h.ctx.Log.Debug("Malformed message %s from (%s, %s, %d) dropped. Error: could not parse AppBytes",
				msg.Op(), nodeID, h.ctx.ChainID, reqID)
			return nil
		}
		return targetGear.AppRequest(nodeID, reqID, msg.ExpirationTime(), appBytes)

	case message.AppResponse:
		reqID := msg.Get(message.RequestID).(uint32)
		appBytes, ok := msg.Get(message.AppBytes).([]byte)
		if !ok {
			h.ctx.Log.Debug("Malformed message %s from (%s, %s, %d) dropped. Error: could not parse AppBytes",
				msg.Op(), nodeID, h.ctx.ChainID, reqID)
<<<<<<< HEAD
			return h.engine.AppRequestFailed(nodeID, reqID)
=======
			return targetGear.AppRequestFailed(nodeID, reqID)
>>>>>>> 3aed231b
		}
		return targetGear.AppResponse(nodeID, reqID, appBytes)

	case message.AppRequestFailed:
		reqID := msg.Get(message.RequestID).(uint32)
		return targetGear.AppRequestFailed(nodeID, reqID)

	case message.AppGossip:
		appBytes, ok := msg.Get(message.AppBytes).([]byte)
		if !ok {
			h.ctx.Log.Debug("Malformed message %s from (%s, %s, %d) dropped. Error: could not parse AppBytes",
				msg.Op(), nodeID, h.ctx.ChainID, constants.GossipMsgRequestID)
			return nil
		}
		return targetGear.AppGossip(nodeID, appBytes)

	default:
		h.ctx.Log.Warn("Attempt to submit to engine unhandled consensus msg %s from from (%s, %s). Dropping it",
			msg.Op(), nodeID, h.ctx.ChainID)
		return nil
	}
}

// Timeout passes a new timeout notification to the consensus engine
func (h *Handler) Timeout() {
	msg := h.mc.InternalTimeout(h.ctx.NodeID)
	h.Push(msg)
}

// Gossip passes a gossip request to the consensus engine
func (h *Handler) Gossip() {
	if !h.ctx.IsBootstrapped() {
		// Shouldn't send gossiping messages while the chain is bootstrapping
		return
	}

	inMsg := h.mc.InternalGossipRequest(h.ctx.NodeID)
	h.Push(inMsg)
}

// StartShutdown starts the shutdown process for this handler/engine.
// [h] must never be invoked again after calling this method.
// This method causes [shutdown] to eventually be called.
// [h.closed] is closed when this handler/engine are done shutting down.
func (h *Handler) StartShutdown() {
	// Must hold [h.unprocessedMsgsCond.L] here to ensure
	// there's no race condition in Dispatch where we check
	// the value of [h.closing].
	h.unprocessedMsgsCond.L.Lock()
	h.closing.SetValue(true)
	h.unprocessedMsgsCond.L.Unlock()

	// If we're waiting in [Dispatch] wake up.
	h.unprocessedMsgsCond.Signal()
	// Don't process any more bootstrap messages.
	// If [h.engine] is processing a bootstrap message, stop.
	// We do this because if we didn't, and the engine was in the
	// middle of executing state transitions during bootstrapping,
	// we wouldn't be able to grab [h.ctx.Lock] until the engine
	// finished executing state transitions, which may take a long time.
	// As a result, the router would time out on shutting down this chain.
	h.bootstrapper.Halt()
}

// Calls [h.engine.Shutdown] and [h.onCloseF]; closes [h.closed].
func (h *Handler) shutdown() {
	h.ctx.Lock.Lock()
	defer h.ctx.Lock.Unlock()

	startTime := h.clock.Time()
	if err := h.engine.Shutdown(); err != nil {
		h.ctx.Log.Error("Error while shutting down the chain: %s", err)
	}
	if h.onCloseF != nil {
		go h.onCloseF()
	}
	endTime := h.clock.Time()
	h.metrics.shutdown.Observe(float64(endTime.Sub(startTime)))
	close(h.closed)
}

func (h *Handler) dispatchInternal() {
	for {
		select {
		case <-h.closed:
			return
		case msg := <-h.msgFromVMChan:
			if closing := h.closing.GetValue(); closing {
				return
			}
			// handle a message from the VM
			inMsg := h.mc.InternalVMMessage(h.ctx.NodeID, uint32(msg))
			h.Push(inMsg)
		}
	}
}

// if subnet is validator only and this is not a validator or self, returns false.
func (h *Handler) isValidator(nodeID ids.ShortID) bool {
	return !h.ctx.IsValidatorOnly() || nodeID == h.ctx.NodeID || h.validators.Contains(nodeID)
}

func getContainerIDs(msg message.InboundMessage) ([]ids.ID, error) {
	containerIDsBytes := msg.Get(message.ContainerIDs).([][]byte)
	res := make([]ids.ID, len(containerIDsBytes))
	idSet := ids.NewSet(len(containerIDsBytes))
	for i, containerIDBytes := range containerIDsBytes {
		containerID, err := ids.ToID(containerIDBytes)
		if err != nil {
			return nil, err
		}
		if idSet.Contains(containerID) {
			return nil, errDuplicatedContainerID
		}
		res[i] = containerID
		idSet.Add(containerID)
	}
	return res, nil
}<|MERGE_RESOLUTION|>--- conflicted
+++ resolved
@@ -329,11 +329,7 @@
 
 	case message.GetAcceptedFrontier:
 		reqID := msg.Get(message.RequestID).(uint32)
-<<<<<<< HEAD
-		return h.bootstrapper.GetAcceptedFrontier(nodeID, reqID)
-=======
 		return targetGear.GetAcceptedFrontier(nodeID, reqID)
->>>>>>> 3aed231b
 
 	case message.AcceptedFrontier:
 		reqID := msg.Get(message.RequestID).(uint32)
@@ -341,23 +337,13 @@
 		if err != nil {
 			h.ctx.Log.Debug("Malformed message %s from (%s, %s, %d) dropped. Error: %s",
 				msg.Op(), nodeID, h.ctx.ChainID, reqID, err)
-<<<<<<< HEAD
-			return h.engine.GetAcceptedFrontierFailed(nodeID, reqID)
-		}
-		return h.bootstrapper.AcceptedFrontier(nodeID, reqID, containerIDs)
+			return targetGear.GetAcceptedFrontierFailed(nodeID, reqID)
+		}
+		return targetGear.AcceptedFrontier(nodeID, reqID, containerIDs)
 
 	case message.GetAcceptedFrontierFailed:
 		reqID := msg.Get(message.RequestID).(uint32)
-		return h.bootstrapper.GetAcceptedFrontierFailed(nodeID, reqID)
-=======
-			return targetGear.GetAcceptedFrontierFailed(nodeID, reqID)
-		}
-		return targetGear.AcceptedFrontier(nodeID, reqID, containerIDs)
-
-	case message.GetAcceptedFrontierFailed:
-		reqID := msg.Get(message.RequestID).(uint32)
 		return targetGear.GetAcceptedFrontierFailed(nodeID, reqID)
->>>>>>> 3aed231b
 
 	case message.GetAccepted:
 		reqID := msg.Get(message.RequestID).(uint32)
@@ -367,11 +353,7 @@
 				msg.Op(), nodeID, h.ctx.ChainID, reqID, err)
 			return nil
 		}
-<<<<<<< HEAD
-		return h.bootstrapper.GetAccepted(nodeID, reqID, containerIDs)
-=======
 		return targetGear.GetAccepted(nodeID, reqID, containerIDs)
->>>>>>> 3aed231b
 
 	case message.Accepted:
 		reqID := msg.Get(message.RequestID).(uint32)
@@ -379,23 +361,13 @@
 		if err != nil {
 			h.ctx.Log.Debug("Malformed message %s from (%s, %s, %d) dropped. Error: %s",
 				msg.Op(), nodeID, h.ctx.ChainID, reqID, err)
-<<<<<<< HEAD
-			return h.engine.GetAcceptedFailed(nodeID, reqID)
-		}
-		return h.bootstrapper.Accepted(nodeID, reqID, containerIDs)
+			return targetGear.GetAcceptedFailed(nodeID, reqID)
+		}
+		return targetGear.Accepted(nodeID, reqID, containerIDs)
 
 	case message.GetAcceptedFailed:
 		reqID := msg.Get(message.RequestID).(uint32)
-		return h.bootstrapper.GetAcceptedFailed(nodeID, reqID)
-=======
-			return targetGear.GetAcceptedFailed(nodeID, reqID)
-		}
-		return targetGear.Accepted(nodeID, reqID, containerIDs)
-
-	case message.GetAcceptedFailed:
-		reqID := msg.Get(message.RequestID).(uint32)
 		return targetGear.GetAcceptedFailed(nodeID, reqID)
->>>>>>> 3aed231b
 
 	case message.GetAncestors:
 		reqID := msg.Get(message.RequestID).(uint32)
@@ -405,28 +377,16 @@
 				msg.Op(), nodeID, h.ctx.ChainID, reqID, err)
 			return nil
 		}
-<<<<<<< HEAD
-		return h.bootstrapper.GetAncestors(nodeID, reqID, containerID)
+		return targetGear.GetAncestors(nodeID, reqID, containerID)
 
 	case message.GetAncestorsFailed:
 		reqID := msg.Get(message.RequestID).(uint32)
-		return h.bootstrapper.GetAncestorsFailed(nodeID, reqID)
-=======
-		return targetGear.GetAncestors(nodeID, reqID, containerID)
-
-	case message.GetAncestorsFailed:
-		reqID := msg.Get(message.RequestID).(uint32)
 		return targetGear.GetAncestorsFailed(nodeID, reqID)
->>>>>>> 3aed231b
 
 	case message.Ancestors:
 		reqID := msg.Get(message.RequestID).(uint32)
 		containers := msg.Get(message.MultiContainerBytes).([][]byte)
-<<<<<<< HEAD
-		return h.bootstrapper.MultiPut(nodeID, reqID, containers)
-=======
 		return targetGear.Ancestors(nodeID, reqID, containers)
->>>>>>> 3aed231b
 
 	case message.Get:
 		reqID := msg.Get(message.RequestID).(uint32)
@@ -446,11 +406,7 @@
 				msg.Op(), nodeID, h.ctx.ChainID, reqID)
 			return nil
 		}
-<<<<<<< HEAD
-		return targetGear.Put(nodeID, reqID, containerID, container)
-=======
 		return targetGear.Put(nodeID, reqID, container)
->>>>>>> 3aed231b
 
 	case message.PushQuery:
 		reqID := msg.Get(message.RequestID).(uint32)
@@ -460,11 +416,7 @@
 				msg.Op(), nodeID, h.ctx.ChainID, reqID)
 			return nil
 		}
-<<<<<<< HEAD
-		return targetGear.PushQuery(nodeID, reqID, containerID, container)
-=======
 		return targetGear.PushQuery(nodeID, reqID, container)
->>>>>>> 3aed231b
 
 	case message.PullQuery:
 		reqID := msg.Get(message.RequestID).(uint32)
@@ -478,11 +430,7 @@
 		if err != nil {
 			h.ctx.Log.Debug("Malformed message %s from (%s, %s, %d) dropped. Error: %s",
 				msg.Op(), nodeID, h.ctx.ChainID, reqID, err)
-<<<<<<< HEAD
-			return h.engine.QueryFailed(nodeID, reqID)
-=======
 			return targetGear.QueryFailed(nodeID, reqID)
->>>>>>> 3aed231b
 		}
 		return targetGear.Chits(nodeID, reqID, votes)
 
@@ -513,11 +461,7 @@
 		if !ok {
 			h.ctx.Log.Debug("Malformed message %s from (%s, %s, %d) dropped. Error: could not parse AppBytes",
 				msg.Op(), nodeID, h.ctx.ChainID, reqID)
-<<<<<<< HEAD
-			return h.engine.AppRequestFailed(nodeID, reqID)
-=======
 			return targetGear.AppRequestFailed(nodeID, reqID)
->>>>>>> 3aed231b
 		}
 		return targetGear.AppResponse(nodeID, reqID, appBytes)
 

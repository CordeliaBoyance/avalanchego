--- conflicted
+++ resolved
@@ -14,19 +14,6 @@
 )
 
 type message struct {
-<<<<<<< HEAD
-	messageType  constants.MsgType
-	validatorID  ids.ShortID
-	requestID    uint32
-	containerID  ids.ID
-	container    []byte
-	containers   [][]byte
-	containerIDs []ids.ID
-	appMsgBytes  []byte
-	notification common.Message
-	received     time.Time // Time this message was received
-	deadline     time.Time // Time this message must be responded to
-=======
 	// Must always be set
 	messageType constants.MsgType
 	// Must always be set
@@ -40,13 +27,13 @@
 	received       time.Time // Time this message was received
 	deadline       time.Time // Time this message must be responded to
 	onDoneHandling func()
+	appMsgBytes    []byte
 }
 
 func (m message) doneHandling() {
 	if m.onDoneHandling != nil {
 		m.onDoneHandling()
 	}
->>>>>>> dca1a485
 }
 
 // IsPeriodic returns true if this message is of a type that is sent on a

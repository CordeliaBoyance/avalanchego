// Copyright (C) 2019-2021, Ava Labs, Inc. All rights reserved.
// See the file LICENSE for licensing terms.

package handler

import (
	"errors"

	"github.com/ava-labs/avalanchego/ids"
	"github.com/ava-labs/avalanchego/message"
)

var errDuplicatedID = errors.New("inbound message contains duplicated ID")

func getIDs(field message.Field, msg message.InboundMessage) ([]ids.ID, error) {
	idsBytes := msg.Get(field).([][]byte)
	res := make([]ids.ID, len(idsBytes))
	idSet := ids.NewSet(len(idsBytes))
<<<<<<< HEAD
=======

>>>>>>> de155a51
	for i, bytes := range idsBytes {
		id, err := ids.ToID(bytes)
		if err != nil {
			return nil, err
		}
		if idSet.Contains(id) {
			return nil, errDuplicatedID
		}
		res[i] = id
		idSet.Add(id)
	}
	return res, nil
}

func getKeys(msg message.InboundMessage) ([]uint64, error) {
<<<<<<< HEAD
	keys := msg.Get(message.SummaryKeys).([]uint64)
	keysSet := make(map[uint64]struct{})
=======
	keys := msg.Get(message.SummaryHeights).([]uint64)
	keysSet := make(map[uint64]struct{}, len(keys))
>>>>>>> de155a51

	for _, key := range keys {
		if _, found := keysSet[key]; found {
			return nil, errDuplicatedID
		}
		keysSet[key] = struct{}{}
	}
	return keys, nil
}<|MERGE_RESOLUTION|>--- conflicted
+++ resolved
@@ -16,10 +16,7 @@
 	idsBytes := msg.Get(field).([][]byte)
 	res := make([]ids.ID, len(idsBytes))
 	idSet := ids.NewSet(len(idsBytes))
-<<<<<<< HEAD
-=======
 
->>>>>>> de155a51
 	for i, bytes := range idsBytes {
 		id, err := ids.ToID(bytes)
 		if err != nil {
@@ -35,13 +32,8 @@
 }
 
 func getKeys(msg message.InboundMessage) ([]uint64, error) {
-<<<<<<< HEAD
-	keys := msg.Get(message.SummaryKeys).([]uint64)
-	keysSet := make(map[uint64]struct{})
-=======
 	keys := msg.Get(message.SummaryHeights).([]uint64)
 	keysSet := make(map[uint64]struct{}, len(keys))
->>>>>>> de155a51
 
 	for _, key := range keys {
 		if _, found := keysSet[key]; found {

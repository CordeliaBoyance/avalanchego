// Copyright (C) 2019-2022, Ava Labs, Inc. All rights reserved.
// See the file LICENSE for licensing terms.

package snowman

import (
	"bytes"
	"errors"
	"fmt"
	"testing"

	"github.com/stretchr/testify/require"

	"github.com/ava-labs/avalanchego/ids"
	"github.com/ava-labs/avalanchego/snow/choices"
	"github.com/ava-labs/avalanchego/snow/consensus/snowball"
	"github.com/ava-labs/avalanchego/snow/consensus/snowman"
	"github.com/ava-labs/avalanchego/snow/engine/common"
	"github.com/ava-labs/avalanchego/snow/engine/snowman/block"
	"github.com/ava-labs/avalanchego/snow/engine/snowman/getter"
	"github.com/ava-labs/avalanchego/snow/validators"
	"github.com/ava-labs/avalanchego/utils/constants"
	"github.com/ava-labs/avalanchego/utils/set"
	"github.com/ava-labs/avalanchego/utils/wrappers"
)

var (
	errUnknownBlock = errors.New("unknown block")
	errUnknownBytes = errors.New("unknown bytes")
	Genesis         = ids.GenerateTestID()
)

func setup(t *testing.T, commonCfg common.Config, engCfg Config) (ids.NodeID, validators.Set, *common.SenderTest, *block.TestVM, *Transitive, snowman.Block) {
	vals := validators.NewSet()
	engCfg.Validators = vals

	vdr := ids.GenerateTestNodeID()
	if err := vals.AddWeight(vdr, 1); err != nil {
		t.Fatal(err)
	}

	sender := &common.SenderTest{T: t}
	engCfg.Sender = sender
	commonCfg.Sender = sender
	sender.Default(true)

	vm := &block.TestVM{}
	vm.T = t
	engCfg.VM = vm

	snowGetHandler, err := getter.New(vm, commonCfg)
	if err != nil {
		t.Fatal(err)
	}
	engCfg.AllGetsServer = snowGetHandler

	vm.Default(true)
	vm.CantSetState = false
	vm.CantSetPreference = false

	gBlk := &snowman.TestBlock{TestDecidable: choices.TestDecidable{
		IDV:     Genesis,
		StatusV: choices.Accepted,
	}}

	vm.LastAcceptedF = func() (ids.ID, error) { return gBlk.ID(), nil }

	vm.GetBlockF = func(blkID ids.ID) (snowman.Block, error) {
		switch blkID {
		case gBlk.ID():
			return gBlk, nil
		default:
			return nil, errUnknownBlock
		}
	}

	te, err := newTransitive(engCfg)
	if err != nil {
		t.Fatal(err)
	}

	if err := te.Start(0); err != nil {
		t.Fatal(err)
	}

	vm.GetBlockF = nil
	vm.LastAcceptedF = nil
	return vdr, vals, sender, vm, te, gBlk
}

func setupDefaultConfig(t *testing.T) (ids.NodeID, validators.Set, *common.SenderTest, *block.TestVM, *Transitive, snowman.Block) {
	commonCfg := common.DefaultConfigTest()
	engCfg := DefaultConfigs()
	return setup(t, commonCfg, engCfg)
}

func TestEngineShutdown(t *testing.T) {
	_, _, _, vm, transitive, _ := setupDefaultConfig(t)
	vmShutdownCalled := false
	vm.ShutdownF = func() error { vmShutdownCalled = true; return nil }
	vm.CantShutdown = false
	if err := transitive.Shutdown(); err != nil {
		t.Fatal(err)
	}
	if !vmShutdownCalled {
		t.Fatal("Shutting down the Transitive did not shutdown the VM")
	}
}

func TestEngineAdd(t *testing.T) {
	vdr, _, sender, vm, te, gBlk := setupDefaultConfig(t)

	if te.Ctx.ChainID != ids.Empty {
		t.Fatalf("Wrong chain ID")
	}

	parent := &snowman.TestBlock{TestDecidable: choices.TestDecidable{
		IDV:     ids.GenerateTestID(),
		StatusV: choices.Unknown,
	}}
	blk := &snowman.TestBlock{
		TestDecidable: choices.TestDecidable{
			IDV:     ids.GenerateTestID(),
			StatusV: choices.Processing,
		},
		ParentV: parent.IDV,
		HeightV: 1,
		BytesV:  []byte{1},
	}

	asked := new(bool)
	reqID := new(uint32)
	sender.SendGetF = func(inVdr ids.NodeID, requestID uint32, blkID ids.ID) {
		*reqID = requestID
		if *asked {
			t.Fatalf("Asked multiple times")
		}
		*asked = true
		if vdr != inVdr {
			t.Fatalf("Asking wrong validator for block")
		}
		if blkID != blk.Parent() {
			t.Fatalf("Asking for wrong block")
		}
	}

	vm.ParseBlockF = func(b []byte) (snowman.Block, error) {
		if !bytes.Equal(b, blk.Bytes()) {
			t.Fatalf("Wrong bytes")
		}
		return blk, nil
	}

	vm.GetBlockF = func(blkID ids.ID) (snowman.Block, error) {
		switch blkID {
		case gBlk.ID():
			return gBlk, nil
		case parent.ID():
			return parent, nil
		default:
			return nil, errUnknownBlock
		}
	}

	if err := te.Put(vdr, 0, blk.Bytes()); err != nil {
		t.Fatal(err)
	}

	vm.ParseBlockF = nil

	if !*asked {
		t.Fatalf("Didn't ask for a missing block")
	}

	if len(te.blocked) != 1 {
		t.Fatalf("Should have been blocking on request")
	}

	vm.ParseBlockF = func(b []byte) (snowman.Block, error) { return nil, errUnknownBytes }

	if err := te.Put(vdr, *reqID, nil); err != nil {
		t.Fatal(err)
	}

	vm.ParseBlockF = nil

	if len(te.blocked) != 0 {
		t.Fatalf("Should have finished blocking issue")
	}
}

func TestEngineQuery(t *testing.T) {
	vdr, _, sender, vm, te, gBlk := setupDefaultConfig(t)

	blk := &snowman.TestBlock{
		TestDecidable: choices.TestDecidable{
			IDV:     ids.GenerateTestID(),
			StatusV: choices.Processing,
		},
		ParentV: gBlk.ID(),
		HeightV: 1,
		BytesV:  []byte{1},
	}

	chitted := new(bool)
	sender.SendChitsF = func(inVdr ids.NodeID, requestID uint32, prefSet []ids.ID) {
		if *chitted {
			t.Fatalf("Sent multiple chits")
		}
		*chitted = true
		if requestID != 15 {
			t.Fatalf("Wrong request ID")
		}
		if len(prefSet) != 1 {
			t.Fatal("Should only be one vote")
		}
		if gBlk.ID() != prefSet[0] {
			t.Fatalf("Wrong chits block")
		}
	}

	blocked := new(bool)
	vm.GetBlockF = func(blkID ids.ID) (snowman.Block, error) {
		*blocked = true
		switch blkID {
		case gBlk.ID():
			return gBlk, nil
		default:
			return nil, errUnknownBlock
		}
	}

	asked := new(bool)
	getRequestID := new(uint32)
	sender.SendGetF = func(inVdr ids.NodeID, requestID uint32, blkID ids.ID) {
		if *asked {
			t.Fatalf("Asked multiple times")
		}
		*asked = true
		*getRequestID = requestID
		if vdr != inVdr {
			t.Fatalf("Asking wrong validator for block")
		}
		if blk.ID() != blkID && gBlk.ID() != blkID {
			t.Fatalf("Asking for wrong block")
		}
	}

	if err := te.PullQuery(vdr, 15, blk.ID()); err != nil {
		t.Fatal(err)
	}
	if !*chitted {
		t.Fatalf("Didn't respond with chits")
	}
	if !*blocked {
		t.Fatalf("Didn't request block")
	}
	if !*asked {
		t.Fatalf("Didn't request block from validator")
	}

	queried := new(bool)
	queryRequestID := new(uint32)
<<<<<<< HEAD
	sender.SendPushQueryF = func(inVdrs set.Set[ids.NodeID], requestID uint32, blkID ids.ID, blkBytes []byte) {
=======
	sender.SendPushQueryF = func(inVdrs ids.NodeIDSet, requestID uint32, blkBytes []byte) {
>>>>>>> a8b8573b
		if *queried {
			t.Fatalf("Asked multiple times")
		}
		*queried = true
		*queryRequestID = requestID
		vdrSet := set.Set[ids.NodeID]{}
		vdrSet.Add(vdr)
		if !inVdrs.Equals(vdrSet) {
			t.Fatalf("Asking wrong validator for preference")
		}
		if !bytes.Equal(blk.Bytes(), blkBytes) {
			t.Fatalf("Asking for wrong block")
		}
	}

	vm.ParseBlockF = func(b []byte) (snowman.Block, error) {
		if !bytes.Equal(b, blk.Bytes()) {
			t.Fatalf("Wrong bytes")
		}
		return blk, nil
	}
	if err := te.Put(vdr, *getRequestID, blk.Bytes()); err != nil {
		t.Fatal(err)
	}
	vm.ParseBlockF = nil

	if !*queried {
		t.Fatalf("Didn't ask for preferences")
	}

	blk1 := &snowman.TestBlock{
		TestDecidable: choices.TestDecidable{
			IDV:     ids.GenerateTestID(),
			StatusV: choices.Processing,
		},
		ParentV: blk.IDV,
		HeightV: 2,
		BytesV:  []byte{5, 4, 3, 2, 1, 9},
	}

	vm.GetBlockF = func(blkID ids.ID) (snowman.Block, error) {
		switch blkID {
		case blk.ID():
			return nil, errUnknownBlock
		case blk1.ID():
			return nil, errUnknownBlock
		}
		t.Fatalf("Wrong block requested")
		panic("Should have failed")
	}

	*asked = false
	sender.SendGetF = func(inVdr ids.NodeID, requestID uint32, blkID ids.ID) {
		if *asked {
			t.Fatalf("Asked multiple times")
		}
		*asked = true
		*getRequestID = requestID
		if vdr != inVdr {
			t.Fatalf("Asking wrong validator for block")
		}
		if blk1.ID() != blkID {
			t.Fatalf("Asking for wrong block")
		}
	}
	if err := te.Chits(vdr, *queryRequestID, []ids.ID{blk1.ID()}); err != nil {
		t.Fatal(err)
	}

	*queried = false
<<<<<<< HEAD
	sender.SendPushQueryF = func(inVdrs set.Set[ids.NodeID], requestID uint32, blkID ids.ID, blkBytes []byte) {
=======
	sender.SendPushQueryF = func(inVdrs ids.NodeIDSet, requestID uint32, blkBytes []byte) {
>>>>>>> a8b8573b
		if *queried {
			t.Fatalf("Asked multiple times")
		}
		*queried = true
		*queryRequestID = requestID
		vdrSet := set.Set[ids.NodeID]{}
		vdrSet.Add(vdr)
		if !inVdrs.Equals(vdrSet) {
			t.Fatalf("Asking wrong validator for preference")
		}
		if !bytes.Equal(blk1.Bytes(), blkBytes) {
			t.Fatalf("Asking for wrong block")
		}
	}

	vm.ParseBlockF = func(b []byte) (snowman.Block, error) {
		if !bytes.Equal(b, blk1.Bytes()) {
			t.Fatalf("Wrong bytes")
		}

		vm.GetBlockF = func(blkID ids.ID) (snowman.Block, error) {
			switch blkID {
			case blk.ID():
				return blk, nil
			case blk1.ID():
				return blk1, nil
			}
			t.Fatalf("Wrong block requested")
			panic("Should have failed")
		}

		return blk1, nil
	}
	if err := te.Put(vdr, *getRequestID, blk1.Bytes()); err != nil {
		t.Fatal(err)
	}
	vm.ParseBlockF = nil

	if blk1.Status() != choices.Accepted {
		t.Fatalf("Should have executed block")
	}
	if len(te.blocked) != 0 {
		t.Fatalf("Should have finished blocking")
	}

	_ = te.polls.String() // Shouldn't panic

	if err := te.QueryFailed(vdr, *queryRequestID); err != nil {
		t.Fatal(err)
	}
	if len(te.blocked) != 0 {
		t.Fatalf("Should have finished blocking")
	}
}

func TestEngineMultipleQuery(t *testing.T) {
	engCfg := DefaultConfigs()
	engCfg.Params = snowball.Parameters{
		K:                       3,
		Alpha:                   2,
		BetaVirtuous:            1,
		BetaRogue:               2,
		ConcurrentRepolls:       1,
		OptimalProcessing:       1,
		MaxOutstandingItems:     1,
		MaxItemProcessingTime:   1,
		MixedQueryNumPushNonVdr: 3,
	}

	vals := validators.NewSet()
	engCfg.Validators = vals

	vdr0 := ids.GenerateTestNodeID()
	vdr1 := ids.GenerateTestNodeID()
	vdr2 := ids.GenerateTestNodeID()

	errs := wrappers.Errs{}
	errs.Add(
		vals.AddWeight(vdr0, 1),
		vals.AddWeight(vdr1, 1),
		vals.AddWeight(vdr2, 1),
	)
	if errs.Errored() {
		t.Fatal(errs.Err)
	}

	sender := &common.SenderTest{T: t}
	engCfg.Sender = sender
	sender.Default(true)

	vm := &block.TestVM{}
	vm.T = t
	engCfg.VM = vm

	vm.Default(true)
	vm.CantSetState = false
	vm.CantSetPreference = false

	gBlk := &snowman.TestBlock{TestDecidable: choices.TestDecidable{
		IDV:     ids.GenerateTestID(),
		StatusV: choices.Accepted,
	}}

	vm.LastAcceptedF = func() (ids.ID, error) { return gBlk.ID(), nil }
	vm.GetBlockF = func(blkID ids.ID) (snowman.Block, error) {
		if blkID != gBlk.ID() {
			t.Fatalf("Wrong block requested")
		}
		return gBlk, nil
	}

	te, err := newTransitive(engCfg)
	if err != nil {
		t.Fatal(err)
	}

	if err := te.Start(0); err != nil {
		t.Fatal(err)
	}

	vm.GetBlockF = nil
	vm.LastAcceptedF = nil

	blk0 := &snowman.TestBlock{
		TestDecidable: choices.TestDecidable{
			IDV:     ids.GenerateTestID(),
			StatusV: choices.Processing,
		},
		ParentV: gBlk.IDV,
		HeightV: 1,
		BytesV:  []byte{1},
	}

	queried := new(bool)
	queryRequestID := new(uint32)
<<<<<<< HEAD
	sender.SendPushQueryF = func(inVdrs set.Set[ids.NodeID], requestID uint32, blkID ids.ID, blkBytes []byte) {
=======
	sender.SendPushQueryF = func(inVdrs ids.NodeIDSet, requestID uint32, blkBytes []byte) {
>>>>>>> a8b8573b
		if *queried {
			t.Fatalf("Asked multiple times")
		}
		*queried = true
		*queryRequestID = requestID
		vdrSet := set.Set[ids.NodeID]{}
		vdrSet.Add(vdr0, vdr1, vdr2)
		if !inVdrs.Equals(vdrSet) {
			t.Fatalf("Asking wrong validator for preference")
		}
		if !bytes.Equal(blk0.Bytes(), blkBytes) {
			t.Fatalf("Asking for wrong block")
		}
	}

	vm.GetBlockF = func(blkID ids.ID) (snowman.Block, error) {
		switch blkID {
		case gBlk.ID():
			return gBlk, nil
		default:
			return nil, errUnknownBlock
		}
	}

	if err := te.issue(blk0); err != nil {
		t.Fatal(err)
	}

	blk1 := &snowman.TestBlock{
		TestDecidable: choices.TestDecidable{
			IDV:     ids.GenerateTestID(),
			StatusV: choices.Processing,
		},
		ParentV: blk0.IDV,
		HeightV: 2,
		BytesV:  []byte{2},
	}

	vm.GetBlockF = func(id ids.ID) (snowman.Block, error) {
		switch id {
		case gBlk.ID():
			return gBlk, nil
		case blk0.ID():
			return blk0, nil
		case blk1.ID():
			return nil, errUnknownBlock
		}
		t.Fatalf("Unknown block")
		panic("Should have errored")
	}

	asked := new(bool)
	getRequestID := new(uint32)
	sender.SendGetF = func(inVdr ids.NodeID, requestID uint32, blkID ids.ID) {
		if *asked {
			t.Fatalf("Asked multiple times")
		}
		*asked = true
		*getRequestID = requestID
		if vdr0 != inVdr {
			t.Fatalf("Asking wrong validator for block")
		}
		if blk1.ID() != blkID {
			t.Fatalf("Asking for wrong block")
		}
	}
	blkSet := []ids.ID{blk1.ID()}
	if err := te.Chits(vdr0, *queryRequestID, blkSet); err != nil {
		t.Fatal(err)
	}
	if err := te.Chits(vdr1, *queryRequestID, blkSet); err != nil {
		t.Fatal(err)
	}

	vm.ParseBlockF = func(b []byte) (snowman.Block, error) {
		vm.GetBlockF = func(blkID ids.ID) (snowman.Block, error) {
			switch {
			case blkID == blk0.ID():
				return blk0, nil
			case blkID == blk1.ID():
				return blk1, nil
			}
			t.Fatalf("Wrong block requested")
			panic("Should have failed")
		}

		return blk1, nil
	}

	*queried = false
	secondQueryRequestID := new(uint32)
<<<<<<< HEAD
	sender.SendPushQueryF = func(inVdrs set.Set[ids.NodeID], requestID uint32, blkID ids.ID, blkBytes []byte) {
=======
	sender.SendPushQueryF = func(inVdrs ids.NodeIDSet, requestID uint32, blkBytes []byte) {
>>>>>>> a8b8573b
		if *queried {
			t.Fatalf("Asked multiple times")
		}
		*queried = true
		*secondQueryRequestID = requestID
		vdrSet := set.Set[ids.NodeID]{}
		vdrSet.Add(vdr0, vdr1, vdr2)
		if !inVdrs.Equals(vdrSet) {
			t.Fatalf("Asking wrong validator for preference")
		}
		if !bytes.Equal(blk1.Bytes(), blkBytes) {
			t.Fatalf("Asking for wrong block")
		}
	}
	if err := te.Put(vdr0, *getRequestID, blk1.Bytes()); err != nil {
		t.Fatal(err)
	}

	// Should be dropped because the query was already filled
	blkSet = []ids.ID{blk0.ID()}
	if err := te.Chits(vdr2, *queryRequestID, blkSet); err != nil {
		t.Fatal(err)
	}

	if blk1.Status() != choices.Accepted {
		t.Fatalf("Should have executed block")
	}
	if len(te.blocked) != 0 {
		t.Fatalf("Should have finished blocking")
	}
}

func TestEngineBlockedIssue(t *testing.T) {
	_, _, sender, vm, te, gBlk := setupDefaultConfig(t)

	sender.Default(false)

	blk0 := &snowman.TestBlock{
		TestDecidable: choices.TestDecidable{
			IDV:     ids.GenerateTestID(),
			StatusV: choices.Unknown,
		},
		ParentV: gBlk.ID(),
		HeightV: 1,
		BytesV:  []byte{1},
	}
	blk1 := &snowman.TestBlock{
		TestDecidable: choices.TestDecidable{
			IDV:     ids.GenerateTestID(),
			StatusV: choices.Processing,
		},
		ParentV: blk0.IDV,
		HeightV: 2,
		BytesV:  []byte{2},
	}

	sender.SendGetF = func(ids.NodeID, uint32, ids.ID) {}
	vm.GetBlockF = func(blkID ids.ID) (snowman.Block, error) {
		switch blkID {
		case gBlk.ID():
			return gBlk, nil
		case blk0.ID():
			return blk0, nil
		default:
			return nil, errUnknownBlock
		}
	}

	if err := te.issue(blk1); err != nil {
		t.Fatal(err)
	}

	blk0.StatusV = choices.Processing
	if err := te.issue(blk0); err != nil {
		t.Fatal(err)
	}

	if blk1.ID() != te.Consensus.Preference() {
		t.Fatalf("Should have issued blk1")
	}
}

func TestEngineAbandonResponse(t *testing.T) {
	vdr, _, sender, vm, te, gBlk := setupDefaultConfig(t)

	sender.Default(false)

	blk := &snowman.TestBlock{
		TestDecidable: choices.TestDecidable{
			IDV:     ids.GenerateTestID(),
			StatusV: choices.Unknown,
		},
		ParentV: gBlk.ID(),
		HeightV: 1,
		BytesV:  []byte{1},
	}

	vm.GetBlockF = func(blkID ids.ID) (snowman.Block, error) {
		switch {
		case blkID == gBlk.ID():
			return gBlk, nil
		case blkID == blk.ID():
			return nil, errUnknownBlock
		}
		t.Fatalf("Wrong block requested")
		return nil, errUnknownBlock
	}

	if err := te.issue(blk); err != nil {
		t.Fatal(err)
	}
	if err := te.QueryFailed(vdr, 1); err != nil {
		t.Fatal(err)
	}

	if len(te.blocked) != 0 {
		t.Fatalf("Should have removed blocking event")
	}
}

func TestEngineFetchBlock(t *testing.T) {
	vdr, _, sender, vm, te, gBlk := setupDefaultConfig(t)

	sender.Default(false)

	vm.GetBlockF = func(id ids.ID) (snowman.Block, error) {
		if id == gBlk.ID() {
			return gBlk, nil
		}
		t.Fatalf("Unknown block")
		panic("Should have failed")
	}

	added := new(bool)
	sender.SendPutF = func(inVdr ids.NodeID, requestID uint32, blk []byte) {
		if vdr != inVdr {
			t.Fatalf("Wrong validator")
		}
		if requestID != 123 {
			t.Fatalf("Wrong request id")
		}
		if !bytes.Equal(gBlk.Bytes(), blk) {
			t.Fatalf("Asking for wrong block")
		}
		*added = true
	}

	if err := te.Get(vdr, 123, gBlk.ID()); err != nil {
		t.Fatal(err)
	}

	if !*added {
		t.Fatalf("Should have sent block to peer")
	}
}

func TestEnginePushQuery(t *testing.T) {
	vdr, _, sender, vm, te, gBlk := setupDefaultConfig(t)

	sender.Default(true)

	blk := &snowman.TestBlock{
		TestDecidable: choices.TestDecidable{
			IDV:     ids.GenerateTestID(),
			StatusV: choices.Processing,
		},
		ParentV: gBlk.ID(),
		HeightV: 1,
		BytesV:  []byte{1},
	}

	vm.ParseBlockF = func(b []byte) (snowman.Block, error) {
		if bytes.Equal(b, blk.Bytes()) {
			return blk, nil
		}
		return nil, errUnknownBytes
	}

	vm.GetBlockF = func(blkID ids.ID) (snowman.Block, error) {
		switch blkID {
		case gBlk.ID():
			return gBlk, nil
		case blk.ID():
			return blk, nil
		default:
			return nil, errUnknownBlock
		}
	}

	chitted := new(bool)
	sender.SendChitsF = func(inVdr ids.NodeID, requestID uint32, votes []ids.ID) {
		if *chitted {
			t.Fatalf("Sent chit multiple times")
		}
		*chitted = true
		if inVdr != vdr {
			t.Fatalf("Asking wrong validator for preference")
		}
		if requestID != 20 {
			t.Fatalf("Wrong request id")
		}
		if len(votes) != 1 {
			t.Fatal("votes should only have one element")
		}
		if gBlk.ID() != votes[0] {
			t.Fatalf("Asking for wrong block")
		}
	}

	queried := new(bool)
<<<<<<< HEAD
	sender.SendPushQueryF = func(inVdrs set.Set[ids.NodeID], _ uint32, blkID ids.ID, blkBytes []byte) {
=======
	sender.SendPushQueryF = func(inVdrs ids.NodeIDSet, _ uint32, blkBytes []byte) {
>>>>>>> a8b8573b
		if *queried {
			t.Fatalf("Asked multiple times")
		}
		*queried = true
		vdrSet := set.Set[ids.NodeID]{}
		vdrSet.Add(vdr)
		if !inVdrs.Equals(vdrSet) {
			t.Fatalf("Asking wrong validator for preference")
		}
		if !bytes.Equal(blk.Bytes(), blkBytes) {
			t.Fatalf("Asking for wrong block")
		}
	}

	if err := te.PushQuery(vdr, 20, blk.Bytes()); err != nil {
		t.Fatal(err)
	}

	if !*chitted {
		t.Fatalf("Should have sent a chit to the peer")
	}
	if !*queried {
		t.Fatalf("Should have sent a query to the peer")
	}
}

func TestEngineBuildBlock(t *testing.T) {
	vdr, _, sender, vm, te, gBlk := setupDefaultConfig(t)

	sender.Default(true)

	blk := &snowman.TestBlock{
		TestDecidable: choices.TestDecidable{
			IDV:     ids.GenerateTestID(),
			StatusV: choices.Processing,
		},
		ParentV: gBlk.ID(),
		HeightV: 1,
		BytesV:  []byte{1},
	}

	vm.GetBlockF = func(blkID ids.ID) (snowman.Block, error) {
		switch blkID {
		case gBlk.ID():
			return gBlk, nil
		default:
			return nil, errUnknownBlock
		}
	}

	queried := new(bool)
<<<<<<< HEAD
	sender.SendPushQueryF = func(inVdrs set.Set[ids.NodeID], _ uint32, blkID ids.ID, blkBytes []byte) {
=======
	sender.SendPushQueryF = func(inVdrs ids.NodeIDSet, _ uint32, blkBytes []byte) {
>>>>>>> a8b8573b
		if *queried {
			t.Fatalf("Asked multiple times")
		}
		*queried = true
		vdrSet := set.Set[ids.NodeID]{}
		vdrSet.Add(vdr)
		if !inVdrs.Equals(vdrSet) {
			t.Fatalf("Asking wrong validator for preference")
		}
	}

	vm.BuildBlockF = func() (snowman.Block, error) { return blk, nil }
	if err := te.Notify(common.PendingTxs); err != nil {
		t.Fatal(err)
	}

	if !*queried {
		t.Fatalf("Should have sent a query to the peer")
	}
}

func TestEngineRepoll(t *testing.T) {
	vdr, _, sender, _, te, _ := setupDefaultConfig(t)

	sender.Default(true)

	queried := new(bool)
	sender.SendPullQueryF = func(inVdrs set.Set[ids.NodeID], _ uint32, blkID ids.ID) {
		if *queried {
			t.Fatalf("Asked multiple times")
		}
		*queried = true
		vdrSet := set.Set[ids.NodeID]{}
		vdrSet.Add(vdr)
		if !inVdrs.Equals(vdrSet) {
			t.Fatalf("Asking wrong validator for preference")
		}
	}

	te.repoll()

	if !*queried {
		t.Fatalf("Should have sent a query to the peer")
	}
}

func TestVoteCanceling(t *testing.T) {
	engCfg := DefaultConfigs()
	engCfg.Params = snowball.Parameters{
		K:                       3,
		Alpha:                   2,
		BetaVirtuous:            1,
		BetaRogue:               2,
		ConcurrentRepolls:       1,
		OptimalProcessing:       1,
		MaxOutstandingItems:     1,
		MaxItemProcessingTime:   1,
		MixedQueryNumPushNonVdr: 3,
	}

	vals := validators.NewSet()
	engCfg.Validators = vals

	vdr0 := ids.GenerateTestNodeID()
	vdr1 := ids.GenerateTestNodeID()
	vdr2 := ids.GenerateTestNodeID()

	errs := wrappers.Errs{}
	errs.Add(
		vals.AddWeight(vdr0, 1),
		vals.AddWeight(vdr1, 1),
		vals.AddWeight(vdr2, 1),
	)
	if errs.Errored() {
		t.Fatal(errs.Err)
	}

	sender := &common.SenderTest{T: t}
	engCfg.Sender = sender
	sender.Default(true)

	vm := &block.TestVM{}
	vm.T = t
	engCfg.VM = vm

	vm.Default(true)
	vm.CantSetState = false
	vm.CantSetPreference = false

	gBlk := &snowman.TestBlock{TestDecidable: choices.TestDecidable{
		IDV:     ids.GenerateTestID(),
		StatusV: choices.Accepted,
	}}

	vm.LastAcceptedF = func() (ids.ID, error) { return gBlk.ID(), nil }
	vm.GetBlockF = func(id ids.ID) (snowman.Block, error) {
		switch id {
		case gBlk.ID():
			return gBlk, nil
		default:
			t.Fatalf("Loaded unknown block")
			panic("Should have failed")
		}
	}

	te, err := newTransitive(engCfg)
	if err != nil {
		t.Fatal(err)
	}

	if err := te.Start(0); err != nil {
		t.Fatal(err)
	}

	vm.LastAcceptedF = nil

	blk := &snowman.TestBlock{
		TestDecidable: choices.TestDecidable{
			IDV:     ids.GenerateTestID(),
			StatusV: choices.Processing,
		},
		ParentV: gBlk.IDV,
		HeightV: 1,
		BytesV:  []byte{1},
	}

	queried := new(bool)
	queryRequestID := new(uint32)
<<<<<<< HEAD
	sender.SendPushQueryF = func(inVdrs set.Set[ids.NodeID], requestID uint32, blkID ids.ID, blkBytes []byte) {
=======
	sender.SendPushQueryF = func(inVdrs ids.NodeIDSet, requestID uint32, blkBytes []byte) {
>>>>>>> a8b8573b
		if *queried {
			t.Fatalf("Asked multiple times")
		}
		*queried = true
		*queryRequestID = requestID
		vdrSet := set.Set[ids.NodeID]{}
		vdrSet.Add(vdr0, vdr1, vdr2)
		if !inVdrs.Equals(vdrSet) {
			t.Fatalf("Asking wrong validator for preference")
		}
		if !bytes.Equal(blk.Bytes(), blkBytes) {
			t.Fatalf("Asking for wrong block")
		}
	}

	if err := te.issue(blk); err != nil {
		t.Fatal(err)
	}

	if te.polls.Len() != 1 {
		t.Fatalf("Shouldn't have finished blocking issue")
	}

	if err := te.QueryFailed(vdr0, *queryRequestID); err != nil {
		t.Fatal(err)
	}

	if te.polls.Len() != 1 {
		t.Fatalf("Shouldn't have finished blocking issue")
	}

	repolled := new(bool)
	sender.SendPullQueryF = func(inVdrs set.Set[ids.NodeID], requestID uint32, blkID ids.ID) {
		*repolled = true
	}
	if err := te.QueryFailed(vdr1, *queryRequestID); err != nil {
		t.Fatal(err)
	}

	if !*repolled {
		t.Fatalf("Should have finished blocking issue and repolled the network")
	}
}

func TestEngineNoQuery(t *testing.T) {
	engCfg := DefaultConfigs()

	sender := &common.SenderTest{T: t}
	engCfg.Sender = sender
	sender.Default(true)

	gBlk := &snowman.TestBlock{TestDecidable: choices.TestDecidable{
		IDV:     ids.GenerateTestID(),
		StatusV: choices.Accepted,
	}}

	vm := &block.TestVM{}
	vm.T = t
	vm.LastAcceptedF = func() (ids.ID, error) { return gBlk.ID(), nil }

	vm.GetBlockF = func(blkID ids.ID) (snowman.Block, error) {
		if blkID == gBlk.ID() {
			return gBlk, nil
		}
		return nil, errUnknownBlock
	}

	engCfg.VM = vm

	te, err := newTransitive(engCfg)
	if err != nil {
		t.Fatal(err)
	}

	if err := te.Start(0); err != nil {
		t.Fatal(err)
	}

	blk := &snowman.TestBlock{
		TestDecidable: choices.TestDecidable{
			IDV:     ids.GenerateTestID(),
			StatusV: choices.Processing,
		},
		ParentV: gBlk.IDV,
		HeightV: 1,
		BytesV:  []byte{1},
	}

	if err := te.issue(blk); err != nil {
		t.Fatal(err)
	}
}

func TestEngineNoRepollQuery(t *testing.T) {
	engCfg := DefaultConfigs()

	sender := &common.SenderTest{T: t}
	engCfg.Sender = sender
	sender.Default(true)

	gBlk := &snowman.TestBlock{TestDecidable: choices.TestDecidable{
		IDV:     ids.GenerateTestID(),
		StatusV: choices.Accepted,
	}}

	vm := &block.TestVM{}
	vm.T = t
	vm.LastAcceptedF = func() (ids.ID, error) { return gBlk.ID(), nil }

	vm.GetBlockF = func(blkID ids.ID) (snowman.Block, error) {
		if blkID == gBlk.ID() {
			return gBlk, nil
		}
		return nil, errUnknownBlock
	}

	engCfg.VM = vm

	te, err := newTransitive(engCfg)
	if err != nil {
		t.Fatal(err)
	}

	if err := te.Start(0); err != nil {
		t.Fatal(err)
	}

	te.repoll()
}

func TestEngineAbandonQuery(t *testing.T) {
	vdr, _, sender, vm, te, _ := setupDefaultConfig(t)

	sender.Default(true)

	blkID := ids.GenerateTestID()

	vm.GetBlockF = func(id ids.ID) (snowman.Block, error) {
		switch id {
		case blkID:
			return nil, errUnknownBlock
		default:
			t.Fatalf("Loaded unknown block")
			panic("Should have failed")
		}
	}

	reqID := new(uint32)
	sender.SendGetF = func(_ ids.NodeID, requestID uint32, _ ids.ID) {
		*reqID = requestID
	}

	sender.CantSendChits = false

	if err := te.PullQuery(vdr, 0, blkID); err != nil {
		t.Fatal(err)
	}

	if te.blkReqs.Len() != 1 {
		t.Fatalf("Should have issued request")
	}

	if err := te.GetFailed(vdr, *reqID); err != nil {
		t.Fatal(err)
	}

	if te.blkReqs.Len() != 0 {
		t.Fatalf("Should have removed request")
	}
}

func TestEngineAbandonChit(t *testing.T) {
	vdr, _, sender, vm, te, gBlk := setupDefaultConfig(t)

	sender.Default(true)

	blk := &snowman.TestBlock{
		TestDecidable: choices.TestDecidable{
			IDV:     ids.GenerateTestID(),
			StatusV: choices.Processing,
		},
		ParentV: gBlk.ID(),
		HeightV: 1,
		BytesV:  []byte{1},
	}

	vm.GetBlockF = func(blkID ids.ID) (snowman.Block, error) {
		switch blkID {
		case gBlk.ID():
			return gBlk, nil
		case blk.ID():
			return nil, errUnknownBlock
		}
		t.Fatalf("Wrong block requested")
		return nil, errUnknownBlock
	}

	sender.CantSendPushQuery = false

	if err := te.issue(blk); err != nil {
		t.Fatal(err)
	}

	fakeBlkID := ids.GenerateTestID()
	vm.GetBlockF = func(id ids.ID) (snowman.Block, error) {
		switch id {
		case fakeBlkID:
			return nil, errUnknownBlock
		default:
			t.Fatalf("Loaded unknown block")
			panic("Should have failed")
		}
	}

	reqID := new(uint32)
	sender.SendGetF = func(_ ids.NodeID, requestID uint32, _ ids.ID) {
		*reqID = requestID
	}

	if err := te.Chits(vdr, 0, []ids.ID{fakeBlkID}); err != nil {
		t.Fatal(err)
	}

	if len(te.blocked) != 1 {
		t.Fatalf("Should have blocked on request")
	}

	if err := te.GetFailed(vdr, *reqID); err != nil {
		t.Fatal(err)
	}

	if len(te.blocked) != 0 {
		t.Fatalf("Should have removed request")
	}
}

func TestEngineBlockingChitRequest(t *testing.T) {
	vdr, _, sender, vm, te, gBlk := setupDefaultConfig(t)

	sender.Default(true)

	missingBlk := &snowman.TestBlock{
		TestDecidable: choices.TestDecidable{
			IDV:     ids.GenerateTestID(),
			StatusV: choices.Unknown,
		},
		ParentV: gBlk.ID(),
		HeightV: 1,
		BytesV:  []byte{1},
	}
	parentBlk := &snowman.TestBlock{
		TestDecidable: choices.TestDecidable{
			IDV:     ids.GenerateTestID(),
			StatusV: choices.Processing,
		},
		ParentV: missingBlk.IDV,
		HeightV: 2,
		BytesV:  []byte{2},
	}
	blockingBlk := &snowman.TestBlock{
		TestDecidable: choices.TestDecidable{
			IDV:     ids.GenerateTestID(),
			StatusV: choices.Processing,
		},
		ParentV: parentBlk.IDV,
		HeightV: 3,
		BytesV:  []byte{3},
	}

	vm.GetBlockF = func(blkID ids.ID) (snowman.Block, error) {
		switch blkID {
		case gBlk.ID():
			return gBlk, nil
		case blockingBlk.ID():
			return blockingBlk, nil
		default:
			return nil, errUnknownBlock
		}
	}

	sender.SendGetF = func(ids.NodeID, uint32, ids.ID) {}

	vm.ParseBlockF = func(b []byte) (snowman.Block, error) {
		switch {
		case bytes.Equal(b, blockingBlk.Bytes()):
			return blockingBlk, nil
		default:
			t.Fatalf("Loaded unknown block")
			panic("Should have failed")
		}
	}

	if err := te.issue(parentBlk); err != nil {
		t.Fatal(err)
	}

	sender.CantSendChits = false

	if err := te.PushQuery(vdr, 0, blockingBlk.Bytes()); err != nil {
		t.Fatal(err)
	}

	if len(te.blocked) != 2 {
		t.Fatalf("Both inserts should be blocking")
	}

	sender.CantSendPushQuery = false

	missingBlk.StatusV = choices.Processing
	if err := te.issue(missingBlk); err != nil {
		t.Fatal(err)
	}

	if len(te.blocked) != 0 {
		t.Fatalf("Both inserts should not longer be blocking")
	}
}

func TestEngineBlockingChitResponse(t *testing.T) {
	vdr, _, sender, vm, te, gBlk := setupDefaultConfig(t)

	sender.Default(true)

	issuedBlk := &snowman.TestBlock{
		TestDecidable: choices.TestDecidable{
			IDV:     ids.GenerateTestID(),
			StatusV: choices.Processing,
		},
		ParentV: gBlk.ID(),
		HeightV: 1,
		BytesV:  []byte{1},
	}
	missingBlk := &snowman.TestBlock{
		TestDecidable: choices.TestDecidable{
			IDV:     ids.GenerateTestID(),
			StatusV: choices.Unknown,
		},
		ParentV: gBlk.ID(),
		HeightV: 1,
		BytesV:  []byte{2},
	}
	blockingBlk := &snowman.TestBlock{
		TestDecidable: choices.TestDecidable{
			IDV:     ids.GenerateTestID(),
			StatusV: choices.Processing,
		},
		ParentV: missingBlk.IDV,
		HeightV: 2,
		BytesV:  []byte{3},
	}

	vm.GetBlockF = func(blkID ids.ID) (snowman.Block, error) {
		switch blkID {
		case gBlk.ID():
			return gBlk, nil
		case blockingBlk.ID():
			return blockingBlk, nil
		default:
			return nil, errUnknownBlock
		}
	}

	if err := te.issue(blockingBlk); err != nil {
		t.Fatal(err)
	}

	queryRequestID := new(uint32)
<<<<<<< HEAD
	sender.SendPushQueryF = func(inVdrs set.Set[ids.NodeID], requestID uint32, blkID ids.ID, blkBytes []byte) {
=======
	sender.SendPushQueryF = func(inVdrs ids.NodeIDSet, requestID uint32, blkBytes []byte) {
>>>>>>> a8b8573b
		*queryRequestID = requestID
		vdrSet := set.Set[ids.NodeID]{}
		vdrSet.Add(vdr)
		if !inVdrs.Equals(vdrSet) {
			t.Fatalf("Asking wrong validator for preference")
		}
		if !bytes.Equal(issuedBlk.Bytes(), blkBytes) {
			t.Fatalf("Asking for wrong block")
		}
	}

	if err := te.issue(issuedBlk); err != nil {
		t.Fatal(err)
	}

	sender.SendPushQueryF = nil
	sender.CantSendPushQuery = false

	if err := te.Chits(vdr, *queryRequestID, []ids.ID{blockingBlk.ID()}); err != nil {
		t.Fatal(err)
	}

	require.Len(t, te.blocked, 2)
	sender.CantSendPullQuery = false

	missingBlk.StatusV = choices.Processing
	if err := te.issue(missingBlk); err != nil {
		t.Fatal(err)
	}
}

func TestEngineRetryFetch(t *testing.T) {
	vdr, _, sender, vm, te, gBlk := setupDefaultConfig(t)

	sender.Default(true)

	missingBlk := &snowman.TestBlock{
		TestDecidable: choices.TestDecidable{
			IDV:     ids.GenerateTestID(),
			StatusV: choices.Unknown,
		},
		ParentV: gBlk.ID(),
		HeightV: 1,
		BytesV:  []byte{1},
	}

	vm.CantGetBlock = false

	reqID := new(uint32)
	sender.SendGetF = func(_ ids.NodeID, requestID uint32, _ ids.ID) {
		*reqID = requestID
	}
	sender.CantSendChits = false

	if err := te.PullQuery(vdr, 0, missingBlk.ID()); err != nil {
		t.Fatal(err)
	}

	vm.CantGetBlock = true
	sender.SendGetF = nil

	if err := te.GetFailed(vdr, *reqID); err != nil {
		t.Fatal(err)
	}

	vm.CantGetBlock = false

	called := new(bool)
	sender.SendGetF = func(ids.NodeID, uint32, ids.ID) {
		*called = true
	}

	if err := te.PullQuery(vdr, 0, missingBlk.ID()); err != nil {
		t.Fatal(err)
	}

	vm.CantGetBlock = true
	sender.SendGetF = nil

	if !*called {
		t.Fatalf("Should have requested the block again")
	}
}

func TestEngineUndeclaredDependencyDeadlock(t *testing.T) {
	vdr, _, sender, vm, te, gBlk := setupDefaultConfig(t)

	sender.Default(true)

	validBlk := &snowman.TestBlock{
		TestDecidable: choices.TestDecidable{
			IDV:     ids.GenerateTestID(),
			StatusV: choices.Processing,
		},
		ParentV: gBlk.ID(),
		HeightV: 1,
		BytesV:  []byte{1},
	}
	invalidBlk := &snowman.TestBlock{
		TestDecidable: choices.TestDecidable{
			IDV:     ids.GenerateTestID(),
			StatusV: choices.Processing,
		},
		ParentV: validBlk.IDV,
		HeightV: 2,
		VerifyV: errors.New(""),
		BytesV:  []byte{2},
	}

	invalidBlkID := invalidBlk.ID()

	reqID := new(uint32)
<<<<<<< HEAD
	sender.SendPushQueryF = func(_ set.Set[ids.NodeID], requestID uint32, _ ids.ID, _ []byte) {
=======
	sender.SendPushQueryF = func(_ ids.NodeIDSet, requestID uint32, _ []byte) {
>>>>>>> a8b8573b
		*reqID = requestID
	}
	sender.SendPullQueryF = func(_ set.Set[ids.NodeID], requestID uint32, _ ids.ID) {}

	vm.GetBlockF = func(blkID ids.ID) (snowman.Block, error) {
		switch blkID {
		case gBlk.ID():
			return gBlk, nil
		case validBlk.ID():
			return validBlk, nil
		case invalidBlk.ID():
			return invalidBlk, nil
		default:
			return nil, errUnknownBlock
		}
	}
	if err := te.issue(validBlk); err != nil {
		t.Fatal(err)
	}
	sender.SendPushQueryF = nil
	if err := te.issue(invalidBlk); err != nil {
		t.Fatal(err)
	}

	if err := te.Chits(vdr, *reqID, []ids.ID{invalidBlkID}); err != nil {
		t.Fatal(err)
	}

	if status := validBlk.Status(); status != choices.Accepted {
		t.Log(status)
		t.Fatalf("Should have bubbled invalid votes to the valid parent")
	}
}

func TestEngineGossip(t *testing.T) {
	_, _, sender, vm, te, gBlk := setupDefaultConfig(t)

	vm.LastAcceptedF = func() (ids.ID, error) { return gBlk.ID(), nil }
	vm.GetBlockF = func(blkID ids.ID) (snowman.Block, error) {
		if blkID == gBlk.ID() {
			return gBlk, nil
		}
		t.Fatal(errUnknownBlock)
		return nil, errUnknownBlock
	}

	called := new(bool)
	sender.SendGossipF = func(blkBytes []byte) {
		*called = true
		if !bytes.Equal(blkBytes, gBlk.Bytes()) {
			t.Fatal(errUnknownBytes)
		}
	}

	if err := te.Gossip(); err != nil {
		t.Fatal(err)
	}

	if !*called {
		t.Fatalf("Should have gossiped the block")
	}
}

func TestEngineInvalidBlockIgnoredFromUnexpectedPeer(t *testing.T) {
	vdr, vdrs, sender, vm, te, gBlk := setupDefaultConfig(t)

	secondVdr := ids.GenerateTestNodeID()
	if err := vdrs.AddWeight(secondVdr, 1); err != nil {
		t.Fatal(err)
	}

	sender.Default(true)

	missingBlk := &snowman.TestBlock{
		TestDecidable: choices.TestDecidable{
			IDV:     ids.GenerateTestID(),
			StatusV: choices.Unknown,
		},
		ParentV: gBlk.ID(),
		HeightV: 1,
		BytesV:  []byte{1},
	}
	pendingBlk := &snowman.TestBlock{
		TestDecidable: choices.TestDecidable{
			IDV:     ids.GenerateTestID(),
			StatusV: choices.Processing,
		},
		ParentV: missingBlk.IDV,
		HeightV: 2,
		BytesV:  []byte{2},
	}

	parsed := new(bool)
	vm.ParseBlockF = func(b []byte) (snowman.Block, error) {
		if bytes.Equal(b, pendingBlk.Bytes()) {
			*parsed = true
			return pendingBlk, nil
		}
		return nil, errUnknownBlock
	}

	vm.GetBlockF = func(blkID ids.ID) (snowman.Block, error) {
		switch blkID {
		case gBlk.ID():
			return gBlk, nil
		case pendingBlk.ID():
			if !*parsed {
				return nil, errUnknownBlock
			}
			return pendingBlk, nil
		default:
			return nil, errUnknownBlock
		}
	}

	reqID := new(uint32)
	sender.SendGetF = func(reqVdr ids.NodeID, requestID uint32, blkID ids.ID) {
		*reqID = requestID
		if reqVdr != vdr {
			t.Fatalf("Wrong validator requested")
		}
		if blkID != missingBlk.ID() {
			t.Fatalf("Wrong block requested")
		}
	}
	sender.CantSendChits = false

	if err := te.PushQuery(vdr, 0, pendingBlk.Bytes()); err != nil {
		t.Fatal(err)
	}

	if err := te.Put(secondVdr, *reqID, []byte{3}); err != nil {
		t.Fatal(err)
	}

	*parsed = false
	vm.ParseBlockF = func(b []byte) (snowman.Block, error) {
		if bytes.Equal(b, missingBlk.Bytes()) {
			*parsed = true
			return missingBlk, nil
		}
		return nil, errUnknownBlock
	}
	vm.GetBlockF = func(blkID ids.ID) (snowman.Block, error) {
		switch blkID {
		case gBlk.ID():
			return gBlk, nil
		case missingBlk.ID():
			if !*parsed {
				return nil, errUnknownBlock
			}
			return missingBlk, nil
		default:
			return nil, errUnknownBlock
		}
	}
	sender.CantSendPushQuery = false

	missingBlk.StatusV = choices.Processing

	if err := te.Put(vdr, *reqID, missingBlk.Bytes()); err != nil {
		t.Fatal(err)
	}

	pref := te.Consensus.Preference()
	if pref != pendingBlk.ID() {
		t.Fatalf("Shouldn't have abandoned the pending block")
	}
}

func TestEnginePushQueryRequestIDConflict(t *testing.T) {
	vdr, _, sender, vm, te, gBlk := setupDefaultConfig(t)

	sender.Default(true)

	missingBlk := &snowman.TestBlock{
		TestDecidable: choices.TestDecidable{
			IDV:     ids.GenerateTestID(),
			StatusV: choices.Unknown,
		},
		ParentV: gBlk.ID(),
		HeightV: 1,
		BytesV:  []byte{1},
	}
	pendingBlk := &snowman.TestBlock{
		TestDecidable: choices.TestDecidable{
			IDV:     ids.GenerateTestID(),
			StatusV: choices.Processing,
		},
		ParentV: missingBlk.IDV,
		HeightV: 2,
		BytesV:  []byte{2},
	}

	parsed := new(bool)
	vm.ParseBlockF = func(b []byte) (snowman.Block, error) {
		if bytes.Equal(b, pendingBlk.Bytes()) {
			*parsed = true
			return pendingBlk, nil
		}
		return nil, errUnknownBlock
	}

	vm.GetBlockF = func(blkID ids.ID) (snowman.Block, error) {
		switch blkID {
		case gBlk.ID():
			return gBlk, nil
		case pendingBlk.ID():
			if !*parsed {
				return nil, errUnknownBlock
			}
			return pendingBlk, nil
		default:
			return nil, errUnknownBlock
		}
	}

	reqID := new(uint32)
	sender.SendGetF = func(reqVdr ids.NodeID, requestID uint32, blkID ids.ID) {
		*reqID = requestID
		if reqVdr != vdr {
			t.Fatalf("Wrong validator requested")
		}
		if blkID != missingBlk.ID() {
			t.Fatalf("Wrong block requested")
		}
	}
	sender.CantSendChits = false

	if err := te.PushQuery(vdr, 0, pendingBlk.Bytes()); err != nil {
		t.Fatal(err)
	}

	sender.SendGetF = nil
	sender.CantSendGet = false

	if err := te.PushQuery(vdr, *reqID, []byte{3}); err != nil {
		t.Fatal(err)
	}

	*parsed = false
	vm.ParseBlockF = func(b []byte) (snowman.Block, error) {
		if bytes.Equal(b, missingBlk.Bytes()) {
			*parsed = true
			return missingBlk, nil
		}
		return nil, errUnknownBlock
	}
	vm.GetBlockF = func(blkID ids.ID) (snowman.Block, error) {
		switch blkID {
		case gBlk.ID():
			return gBlk, nil
		case missingBlk.ID():
			if !*parsed {
				return nil, errUnknownBlock
			}
			return missingBlk, nil
		default:
			return nil, errUnknownBlock
		}
	}
	sender.CantSendPushQuery = false

	if err := te.Put(vdr, *reqID, missingBlk.Bytes()); err != nil {
		t.Fatal(err)
	}

	pref := te.Consensus.Preference()
	if pref != pendingBlk.ID() {
		t.Fatalf("Shouldn't have abandoned the pending block")
	}
}

func TestEngineAggressivePolling(t *testing.T) {
	engCfg := DefaultConfigs()
	engCfg.Params.ConcurrentRepolls = 2

	vals := validators.NewSet()
	engCfg.Validators = vals

	vdr := ids.GenerateTestNodeID()
	if err := vals.AddWeight(vdr, 1); err != nil {
		t.Fatal(err)
	}

	sender := &common.SenderTest{T: t}
	engCfg.Sender = sender
	sender.Default(true)

	vm := &block.TestVM{}
	vm.T = t
	engCfg.VM = vm

	vm.Default(true)
	vm.CantSetState = false
	vm.CantSetPreference = false

	gBlk := &snowman.TestBlock{TestDecidable: choices.TestDecidable{
		IDV:     ids.GenerateTestID(),
		StatusV: choices.Accepted,
	}}

	vm.LastAcceptedF = func() (ids.ID, error) { return gBlk.ID(), nil }
	vm.GetBlockF = func(blkID ids.ID) (snowman.Block, error) {
		if blkID != gBlk.ID() {
			t.Fatalf("Wrong block requested")
		}
		return gBlk, nil
	}

	te, err := newTransitive(engCfg)
	if err != nil {
		t.Fatal(err)
	}

	if err := te.Start(0); err != nil {
		t.Fatal(err)
	}

	vm.GetBlockF = nil
	vm.LastAcceptedF = nil

	pendingBlk := &snowman.TestBlock{
		TestDecidable: choices.TestDecidable{
			IDV:     ids.GenerateTestID(),
			StatusV: choices.Processing,
		},
		ParentV: gBlk.IDV,
		HeightV: 1,
		BytesV:  []byte{1},
	}

	parsed := new(bool)
	vm.ParseBlockF = func(b []byte) (snowman.Block, error) {
		if bytes.Equal(b, pendingBlk.Bytes()) {
			*parsed = true
			return pendingBlk, nil
		}
		return nil, errUnknownBlock
	}

	vm.GetBlockF = func(blkID ids.ID) (snowman.Block, error) {
		switch blkID {
		case gBlk.ID():
			return gBlk, nil
		case pendingBlk.ID():
			if !*parsed {
				return nil, errUnknownBlock
			}
			return pendingBlk, nil
		default:
			return nil, errUnknownBlock
		}
	}

	numPushed := new(int)
<<<<<<< HEAD
	sender.SendPushQueryF = func(_ set.Set[ids.NodeID], _ uint32, _ ids.ID, _ []byte) { *numPushed++ }

	numPulled := new(int)
	sender.SendPullQueryF = func(_ set.Set[ids.NodeID], _ uint32, _ ids.ID) { *numPulled++ }
=======
	sender.SendPushQueryF = func(ids.NodeIDSet, uint32, []byte) { *numPushed++ }

	numPulled := new(int)
	sender.SendPullQueryF = func(ids.NodeIDSet, uint32, ids.ID) { *numPulled++ }
>>>>>>> a8b8573b

	if err := te.Put(vdr, 0, pendingBlk.Bytes()); err != nil {
		t.Fatal(err)
	}

	if *numPushed != 1 {
		t.Fatalf("Should have initially sent a push query")
	}

	if *numPulled != 1 {
		t.Fatalf("Should have sent an additional pull query")
	}
}

func TestEngineDoubleChit(t *testing.T) {
	engCfg := DefaultConfigs()
	engCfg.Params = snowball.Parameters{
		K:                       2,
		Alpha:                   2,
		BetaVirtuous:            1,
		BetaRogue:               2,
		ConcurrentRepolls:       1,
		OptimalProcessing:       1,
		MaxOutstandingItems:     1,
		MaxItemProcessingTime:   1,
		MixedQueryNumPushNonVdr: 2,
	}

	vals := validators.NewSet()
	engCfg.Validators = vals

	vdr0 := ids.GenerateTestNodeID()
	vdr1 := ids.GenerateTestNodeID()

	if err := vals.AddWeight(vdr0, 1); err != nil {
		t.Fatal(err)
	}
	if err := vals.AddWeight(vdr1, 1); err != nil {
		t.Fatal(err)
	}

	sender := &common.SenderTest{T: t}
	engCfg.Sender = sender

	sender.Default(true)

	vm := &block.TestVM{}
	vm.T = t
	engCfg.VM = vm

	vm.Default(true)
	vm.CantSetState = false
	vm.CantSetPreference = false

	gBlk := &snowman.TestBlock{TestDecidable: choices.TestDecidable{
		IDV:     ids.GenerateTestID(),
		StatusV: choices.Accepted,
	}}

	vm.LastAcceptedF = func() (ids.ID, error) { return gBlk.ID(), nil }
	vm.GetBlockF = func(id ids.ID) (snowman.Block, error) {
		if id == gBlk.ID() {
			return gBlk, nil
		}
		t.Fatalf("Unknown block")
		panic("Should have errored")
	}

	te, err := newTransitive(engCfg)
	if err != nil {
		t.Fatal(err)
	}

	if err := te.Start(0); err != nil {
		t.Fatal(err)
	}

	vm.LastAcceptedF = nil

	blk := &snowman.TestBlock{
		TestDecidable: choices.TestDecidable{
			IDV:     ids.GenerateTestID(),
			StatusV: choices.Processing,
		},
		ParentV: gBlk.IDV,
		HeightV: 1,
		BytesV:  []byte{1},
	}

	queried := new(bool)
	queryRequestID := new(uint32)
<<<<<<< HEAD
	sender.SendPushQueryF = func(inVdrs set.Set[ids.NodeID], requestID uint32, blkID ids.ID, blkBytes []byte) {
=======
	sender.SendPushQueryF = func(inVdrs ids.NodeIDSet, requestID uint32, blkBytes []byte) {
>>>>>>> a8b8573b
		if *queried {
			t.Fatalf("Asked multiple times")
		}
		*queried = true
		*queryRequestID = requestID
		vdrSet := set.Set[ids.NodeID]{}
		vdrSet.Add(vdr0, vdr1)
		if !inVdrs.Equals(vdrSet) {
			t.Fatalf("Asking wrong validator for preference")
		}
		if !bytes.Equal(blk.Bytes(), blkBytes) {
			t.Fatalf("Asking for wrong block")
		}
	}

	if err := te.issue(blk); err != nil {
		t.Fatal(err)
	}

	vm.GetBlockF = func(id ids.ID) (snowman.Block, error) {
		switch id {
		case gBlk.ID():
			return gBlk, nil
		case blk.ID():
			return blk, nil
		}
		t.Fatalf("Unknown block")
		panic("Should have errored")
	}

	blkSet := []ids.ID{blk.ID()}

	if status := blk.Status(); status != choices.Processing {
		t.Fatalf("Wrong status: %s ; expected: %s", status, choices.Processing)
	}

	if err := te.Chits(vdr0, *queryRequestID, blkSet); err != nil {
		t.Fatal(err)
	}

	if status := blk.Status(); status != choices.Processing {
		t.Fatalf("Wrong status: %s ; expected: %s", status, choices.Processing)
	}

	if err := te.Chits(vdr0, *queryRequestID, blkSet); err != nil {
		t.Fatal(err)
	}

	if status := blk.Status(); status != choices.Processing {
		t.Fatalf("Wrong status: %s ; expected: %s", status, choices.Processing)
	}

	if err := te.Chits(vdr1, *queryRequestID, blkSet); err != nil {
		t.Fatal(err)
	}

	if status := blk.Status(); status != choices.Accepted {
		t.Fatalf("Wrong status: %s ; expected: %s", status, choices.Accepted)
	}
}

func TestEngineBuildBlockLimit(t *testing.T) {
	engCfg := DefaultConfigs()
	engCfg.Params.K = 1
	engCfg.Params.Alpha = 1
	engCfg.Params.OptimalProcessing = 1

	vals := validators.NewSet()
	engCfg.Validators = vals

	vdr := ids.GenerateTestNodeID()
	if err := vals.AddWeight(vdr, 1); err != nil {
		t.Fatal(err)
	}

	sender := &common.SenderTest{T: t}
	engCfg.Sender = sender
	sender.Default(true)

	vm := &block.TestVM{}
	vm.T = t
	engCfg.VM = vm

	vm.Default(true)
	vm.CantSetState = false
	vm.CantSetPreference = false

	gBlk := &snowman.TestBlock{TestDecidable: choices.TestDecidable{
		IDV:     Genesis,
		StatusV: choices.Accepted,
	}}

	vm.LastAcceptedF = func() (ids.ID, error) { return gBlk.ID(), nil }
	vm.GetBlockF = func(blkID ids.ID) (snowman.Block, error) {
		if blkID != gBlk.ID() {
			t.Fatalf("Wrong block requested")
		}
		return gBlk, nil
	}

	te, err := newTransitive(engCfg)
	if err != nil {
		t.Fatal(err)
	}

	if err := te.Start(0); err != nil {
		t.Fatal(err)
	}

	vm.GetBlockF = nil
	vm.LastAcceptedF = nil

	blk0 := &snowman.TestBlock{
		TestDecidable: choices.TestDecidable{
			IDV:     ids.GenerateTestID(),
			StatusV: choices.Processing,
		},
		ParentV: gBlk.IDV,
		HeightV: 1,
		BytesV:  []byte{1},
	}
	blk1 := &snowman.TestBlock{
		TestDecidable: choices.TestDecidable{
			IDV:     ids.GenerateTestID(),
			StatusV: choices.Processing,
		},
		ParentV: blk0.IDV,
		HeightV: 2,
		BytesV:  []byte{2},
	}
	blks := []snowman.Block{blk0, blk1}

	var (
		queried bool
		reqID   uint32
	)
<<<<<<< HEAD
	sender.SendPushQueryF = func(inVdrs set.Set[ids.NodeID], rID uint32, blkID ids.ID, blkBytes []byte) {
=======
	sender.SendPushQueryF = func(inVdrs ids.NodeIDSet, rID uint32, _ []byte) {
>>>>>>> a8b8573b
		reqID = rID
		if queried {
			t.Fatalf("Asked multiple times")
		}
		queried = true
		vdrSet := set.Set[ids.NodeID]{}
		vdrSet.Add(vdr)
		if !inVdrs.Equals(vdrSet) {
			t.Fatalf("Asking wrong validator for preference")
		}
	}

	vm.GetBlockF = func(blkID ids.ID) (snowman.Block, error) {
		switch blkID {
		case gBlk.ID():
			return gBlk, nil
		default:
			return nil, errUnknownBlock
		}
	}

	blkToReturn := 0
	vm.BuildBlockF = func() (snowman.Block, error) {
		if blkToReturn >= len(blks) {
			t.Fatalf("Built too many blocks")
		}
		blk := blks[blkToReturn]
		blkToReturn++
		return blk, nil
	}
	if err := te.Notify(common.PendingTxs); err != nil {
		t.Fatal(err)
	}

	if !queried {
		t.Fatalf("Should have sent a query to the peer")
	}

	queried = false
	if err := te.Notify(common.PendingTxs); err != nil {
		t.Fatal(err)
	}

	if queried {
		t.Fatalf("Shouldn't have sent a query to the peer")
	}

	vm.GetBlockF = func(blkID ids.ID) (snowman.Block, error) {
		switch blkID {
		case gBlk.ID():
			return gBlk, nil
		case blk0.ID():
			return blk0, nil
		default:
			return nil, errUnknownBlock
		}
	}

	if err := te.Chits(vdr, reqID, []ids.ID{blk0.ID()}); err != nil {
		t.Fatal(err)
	}

	if !queried {
		t.Fatalf("Should have sent a query to the peer")
	}
}

func TestEngineReceiveNewRejectedBlock(t *testing.T) {
	vdr, _, sender, vm, te, gBlk := setupDefaultConfig(t)

	acceptedBlk := &snowman.TestBlock{
		TestDecidable: choices.TestDecidable{
			IDV:     ids.GenerateTestID(),
			StatusV: choices.Processing,
		},
		ParentV: gBlk.ID(),
		HeightV: 1,
		BytesV:  []byte{1},
	}
	rejectedBlk := &snowman.TestBlock{
		TestDecidable: choices.TestDecidable{
			IDV:     ids.GenerateTestID(),
			StatusV: choices.Unknown,
		},
		ParentV: gBlk.ID(),
		HeightV: 1,
		BytesV:  []byte{2},
	}
	pendingBlk := &snowman.TestBlock{
		TestDecidable: choices.TestDecidable{
			IDV:     ids.GenerateTestID(),
			StatusV: choices.Processing,
		},
		ParentV: rejectedBlk.IDV,
		HeightV: 2,
		BytesV:  []byte{3},
	}

	vm.ParseBlockF = func(b []byte) (snowman.Block, error) {
		switch {
		case bytes.Equal(b, acceptedBlk.Bytes()):
			return acceptedBlk, nil
		case bytes.Equal(b, rejectedBlk.Bytes()):
			return rejectedBlk, nil
		case bytes.Equal(b, pendingBlk.Bytes()):
			return pendingBlk, nil
		default:
			t.Fatalf("Unknown block bytes")
			return nil, nil
		}
	}

	vm.GetBlockF = func(blkID ids.ID) (snowman.Block, error) {
		switch blkID {
		case gBlk.ID():
			return gBlk, nil
		case acceptedBlk.ID():
			return acceptedBlk, nil
		default:
			return nil, errUnknownBlock
		}
	}

	var (
		asked bool
		reqID uint32
	)
<<<<<<< HEAD
	sender.SendPushQueryF = func(_ set.Set[ids.NodeID], rID uint32, _ ids.ID, blkBytes []byte) {
=======
	sender.SendPushQueryF = func(_ ids.NodeIDSet, rID uint32, blkBytes []byte) {
>>>>>>> a8b8573b
		asked = true
		reqID = rID
	}

	if err := te.Put(vdr, 0, acceptedBlk.Bytes()); err != nil {
		t.Fatal(err)
	}

	if !asked {
		t.Fatalf("Didn't query for the new block")
	}

	if err := te.Chits(vdr, reqID, []ids.ID{acceptedBlk.ID()}); err != nil {
		t.Fatal(err)
	}

	sender.SendPushQueryF = nil
	asked = false

	sender.SendGetF = func(_ ids.NodeID, rID uint32, _ ids.ID) {
		asked = true
		reqID = rID
	}

	if err := te.Put(vdr, 0, pendingBlk.Bytes()); err != nil {
		t.Fatal(err)
	}

	if !asked {
		t.Fatalf("Didn't request the missing block")
	}

	rejectedBlk.StatusV = choices.Rejected

	if err := te.Put(vdr, reqID, rejectedBlk.Bytes()); err != nil {
		t.Fatal(err)
	}

	if te.blkReqs.Len() != 0 {
		t.Fatalf("Should have finished all requests")
	}
}

func TestEngineRejectionAmplification(t *testing.T) {
	vdr, _, sender, vm, te, gBlk := setupDefaultConfig(t)

	acceptedBlk := &snowman.TestBlock{
		TestDecidable: choices.TestDecidable{
			IDV:     ids.GenerateTestID(),
			StatusV: choices.Processing,
		},
		ParentV: gBlk.ID(),
		HeightV: 1,
		BytesV:  []byte{1},
	}
	rejectedBlk := &snowman.TestBlock{
		TestDecidable: choices.TestDecidable{
			IDV:     ids.GenerateTestID(),
			StatusV: choices.Unknown,
		},
		ParentV: gBlk.ID(),
		HeightV: 1,
		BytesV:  []byte{2},
	}
	pendingBlk := &snowman.TestBlock{
		TestDecidable: choices.TestDecidable{
			IDV:     ids.GenerateTestID(),
			StatusV: choices.Processing,
		},
		ParentV: rejectedBlk.IDV,
		HeightV: 2,
		BytesV:  []byte{3},
	}

	vm.ParseBlockF = func(b []byte) (snowman.Block, error) {
		switch {
		case bytes.Equal(b, acceptedBlk.Bytes()):
			return acceptedBlk, nil
		case bytes.Equal(b, rejectedBlk.Bytes()):
			return rejectedBlk, nil
		case bytes.Equal(b, pendingBlk.Bytes()):
			return pendingBlk, nil
		default:
			t.Fatalf("Unknown block bytes")
			return nil, nil
		}
	}

	vm.GetBlockF = func(blkID ids.ID) (snowman.Block, error) {
		switch blkID {
		case gBlk.ID():
			return gBlk, nil
		case acceptedBlk.ID():
			return acceptedBlk, nil
		default:
			return nil, errUnknownBlock
		}
	}

	var (
		queried bool
		reqID   uint32
	)
<<<<<<< HEAD
	sender.SendPushQueryF = func(_ set.Set[ids.NodeID], rID uint32, _ ids.ID, blkBytes []byte) {
=======
	sender.SendPushQueryF = func(_ ids.NodeIDSet, rID uint32, _ []byte) {
>>>>>>> a8b8573b
		queried = true
		reqID = rID
	}

	if err := te.Put(vdr, 0, acceptedBlk.Bytes()); err != nil {
		t.Fatal(err)
	}

	if !queried {
		t.Fatalf("Didn't query for the new block")
	}

	vm.GetBlockF = func(blkID ids.ID) (snowman.Block, error) {
		switch blkID {
		case gBlk.ID():
			return gBlk, nil
		case acceptedBlk.ID():
			return acceptedBlk, nil
		default:
			return nil, errUnknownBlock
		}
	}

	if err := te.Chits(vdr, reqID, []ids.ID{acceptedBlk.ID()}); err != nil {
		t.Fatal(err)
	}

	if !te.Consensus.Finalized() {
		t.Fatalf("Should have finalized the consensus instance")
	}

	queried = false
	var asked bool
<<<<<<< HEAD
	sender.SendPushQueryF = func(_ set.Set[ids.NodeID], rID uint32, _ ids.ID, blkBytes []byte) {
=======
	sender.SendPushQueryF = func(ids.NodeIDSet, uint32, []byte) {
>>>>>>> a8b8573b
		queried = true
	}
	sender.SendGetF = func(_ ids.NodeID, rID uint32, blkID ids.ID) {
		asked = true
		reqID = rID

		if blkID != rejectedBlk.ID() {
			t.Fatalf("requested %s but should have requested %s", blkID, rejectedBlk.ID())
		}
	}

	if err := te.Put(vdr, 0, pendingBlk.Bytes()); err != nil {
		t.Fatal(err)
	}

	if queried {
		t.Fatalf("Queried for the pending block")
	}
	if !asked {
		t.Fatalf("Should have asked for the missing block")
	}

	rejectedBlk.StatusV = choices.Processing
	if err := te.Put(vdr, reqID, rejectedBlk.Bytes()); err != nil {
		t.Fatal(err)
	}

	if queried {
		t.Fatalf("Queried for the rejected block")
	}
}

// Test that the node will not issue a block into consensus that it knows will
// be rejected because the parent is rejected.
func TestEngineTransitiveRejectionAmplificationDueToRejectedParent(t *testing.T) {
	vdr, _, sender, vm, te, gBlk := setupDefaultConfig(t)

	acceptedBlk := &snowman.TestBlock{
		TestDecidable: choices.TestDecidable{
			IDV:     ids.GenerateTestID(),
			StatusV: choices.Processing,
		},
		ParentV: gBlk.ID(),
		HeightV: 1,
		BytesV:  []byte{1},
	}
	rejectedBlk := &snowman.TestBlock{
		TestDecidable: choices.TestDecidable{
			IDV:     ids.GenerateTestID(),
			StatusV: choices.Rejected,
		},
		ParentV: gBlk.ID(),
		HeightV: 1,
		BytesV:  []byte{2},
	}
	pendingBlk := &snowman.TestBlock{
		TestDecidable: choices.TestDecidable{
			IDV:     ids.GenerateTestID(),
			RejectV: errors.New("shouldn't have issued to consensus"),
			StatusV: choices.Processing,
		},
		ParentV: rejectedBlk.IDV,
		HeightV: 2,
		BytesV:  []byte{3},
	}

	vm.ParseBlockF = func(b []byte) (snowman.Block, error) {
		switch {
		case bytes.Equal(b, acceptedBlk.Bytes()):
			return acceptedBlk, nil
		case bytes.Equal(b, rejectedBlk.Bytes()):
			return rejectedBlk, nil
		case bytes.Equal(b, pendingBlk.Bytes()):
			return pendingBlk, nil
		default:
			t.Fatalf("Unknown block bytes")
			return nil, nil
		}
	}

	vm.GetBlockF = func(blkID ids.ID) (snowman.Block, error) {
		switch blkID {
		case gBlk.ID():
			return gBlk, nil
		case acceptedBlk.ID():
			return acceptedBlk, nil
		case rejectedBlk.ID():
			return rejectedBlk, nil
		default:
			return nil, errUnknownBlock
		}
	}

	var (
		queried bool
		reqID   uint32
	)
<<<<<<< HEAD
	sender.SendPushQueryF = func(_ set.Set[ids.NodeID], rID uint32, _ ids.ID, blkBytes []byte) {
=======
	sender.SendPushQueryF = func(_ ids.NodeIDSet, rID uint32, _ []byte) {
>>>>>>> a8b8573b
		queried = true
		reqID = rID
	}

	if err := te.Put(vdr, 0, acceptedBlk.Bytes()); err != nil {
		t.Fatal(err)
	}

	if !queried {
		t.Fatalf("Didn't query for the new block")
	}

	if err := te.Chits(vdr, reqID, []ids.ID{acceptedBlk.ID()}); err != nil {
		t.Fatal(err)
	}

	if !te.Consensus.Finalized() {
		t.Fatalf("Should have finalized the consensus instance")
	}

	if err := te.Put(vdr, 0, pendingBlk.Bytes()); err != nil {
		t.Fatal(err)
	}

	if !te.Consensus.Finalized() {
		t.Fatalf("Should have finalized the consensus instance")
	}

	if len(te.pending) != 0 {
		t.Fatalf("Shouldn't have any pending blocks")
	}
}

// Test that the node will not issue a block into consensus that it knows will
// be rejected because the parent is failing verification.
func TestEngineTransitiveRejectionAmplificationDueToInvalidParent(t *testing.T) {
	vdr, _, sender, vm, te, gBlk := setupDefaultConfig(t)

	acceptedBlk := &snowman.TestBlock{
		TestDecidable: choices.TestDecidable{
			IDV:     ids.GenerateTestID(),
			StatusV: choices.Processing,
		},
		ParentV: gBlk.ID(),
		HeightV: 1,
		BytesV:  []byte{1},
	}
	rejectedBlk := &snowman.TestBlock{
		TestDecidable: choices.TestDecidable{
			IDV:     ids.GenerateTestID(),
			StatusV: choices.Processing,
		},
		ParentV: gBlk.ID(),
		HeightV: 1,
		VerifyV: errors.New("invalid"),
		BytesV:  []byte{2},
	}
	pendingBlk := &snowman.TestBlock{
		TestDecidable: choices.TestDecidable{
			IDV:     ids.GenerateTestID(),
			RejectV: errors.New("shouldn't have issued to consensus"),
			StatusV: choices.Processing,
		},
		ParentV: rejectedBlk.IDV,
		HeightV: 2,
		BytesV:  []byte{3},
	}

	vm.ParseBlockF = func(b []byte) (snowman.Block, error) {
		switch {
		case bytes.Equal(b, acceptedBlk.Bytes()):
			return acceptedBlk, nil
		case bytes.Equal(b, rejectedBlk.Bytes()):
			return rejectedBlk, nil
		case bytes.Equal(b, pendingBlk.Bytes()):
			return pendingBlk, nil
		default:
			t.Fatalf("Unknown block bytes")
			return nil, nil
		}
	}

	vm.GetBlockF = func(blkID ids.ID) (snowman.Block, error) {
		switch blkID {
		case gBlk.ID():
			return gBlk, nil
		default:
			return nil, errUnknownBlock
		}
	}

	var (
		queried bool
		reqID   uint32
	)
<<<<<<< HEAD
	sender.SendPushQueryF = func(_ set.Set[ids.NodeID], rID uint32, _ ids.ID, blkBytes []byte) {
=======
	sender.SendPushQueryF = func(_ ids.NodeIDSet, rID uint32, blkBytes []byte) {
>>>>>>> a8b8573b
		queried = true
		reqID = rID
	}

	if err := te.Put(vdr, 0, acceptedBlk.Bytes()); err != nil {
		t.Fatal(err)
	}

	if !queried {
		t.Fatalf("Didn't query for the new block")
	}

	vm.GetBlockF = func(blkID ids.ID) (snowman.Block, error) {
		switch blkID {
		case gBlk.ID():
			return gBlk, nil
		case rejectedBlk.ID():
			return rejectedBlk, nil
		case acceptedBlk.ID():
			return acceptedBlk, nil
		default:
			return nil, errUnknownBlock
		}
	}

	if err := te.Chits(vdr, reqID, []ids.ID{acceptedBlk.ID()}); err != nil {
		t.Fatal(err)
	}

	if !te.Consensus.Finalized() {
		t.Fatalf("Should have finalized the consensus instance")
	}

	if err := te.Put(vdr, 0, pendingBlk.Bytes()); err != nil {
		t.Fatal(err)
	}

	if !te.Consensus.Finalized() {
		t.Fatalf("Should have finalized the consensus instance")
	}

	if len(te.pending) != 0 {
		t.Fatalf("Shouldn't have any pending blocks")
	}
}

// Test that the node will not gossip a block that isn't preferred.
func TestEngineNonPreferredAmplification(t *testing.T) {
	vdr, _, sender, vm, te, gBlk := setupDefaultConfig(t)

	preferredBlk := &snowman.TestBlock{
		TestDecidable: choices.TestDecidable{
			IDV:     ids.GenerateTestID(),
			StatusV: choices.Processing,
		},
		ParentV: gBlk.ID(),
		HeightV: 1,
		BytesV:  []byte{1},
	}
	nonPreferredBlk := &snowman.TestBlock{
		TestDecidable: choices.TestDecidable{
			IDV:     ids.GenerateTestID(),
			StatusV: choices.Processing,
		},
		ParentV: gBlk.ID(),
		HeightV: 1,
		BytesV:  []byte{2},
	}

	vm.ParseBlockF = func(b []byte) (snowman.Block, error) {
		switch {
		case bytes.Equal(b, preferredBlk.Bytes()):
			return preferredBlk, nil
		case bytes.Equal(b, nonPreferredBlk.Bytes()):
			return nonPreferredBlk, nil
		default:
			t.Fatalf("Unknown block bytes")
			return nil, nil
		}
	}

	vm.GetBlockF = func(blkID ids.ID) (snowman.Block, error) {
		switch blkID {
		case gBlk.ID():
			return gBlk, nil
		default:
			return nil, errUnknownBlock
		}
	}

<<<<<<< HEAD
	sender.SendPushQueryF = func(_ set.Set[ids.NodeID], _ uint32, blkID ids.ID, _ []byte) {
		if blkID == nonPreferredBlk.ID() {
=======
	sender.SendPushQueryF = func(_ ids.NodeIDSet, _ uint32, blkBytes []byte) {
		if bytes.Equal(nonPreferredBlk.Bytes(), blkBytes) {
>>>>>>> a8b8573b
			t.Fatalf("gossiped non-preferred block")
		}
	}
	sender.SendPullQueryF = func(_ set.Set[ids.NodeID], _ uint32, blkID ids.ID) {
		if blkID == nonPreferredBlk.ID() {
			t.Fatalf("gossiped non-preferred block")
		}
	}

	if err := te.Put(vdr, 0, preferredBlk.Bytes()); err != nil {
		t.Fatal(err)
	}

	if err := te.Put(vdr, 0, nonPreferredBlk.Bytes()); err != nil {
		t.Fatal(err)
	}
}

// Test that in the following scenario, if block B fails verification, votes
// will still be bubbled through to the valid block A. This is a regression test
// to ensure that the consensus engine correctly handles the case that votes can
// be bubbled correctly through a block that cannot pass verification until one
// of its ancestors has been marked as accepted.
//  G
//  |
//  A
//  |
//  B
func TestEngineBubbleVotesThroughInvalidBlock(t *testing.T) {
	vdr, _, sender, vm, te, gBlk := setupDefaultConfig(t)

	// [blk1] is a child of [gBlk] and currently passes verification
	blk1 := &snowman.TestBlock{
		TestDecidable: choices.TestDecidable{
			IDV:     ids.GenerateTestID(),
			StatusV: choices.Processing,
		},
		ParentV: gBlk.ID(),
		HeightV: 1,
		BytesV:  []byte{1},
	}
	// [blk2] is a child of [blk1] and cannot pass verification until [blk1]
	// has been marked as accepted.
	blk2 := &snowman.TestBlock{
		TestDecidable: choices.TestDecidable{
			IDV:     ids.GenerateTestID(),
			StatusV: choices.Processing,
		},
		ParentV: blk1.ID(),
		HeightV: 2,
		BytesV:  []byte{2},
		VerifyV: errors.New("blk2 does not pass verification until after blk1 is accepted"),
	}

	// The VM should be able to parse [blk1] and [blk2]
	vm.ParseBlockF = func(b []byte) (snowman.Block, error) {
		switch {
		case bytes.Equal(b, blk1.Bytes()):
			return blk1, nil
		case bytes.Equal(b, blk2.Bytes()):
			return blk2, nil
		default:
			t.Fatalf("Unknown block bytes")
			return nil, nil
		}
	}

	// The VM should only be able to retrieve [gBlk] from storage
	// TODO GetBlockF should be updated after blocks are verified/accepted
	vm.GetBlockF = func(blkID ids.ID) (snowman.Block, error) {
		switch blkID {
		case gBlk.ID():
			return gBlk, nil
		default:
			return nil, errUnknownBlock
		}
	}

	asked := new(bool)
	reqID := new(uint32)
	sender.SendGetF = func(inVdr ids.NodeID, requestID uint32, blkID ids.ID) {
		*reqID = requestID
		if *asked {
			t.Fatalf("Asked multiple times")
		}
		if blkID != blk1.ID() {
			t.Fatalf("Expected engine to request blk1")
		}
		if inVdr != vdr {
			t.Fatalf("Expected engine to request blk2 from vdr")
		}
		*asked = true
	}
	// Receive Gossip message for [blk2] first and expect the sender to issue a Get request for
	// its ancestor: [blk1].
	if err := te.Put(vdr, constants.GossipMsgRequestID, blk2.Bytes()); err != nil {
		t.Fatal(err)
	}

	if !*asked {
		t.Fatalf("Didn't ask for missing blk1")
	}

	// Prepare to PushQuery [blk1] after our Get request is fulfilled. We should not PushQuery
	// [blk2] since it currently fails verification.
	queried := new(bool)
	queryRequestID := new(uint32)
<<<<<<< HEAD
	sender.SendPushQueryF = func(inVdrs set.Set[ids.NodeID], requestID uint32, blkID ids.ID, blkBytes []byte) {
=======
	sender.SendPushQueryF = func(inVdrs ids.NodeIDSet, requestID uint32, blkBytes []byte) {
>>>>>>> a8b8573b
		if *queried {
			t.Fatalf("Asked multiple times")
		}
		*queried = true
		*queryRequestID = requestID
		vdrSet := set.Set[ids.NodeID]{}
		vdrSet.Add(vdr)
		if !inVdrs.Equals(vdrSet) {
			t.Fatalf("Asking wrong validator for preference")
		}
		if !bytes.Equal(blk1.Bytes(), blkBytes) {
			t.Fatalf("Asking for wrong block")
		}
	}

	// Answer the request, this should allow [blk1] to be issued and cause [blk2] to
	// fail verification.
	if err := te.Put(vdr, *reqID, blk1.Bytes()); err != nil {
		t.Fatal(err)
	}

	// now blk1 is verified, vm can return it
	vm.GetBlockF = func(blkID ids.ID) (snowman.Block, error) {
		switch blkID {
		case gBlk.ID():
			return gBlk, nil
		case blk1.ID():
			return blk1, nil
		default:
			return nil, errUnknownBlock
		}
	}

	if !*queried {
		t.Fatalf("Didn't ask for preferences regarding blk1")
	}

	sendReqID := new(uint32)
	reqVdr := new(ids.NodeID)
	// Update GetF to produce a more detailed error message in the case that receiving a Chits
	// message causes us to send another Get request.
	sender.SendGetF = func(inVdr ids.NodeID, requestID uint32, blkID ids.ID) {
		switch blkID {
		case blk1.ID():
			t.Fatal("Unexpectedly sent a Get request for blk1")
		case blk2.ID():
			*sendReqID = requestID
			*reqVdr = inVdr
			return
		default:
			t.Fatal("Unexpectedly sent a Get request for unknown block")
		}
	}

	sender.SendPullQueryF = func(_ set.Set[ids.NodeID], _ uint32, blkID ids.ID) {
		switch blkID {
		case blk1.ID():
			t.Fatal("Unexpectedly sent a PullQuery request for blk1")
		case blk2.ID():
			t.Fatal("Unexpectedly sent a PullQuery request for blk2")
		default:
			t.Fatal("Unexpectedly sent a PullQuery request for unknown block")
		}
	}

	// Now we are expecting a Chits message, and we receive it for blk2 instead of blk1
	// The votes should be bubbled through blk2 despite the fact that it is failing verification.
	if err := te.Chits(vdr, *queryRequestID, []ids.ID{blk2.ID()}); err != nil {
		t.Fatal(err)
	}

	if err := te.Put(*reqVdr, *sendReqID, blk2.Bytes()); err != nil {
		t.Fatal(err)
	}

	// The vote should be bubbled through [blk2], such that [blk1] gets marked as Accepted.
	if blk1.Status() != choices.Accepted {
		t.Fatalf("Expected blk1 to be Accepted, but found status: %s", blk1.Status())
	}

	// Now that [blk1] has been marked as Accepted, [blk2] can pass verification.
	blk2.VerifyV = nil
	vm.GetBlockF = func(blkID ids.ID) (snowman.Block, error) {
		switch blkID {
		case gBlk.ID():
			return gBlk, nil
		case blk1.ID():
			return blk1, nil
		case blk2.ID():
			return blk2, nil
		default:
			return nil, errUnknownBlock
		}
	}
	*queried = false
	// Prepare to PushQuery [blk2] after receiving a Gossip message with [blk2].
<<<<<<< HEAD
	sender.SendPushQueryF = func(inVdrs set.Set[ids.NodeID], requestID uint32, blkID ids.ID, blkBytes []byte) {
=======
	sender.SendPushQueryF = func(inVdrs ids.NodeIDSet, requestID uint32, blkBytes []byte) {
>>>>>>> a8b8573b
		if *queried {
			t.Fatalf("Asked multiple times")
		}
		*queried = true
		*queryRequestID = requestID
		vdrSet := set.Set[ids.NodeID]{}
		vdrSet.Add(vdr)
		if !inVdrs.Equals(vdrSet) {
			t.Fatalf("Asking wrong validator for preference")
		}
		if !bytes.Equal(blk2.Bytes(), blkBytes) {
			t.Fatalf("Asking for wrong block")
		}
	}
	// Expect that the Engine will send a PushQuery after receiving this Gossip message for [blk2].
	if err := te.Put(vdr, constants.GossipMsgRequestID, blk2.Bytes()); err != nil {
		t.Fatal(err)
	}

	if !*queried {
		t.Fatalf("Didn't ask for preferences regarding blk2")
	}

	// After a single vote for [blk2], it should be marked as accepted.
	if err := te.Chits(vdr, *queryRequestID, []ids.ID{blk2.ID()}); err != nil {
		t.Fatal(err)
	}

	if blk2.Status() != choices.Accepted {
		t.Fatalf("Expected blk2 to be Accepted, but found status: %s", blk2.Status())
	}
}

// Test that in the following scenario, if block B fails verification, votes
// will still be bubbled through from block C to the valid block A. This is a
// regression test to ensure that the consensus engine correctly handles the
// case that votes can be bubbled correctly through a chain that cannot pass
// verification until one of its ancestors has been marked as accepted.
//  G
//  |
//  A
//  |
//  B
//  |
//  C
func TestEngineBubbleVotesThroughInvalidChain(t *testing.T) {
	vdr, _, sender, vm, te, gBlk := setupDefaultConfig(t)

	// [blk1] is a child of [gBlk] and currently passes verification
	blk1 := &snowman.TestBlock{
		TestDecidable: choices.TestDecidable{
			IDV:     ids.GenerateTestID(),
			StatusV: choices.Processing,
		},
		ParentV: gBlk.ID(),
		HeightV: 1,
		BytesV:  []byte{1},
	}
	// [blk2] is a child of [blk1] and cannot pass verification until [blk1]
	// has been marked as accepted.
	blk2 := &snowman.TestBlock{
		TestDecidable: choices.TestDecidable{
			IDV:     ids.GenerateTestID(),
			StatusV: choices.Processing,
		},
		ParentV: blk1.ID(),
		HeightV: 2,
		BytesV:  []byte{2},
		VerifyV: errors.New("blk2 does not pass verification until after blk1 is accepted"),
	}
	// [blk3] is a child of [blk2] and will not attempt to be issued until
	// [blk2] has successfully been verified.
	blk3 := &snowman.TestBlock{
		TestDecidable: choices.TestDecidable{
			IDV:     ids.GenerateTestID(),
			StatusV: choices.Processing,
		},
		ParentV: blk2.ID(),
		HeightV: 3,
		BytesV:  []byte{3},
	}

	// The VM should be able to parse [blk1], [blk2], and [blk3]
	vm.ParseBlockF = func(b []byte) (snowman.Block, error) {
		switch {
		case bytes.Equal(b, blk1.Bytes()):
			return blk1, nil
		case bytes.Equal(b, blk2.Bytes()):
			return blk2, nil
		case bytes.Equal(b, blk3.Bytes()):
			return blk3, nil
		default:
			t.Fatalf("Unknown block bytes")
			return nil, nil
		}
	}

	// The VM should be able to retrieve [gBlk] and [blk1] from storage
	vm.GetBlockF = func(blkID ids.ID) (snowman.Block, error) {
		switch blkID {
		case gBlk.ID():
			return gBlk, nil
		case blk1.ID():
			return blk1, nil
		default:
			return nil, errUnknownBlock
		}
	}

	asked := new(bool)
	reqID := new(uint32)
	sender.SendGetF = func(inVdr ids.NodeID, requestID uint32, blkID ids.ID) {
		*reqID = requestID
		if *asked {
			t.Fatalf("Asked multiple times")
		}
		if blkID != blk2.ID() {
			t.Fatalf("Expected engine to request blk2")
		}
		if inVdr != vdr {
			t.Fatalf("Expected engine to request blk2 from vdr")
		}
		*asked = true
	}
	// Receive Gossip message for [blk3] first and expect the sender to issue a
	// Get request for its ancestor: [blk2].
	if err := te.Put(vdr, constants.GossipMsgRequestID, blk3.Bytes()); err != nil {
		t.Fatal(err)
	}

	if !*asked {
		t.Fatalf("Didn't ask for missing blk2")
	}

	// Prepare to PushQuery [blk1] after our request for [blk2] is fulfilled.
	// We should not PushQuery [blk2] since it currently fails verification.
	// We should not PushQuery [blk3] because [blk2] wasn't issued.
	queried := new(bool)
	queryRequestID := new(uint32)
<<<<<<< HEAD
	sender.SendPushQueryF = func(inVdrs set.Set[ids.NodeID], requestID uint32, blkID ids.ID, blkBytes []byte) {
=======
	sender.SendPushQueryF = func(inVdrs ids.NodeIDSet, requestID uint32, blkBytes []byte) {
>>>>>>> a8b8573b
		if *queried {
			t.Fatalf("Asked multiple times")
		}
		*queried = true
		*queryRequestID = requestID
		vdrSet := set.Set[ids.NodeID]{}
		vdrSet.Add(vdr)
		if !inVdrs.Equals(vdrSet) {
			t.Fatalf("Asking wrong validator for preference")
		}
		if !bytes.Equal(blk1.Bytes(), blkBytes) {
			t.Fatalf("Asking for wrong block")
		}
	}

	// Answer the request, this should result in [blk1] being issued as well.
	if err := te.Put(vdr, *reqID, blk2.Bytes()); err != nil {
		t.Fatal(err)
	}

	if !*queried {
		t.Fatalf("Didn't ask for preferences regarding blk1")
	}

	sendReqID := new(uint32)
	reqVdr := new(ids.NodeID)
	// Update GetF to produce a more detailed error message in the case that receiving a Chits
	// message causes us to send another Get request.
	sender.SendGetF = func(inVdr ids.NodeID, requestID uint32, blkID ids.ID) {
		switch blkID {
		case blk1.ID():
			t.Fatal("Unexpectedly sent a Get request for blk1")
		case blk2.ID():
			t.Logf("sending get for blk2 with %d", requestID)
			*sendReqID = requestID
			*reqVdr = inVdr
			return
		case blk3.ID():
			t.Logf("sending get for blk3 with %d", requestID)
			*sendReqID = requestID
			*reqVdr = inVdr
			return
		default:
			t.Fatal("Unexpectedly sent a Get request for unknown block")
		}
	}

	sender.SendPullQueryF = func(_ set.Set[ids.NodeID], _ uint32, blkID ids.ID) {
		switch blkID {
		case blk1.ID():
			t.Fatal("Unexpectedly sent a PullQuery request for blk1")
		case blk2.ID():
			t.Fatal("Unexpectedly sent a PullQuery request for blk2")
		case blk3.ID():
			t.Fatal("Unexpectedly sent a PullQuery request for blk3")
		default:
			t.Fatal("Unexpectedly sent a PullQuery request for unknown block")
		}
	}

	// Now we are expecting a Chits message, and we receive it for [blk3]
	// instead of blk1. This will cause the node to again request [blk3].
	if err := te.Chits(vdr, *queryRequestID, []ids.ID{blk3.ID()}); err != nil {
		t.Fatal(err)
	}

	// Drop the re-request for blk3 to cause the poll to termindate. The votes
	// should be bubbled through blk3 despite the fact that it hasn't been
	// issued.
	if err := te.GetFailed(*reqVdr, *sendReqID); err != nil {
		t.Fatal(err)
	}

	// The vote should be bubbled through [blk3] and [blk2] such that [blk1]
	// gets marked as Accepted.
	if blk1.Status() != choices.Accepted {
		t.Fatalf("Expected blk1 to be Accepted, but found status: %s", blk1.Status())
	}
}

func TestMixedQueryNumPushSet(t *testing.T) {
	for i := 0; i < 3; i++ {
		t.Run(
			fmt.Sprint(i),
			func(t *testing.T) {
				engCfg := DefaultConfigs()
				engCfg.Params.MixedQueryNumPushVdr = i
				te, err := newTransitive(engCfg)
				if err != nil {
					t.Fatal(err)
				}
				if te.Params.MixedQueryNumPushVdr != i {
					t.Fatalf("expected to push query %v validators but got %v", i, te.Config.Params.MixedQueryNumPushVdr)
				}
			},
		)
	}
}

func TestSendMixedQuery(t *testing.T) {
	type test struct {
		isVdr bool
	}
	tests := []test{
		{isVdr: true},
		{isVdr: false},
	}
	for _, tt := range tests {
		t.Run(
			fmt.Sprintf("is validator: %v", tt.isVdr),
			func(t *testing.T) {
				engConfig := DefaultConfigs()
				commonCfg := common.DefaultConfigTest()
				// Override the parameters k and MixedQueryNumPushNonVdr,
				// and update the validator set to have k validators.
				engConfig.Params.Alpha = 12
				engConfig.Params.MixedQueryNumPushNonVdr = 12
				engConfig.Params.MixedQueryNumPushVdr = 14
				engConfig.Params.K = 20
				_, vdrSet, sender, vm, te, gBlk := setup(t, commonCfg, engConfig)

				vdrsList := []validators.Validator{}
				vdrs := set.Set[ids.NodeID]{}
				for i := 0; i < te.Config.Params.K; i++ {
					vdr := ids.GenerateTestNodeID()
					vdrs.Add(vdr)
					vdrsList = append(vdrsList, validators.NewValidator(vdr, 1))
				}
				if tt.isVdr {
					vdrs.Add(te.Ctx.NodeID)
					vdrsList = append(vdrsList, validators.NewValidator(te.Ctx.NodeID, 1))
				}
				if err := vdrSet.Set(vdrsList); err != nil {
					t.Fatal(err)
				}

				// [blk1] is a child of [gBlk] and passes verification
				blk1 := &snowman.TestBlock{
					TestDecidable: choices.TestDecidable{
						IDV:     ids.GenerateTestID(),
						StatusV: choices.Processing,
					},
					ParentV: gBlk.ID(),
					HeightV: 1,
					BytesV:  []byte{1},
				}

				// The VM should be able to parse [blk1]
				vm.ParseBlockF = func(b []byte) (snowman.Block, error) {
					switch {
					case bytes.Equal(b, blk1.Bytes()):
						return blk1, nil
					default:
						t.Fatalf("Unknown block bytes")
						return nil, nil
					}
				}

				// The VM should only be able to retrieve [gBlk] from storage
				vm.GetBlockF = func(blkID ids.ID) (snowman.Block, error) {
					switch blkID {
					case gBlk.ID():
						return gBlk, nil
					default:
						return nil, errUnknownBlock
					}
				}

				pullQuerySent := new(bool)
				pullQueryReqID := new(uint32)
				pullQueriedVdrs := set.Set[ids.NodeID]{}
				sender.SendPullQueryF = func(inVdrs set.Set[ids.NodeID], requestID uint32, blkID ids.ID) {
					switch {
					case *pullQuerySent:
						t.Fatalf("Asked multiple times")
					case blkID != blk1.ID():
						t.Fatalf("Expected engine to request blk1")
					}
					pullQueriedVdrs.Union(inVdrs)
					*pullQuerySent = true
					*pullQueryReqID = requestID
				}

				pushQuerySent := new(bool)
				pushQueryReqID := new(uint32)
<<<<<<< HEAD
				pushQueriedVdrs := set.Set[ids.NodeID]{}
				sender.SendPushQueryF = func(inVdrs set.Set[ids.NodeID], requestID uint32, blkID ids.ID, blkBytes []byte) {
=======
				pushQueriedVdrs := ids.NodeIDSet{}
				sender.SendPushQueryF = func(inVdrs ids.NodeIDSet, requestID uint32, blkBytes []byte) {
>>>>>>> a8b8573b
					switch {
					case *pushQuerySent:
						t.Fatal("Asked multiple times")
					case !bytes.Equal(blkBytes, blk1.Bytes()):
						t.Fatal("got unexpected block bytes instead of blk1")
					}
					*pushQuerySent = true
					*pushQueryReqID = requestID
					pushQueriedVdrs.Union(inVdrs)
				}

				// Give the engine blk1. It should insert it into consensus and send a mixed query
				// consisting of 12 push queries and 8 pull queries.
				if err := te.Put(vdrSet.List()[0].ID(), constants.GossipMsgRequestID, blk1.Bytes()); err != nil {
					t.Fatal(err)
				}

				switch {
				case !*pullQuerySent:
					t.Fatal("expected us to send pull queries")
				case !*pushQuerySent:
					t.Fatal("expected us to send push queries")
				case *pushQueryReqID != *pullQueryReqID:
					t.Fatalf("expected equal push query (%v) and pull query (%v) req IDs", *pushQueryReqID, *pullQueryReqID)
				case pushQueriedVdrs.Len()+pullQueriedVdrs.Len() != te.Config.Params.K:
					t.Fatalf("expected num push queried (%d) + num pull queried (%d) to be %d", pushQueriedVdrs.Len(), pullQueriedVdrs.Len(), te.Config.Params.K)
				case !tt.isVdr && pushQueriedVdrs.Len() != te.Params.MixedQueryNumPushNonVdr:
					t.Fatalf("expected num push queried (%d) to be %d", pushQueriedVdrs.Len(), te.Params.MixedQueryNumPushNonVdr)
				case tt.isVdr && pushQueriedVdrs.Len() != te.Params.MixedQueryNumPushVdr:
					t.Fatalf("expected num push queried (%d) to be %d", pushQueriedVdrs.Len(), te.Params.MixedQueryNumPushVdr)
				}

				pullQueriedVdrs.Union(pushQueriedVdrs) // Now this holds all queried validators (push and pull)
				for vdr := range pullQueriedVdrs {
					if !vdrs.Contains(vdr) {
						t.Fatalf("got unexpected vdr %v", vdr)
					}
				}
			})
	}
}

func TestEngineBuildBlockWithCachedNonVerifiedParent(t *testing.T) {
	require := require.New(t)
	vdr, _, sender, vm, te, gBlk := setupDefaultConfig(t)

	sender.Default(true)

	grandParentBlk := &snowman.TestBlock{
		TestDecidable: choices.TestDecidable{
			IDV:     ids.GenerateTestID(),
			StatusV: choices.Processing,
		},
		ParentV: gBlk.ID(),
		HeightV: 1,
		BytesV:  []byte{1},
	}

	parentBlkA := &snowman.TestBlock{
		TestDecidable: choices.TestDecidable{
			IDV:     ids.GenerateTestID(),
			StatusV: choices.Processing,
		},
		ParentV: grandParentBlk.ID(),
		HeightV: 2,
		VerifyV: errors.New(""), // Reports as invalid
		BytesV:  []byte{2},
	}

	// Note that [parentBlkB] has the same [ID()] as [parentBlkA];
	// it's a different instantiation of the same block.
	parentBlkB := &snowman.TestBlock{
		TestDecidable: choices.TestDecidable{
			IDV:     parentBlkA.IDV,
			StatusV: choices.Processing,
		},
		ParentV: parentBlkA.ParentV,
		HeightV: parentBlkA.HeightV,
		BytesV:  parentBlkA.BytesV,
	}

	// Child of [parentBlkA]/[parentBlkB]
	childBlk := &snowman.TestBlock{
		TestDecidable: choices.TestDecidable{
			IDV:     ids.GenerateTestID(),
			StatusV: choices.Processing,
		},
		ParentV: parentBlkA.ID(),
		HeightV: 3,
		BytesV:  []byte{3},
	}

	vm.ParseBlockF = func(b []byte) (snowman.Block, error) {
		require.Equal(grandParentBlk.BytesV, b)
		return grandParentBlk, nil
	}

	vm.GetBlockF = func(blkID ids.ID) (snowman.Block, error) {
		switch blkID {
		case gBlk.ID():
			return gBlk, nil
		case grandParentBlk.IDV:
			return grandParentBlk, nil
		default:
			return nil, errUnknownBlock
		}
	}

	queryRequestGPID := new(uint32)
	sender.SendPushQueryF = func(_ ids.NodeIDSet, requestID uint32, blkBytes []byte) {
		require.Equal(grandParentBlk.Bytes(), blkBytes)
		*queryRequestGPID = requestID
	}

	// Give the engine the grandparent
	err := te.Put(vdr, 0, grandParentBlk.BytesV)
	require.NoError(err)

	vm.ParseBlockF = func(b []byte) (snowman.Block, error) {
		require.Equal(parentBlkA.BytesV, b)
		return parentBlkA, nil
	}

	// Give the node [parentBlkA]/[parentBlkB].
	// When it's parsed we get [parentBlkA] (not [parentBlkB]).
	// [parentBlkA] fails verification and gets put into [te.nonVerifiedCache].
	err = te.Put(vdr, 0, parentBlkA.BytesV)
	require.NoError(err)

	vm.ParseBlockF = func(b []byte) (snowman.Block, error) {
		require.Equal(parentBlkB.BytesV, b)
		return parentBlkB, nil
	}

	vm.GetBlockF = func(blkID ids.ID) (snowman.Block, error) {
		switch blkID {
		case gBlk.ID():
			return gBlk, nil
		case grandParentBlk.IDV:
			return grandParentBlk, nil
		case parentBlkB.IDV:
			return parentBlkB, nil
		default:
			return nil, errUnknownBlock
		}
	}

	queryRequestAID := new(uint32)
	sender.SendPushQueryF = func(_ ids.NodeIDSet, requestID uint32, blkBytes []byte) {
		require.Equal(parentBlkA.Bytes(), blkBytes)
		*queryRequestAID = requestID
	}
	sender.CantSendPullQuery = false

	// Give the engine [parentBlkA]/[parentBlkB] again.
	// This time when we parse it we get [parentBlkB] (not [parentBlkA]).
	// When we fetch it using [GetBlockF] we get [parentBlkB].
	// Note that [parentBlkB] doesn't fail verification and is issued into consensus.
	// This evicts [parentBlkA] from [te.nonVerifiedCache].
	err = te.Put(vdr, 0, parentBlkA.BytesV)
	require.NoError(err)

	// Give 2 chits for [parentBlkA]/[parentBlkB]
	err = te.Chits(vdr, *queryRequestAID, []ids.ID{parentBlkB.IDV})
	require.NoError(err)

	err = te.Chits(vdr, *queryRequestGPID, []ids.ID{parentBlkB.IDV})
	require.NoError(err)

	// Assert that the blocks' statuses are correct.
	// The evicted [parentBlkA] shouldn't be changed.
	require.Equal(choices.Processing, parentBlkA.Status())
	require.Equal(choices.Accepted, parentBlkB.Status())

	vm.BuildBlockF = func() (snowman.Block, error) {
		return childBlk, nil
	}

	sentQuery := new(bool)
	sender.SendPushQueryF = func(ids.NodeIDSet, uint32, []byte) {
		*sentQuery = true
	}

	// Should issue a new block and send a query for it.
	err = te.Notify(common.PendingTxs)
	require.NoError(err)
	require.True(*sentQuery)
}<|MERGE_RESOLUTION|>--- conflicted
+++ resolved
@@ -261,11 +261,7 @@
 
 	queried := new(bool)
 	queryRequestID := new(uint32)
-<<<<<<< HEAD
-	sender.SendPushQueryF = func(inVdrs set.Set[ids.NodeID], requestID uint32, blkID ids.ID, blkBytes []byte) {
-=======
-	sender.SendPushQueryF = func(inVdrs ids.NodeIDSet, requestID uint32, blkBytes []byte) {
->>>>>>> a8b8573b
+	sender.SendPushQueryF = func(inVdrs set.Set[ids.NodeID], requestID uint32, blkBytes []byte) {
 		if *queried {
 			t.Fatalf("Asked multiple times")
 		}
@@ -336,11 +332,7 @@
 	}
 
 	*queried = false
-<<<<<<< HEAD
-	sender.SendPushQueryF = func(inVdrs set.Set[ids.NodeID], requestID uint32, blkID ids.ID, blkBytes []byte) {
-=======
-	sender.SendPushQueryF = func(inVdrs ids.NodeIDSet, requestID uint32, blkBytes []byte) {
->>>>>>> a8b8573b
+	sender.SendPushQueryF = func(inVdrs set.Set[ids.NodeID], requestID uint32, blkBytes []byte) {
 		if *queried {
 			t.Fatalf("Asked multiple times")
 		}
@@ -476,11 +468,7 @@
 
 	queried := new(bool)
 	queryRequestID := new(uint32)
-<<<<<<< HEAD
-	sender.SendPushQueryF = func(inVdrs set.Set[ids.NodeID], requestID uint32, blkID ids.ID, blkBytes []byte) {
-=======
-	sender.SendPushQueryF = func(inVdrs ids.NodeIDSet, requestID uint32, blkBytes []byte) {
->>>>>>> a8b8573b
+	sender.SendPushQueryF = func(inVdrs set.Set[ids.NodeID], requestID uint32, blkBytes []byte) {
 		if *queried {
 			t.Fatalf("Asked multiple times")
 		}
@@ -572,11 +560,7 @@
 
 	*queried = false
 	secondQueryRequestID := new(uint32)
-<<<<<<< HEAD
-	sender.SendPushQueryF = func(inVdrs set.Set[ids.NodeID], requestID uint32, blkID ids.ID, blkBytes []byte) {
-=======
-	sender.SendPushQueryF = func(inVdrs ids.NodeIDSet, requestID uint32, blkBytes []byte) {
->>>>>>> a8b8573b
+	sender.SendPushQueryF = func(inVdrs set.Set[ids.NodeID], requestID uint32, blkBytes []byte) {
 		if *queried {
 			t.Fatalf("Asked multiple times")
 		}
@@ -787,11 +771,7 @@
 	}
 
 	queried := new(bool)
-<<<<<<< HEAD
-	sender.SendPushQueryF = func(inVdrs set.Set[ids.NodeID], _ uint32, blkID ids.ID, blkBytes []byte) {
-=======
-	sender.SendPushQueryF = func(inVdrs ids.NodeIDSet, _ uint32, blkBytes []byte) {
->>>>>>> a8b8573b
+	sender.SendPushQueryF = func(inVdrs set.Set[ids.NodeID], _ uint32, blkBytes []byte) {
 		if *queried {
 			t.Fatalf("Asked multiple times")
 		}
@@ -843,11 +823,7 @@
 	}
 
 	queried := new(bool)
-<<<<<<< HEAD
-	sender.SendPushQueryF = func(inVdrs set.Set[ids.NodeID], _ uint32, blkID ids.ID, blkBytes []byte) {
-=======
-	sender.SendPushQueryF = func(inVdrs ids.NodeIDSet, _ uint32, blkBytes []byte) {
->>>>>>> a8b8573b
+	sender.SendPushQueryF = func(inVdrs set.Set[ids.NodeID], _ uint32, blkBytes []byte) {
 		if *queried {
 			t.Fatalf("Asked multiple times")
 		}
@@ -976,11 +952,7 @@
 
 	queried := new(bool)
 	queryRequestID := new(uint32)
-<<<<<<< HEAD
-	sender.SendPushQueryF = func(inVdrs set.Set[ids.NodeID], requestID uint32, blkID ids.ID, blkBytes []byte) {
-=======
-	sender.SendPushQueryF = func(inVdrs ids.NodeIDSet, requestID uint32, blkBytes []byte) {
->>>>>>> a8b8573b
+	sender.SendPushQueryF = func(inVdrs set.Set[ids.NodeID], requestID uint32, blkBytes []byte) {
 		if *queried {
 			t.Fatalf("Asked multiple times")
 		}
@@ -1348,11 +1320,7 @@
 	}
 
 	queryRequestID := new(uint32)
-<<<<<<< HEAD
-	sender.SendPushQueryF = func(inVdrs set.Set[ids.NodeID], requestID uint32, blkID ids.ID, blkBytes []byte) {
-=======
-	sender.SendPushQueryF = func(inVdrs ids.NodeIDSet, requestID uint32, blkBytes []byte) {
->>>>>>> a8b8573b
+	sender.SendPushQueryF = func(inVdrs set.Set[ids.NodeID], requestID uint32, blkBytes []byte) {
 		*queryRequestID = requestID
 		vdrSet := set.Set[ids.NodeID]{}
 		vdrSet.Add(vdr)
@@ -1465,11 +1433,7 @@
 	invalidBlkID := invalidBlk.ID()
 
 	reqID := new(uint32)
-<<<<<<< HEAD
-	sender.SendPushQueryF = func(_ set.Set[ids.NodeID], requestID uint32, _ ids.ID, _ []byte) {
-=======
-	sender.SendPushQueryF = func(_ ids.NodeIDSet, requestID uint32, _ []byte) {
->>>>>>> a8b8573b
+	sender.SendPushQueryF = func(_ set.Set[ids.NodeID], requestID uint32, _ []byte) {
 		*reqID = requestID
 	}
 	sender.SendPullQueryF = func(_ set.Set[ids.NodeID], requestID uint32, _ ids.ID) {}
@@ -1826,17 +1790,10 @@
 	}
 
 	numPushed := new(int)
-<<<<<<< HEAD
-	sender.SendPushQueryF = func(_ set.Set[ids.NodeID], _ uint32, _ ids.ID, _ []byte) { *numPushed++ }
+	sender.SendPushQueryF = func(set.Set[ids.NodeID], uint32, []byte) { *numPushed++ }
 
 	numPulled := new(int)
-	sender.SendPullQueryF = func(_ set.Set[ids.NodeID], _ uint32, _ ids.ID) { *numPulled++ }
-=======
-	sender.SendPushQueryF = func(ids.NodeIDSet, uint32, []byte) { *numPushed++ }
-
-	numPulled := new(int)
-	sender.SendPullQueryF = func(ids.NodeIDSet, uint32, ids.ID) { *numPulled++ }
->>>>>>> a8b8573b
+	sender.SendPullQueryF = func(set.Set[ids.NodeID], uint32, ids.ID) { *numPulled++ }
 
 	if err := te.Put(vdr, 0, pendingBlk.Bytes()); err != nil {
 		t.Fatal(err)
@@ -1928,11 +1885,7 @@
 
 	queried := new(bool)
 	queryRequestID := new(uint32)
-<<<<<<< HEAD
-	sender.SendPushQueryF = func(inVdrs set.Set[ids.NodeID], requestID uint32, blkID ids.ID, blkBytes []byte) {
-=======
-	sender.SendPushQueryF = func(inVdrs ids.NodeIDSet, requestID uint32, blkBytes []byte) {
->>>>>>> a8b8573b
+	sender.SendPushQueryF = func(inVdrs set.Set[ids.NodeID], requestID uint32, blkBytes []byte) {
 		if *queried {
 			t.Fatalf("Asked multiple times")
 		}
@@ -2069,11 +2022,7 @@
 		queried bool
 		reqID   uint32
 	)
-<<<<<<< HEAD
-	sender.SendPushQueryF = func(inVdrs set.Set[ids.NodeID], rID uint32, blkID ids.ID, blkBytes []byte) {
-=======
-	sender.SendPushQueryF = func(inVdrs ids.NodeIDSet, rID uint32, _ []byte) {
->>>>>>> a8b8573b
+	sender.SendPushQueryF = func(inVdrs set.Set[ids.NodeID], rID uint32, _ []byte) {
 		reqID = rID
 		if queried {
 			t.Fatalf("Asked multiple times")
@@ -2201,11 +2150,7 @@
 		asked bool
 		reqID uint32
 	)
-<<<<<<< HEAD
-	sender.SendPushQueryF = func(_ set.Set[ids.NodeID], rID uint32, _ ids.ID, blkBytes []byte) {
-=======
-	sender.SendPushQueryF = func(_ ids.NodeIDSet, rID uint32, blkBytes []byte) {
->>>>>>> a8b8573b
+	sender.SendPushQueryF = func(_ set.Set[ids.NodeID], rID uint32, blkBytes []byte) {
 		asked = true
 		reqID = rID
 	}
@@ -2309,11 +2254,7 @@
 		queried bool
 		reqID   uint32
 	)
-<<<<<<< HEAD
-	sender.SendPushQueryF = func(_ set.Set[ids.NodeID], rID uint32, _ ids.ID, blkBytes []byte) {
-=======
-	sender.SendPushQueryF = func(_ ids.NodeIDSet, rID uint32, _ []byte) {
->>>>>>> a8b8573b
+	sender.SendPushQueryF = func(_ set.Set[ids.NodeID], rID uint32, _ []byte) {
 		queried = true
 		reqID = rID
 	}
@@ -2347,11 +2288,7 @@
 
 	queried = false
 	var asked bool
-<<<<<<< HEAD
-	sender.SendPushQueryF = func(_ set.Set[ids.NodeID], rID uint32, _ ids.ID, blkBytes []byte) {
-=======
-	sender.SendPushQueryF = func(ids.NodeIDSet, uint32, []byte) {
->>>>>>> a8b8573b
+	sender.SendPushQueryF = func(set.Set[ids.NodeID], uint32, []byte) {
 		queried = true
 	}
 	sender.SendGetF = func(_ ids.NodeID, rID uint32, blkID ids.ID) {
@@ -2449,11 +2386,7 @@
 		queried bool
 		reqID   uint32
 	)
-<<<<<<< HEAD
-	sender.SendPushQueryF = func(_ set.Set[ids.NodeID], rID uint32, _ ids.ID, blkBytes []byte) {
-=======
-	sender.SendPushQueryF = func(_ ids.NodeIDSet, rID uint32, _ []byte) {
->>>>>>> a8b8573b
+	sender.SendPushQueryF = func(_ set.Set[ids.NodeID], rID uint32, _ []byte) {
 		queried = true
 		reqID = rID
 	}
@@ -2549,11 +2482,7 @@
 		queried bool
 		reqID   uint32
 	)
-<<<<<<< HEAD
-	sender.SendPushQueryF = func(_ set.Set[ids.NodeID], rID uint32, _ ids.ID, blkBytes []byte) {
-=======
-	sender.SendPushQueryF = func(_ ids.NodeIDSet, rID uint32, blkBytes []byte) {
->>>>>>> a8b8573b
+	sender.SendPushQueryF = func(_ set.Set[ids.NodeID], rID uint32, blkBytes []byte) {
 		queried = true
 		reqID = rID
 	}
@@ -2644,13 +2573,8 @@
 		}
 	}
 
-<<<<<<< HEAD
-	sender.SendPushQueryF = func(_ set.Set[ids.NodeID], _ uint32, blkID ids.ID, _ []byte) {
-		if blkID == nonPreferredBlk.ID() {
-=======
-	sender.SendPushQueryF = func(_ ids.NodeIDSet, _ uint32, blkBytes []byte) {
+	sender.SendPushQueryF = func(_ set.Set[ids.NodeID], _ uint32, blkBytes []byte) {
 		if bytes.Equal(nonPreferredBlk.Bytes(), blkBytes) {
->>>>>>> a8b8573b
 			t.Fatalf("gossiped non-preferred block")
 		}
 	}
@@ -2674,11 +2598,12 @@
 // to ensure that the consensus engine correctly handles the case that votes can
 // be bubbled correctly through a block that cannot pass verification until one
 // of its ancestors has been marked as accepted.
-//  G
-//  |
-//  A
-//  |
-//  B
+//
+//	G
+//	|
+//	A
+//	|
+//	B
 func TestEngineBubbleVotesThroughInvalidBlock(t *testing.T) {
 	vdr, _, sender, vm, te, gBlk := setupDefaultConfig(t)
 
@@ -2758,11 +2683,7 @@
 	// [blk2] since it currently fails verification.
 	queried := new(bool)
 	queryRequestID := new(uint32)
-<<<<<<< HEAD
-	sender.SendPushQueryF = func(inVdrs set.Set[ids.NodeID], requestID uint32, blkID ids.ID, blkBytes []byte) {
-=======
-	sender.SendPushQueryF = func(inVdrs ids.NodeIDSet, requestID uint32, blkBytes []byte) {
->>>>>>> a8b8573b
+	sender.SendPushQueryF = func(inVdrs set.Set[ids.NodeID], requestID uint32, blkBytes []byte) {
 		if *queried {
 			t.Fatalf("Asked multiple times")
 		}
@@ -2859,11 +2780,7 @@
 	}
 	*queried = false
 	// Prepare to PushQuery [blk2] after receiving a Gossip message with [blk2].
-<<<<<<< HEAD
-	sender.SendPushQueryF = func(inVdrs set.Set[ids.NodeID], requestID uint32, blkID ids.ID, blkBytes []byte) {
-=======
-	sender.SendPushQueryF = func(inVdrs ids.NodeIDSet, requestID uint32, blkBytes []byte) {
->>>>>>> a8b8573b
+	sender.SendPushQueryF = func(inVdrs set.Set[ids.NodeID], requestID uint32, blkBytes []byte) {
 		if *queried {
 			t.Fatalf("Asked multiple times")
 		}
@@ -2902,13 +2819,14 @@
 // regression test to ensure that the consensus engine correctly handles the
 // case that votes can be bubbled correctly through a chain that cannot pass
 // verification until one of its ancestors has been marked as accepted.
-//  G
-//  |
-//  A
-//  |
-//  B
-//  |
-//  C
+//
+//	G
+//	|
+//	A
+//	|
+//	B
+//	|
+//	C
 func TestEngineBubbleVotesThroughInvalidChain(t *testing.T) {
 	vdr, _, sender, vm, te, gBlk := setupDefaultConfig(t)
 
@@ -3003,11 +2921,7 @@
 	// We should not PushQuery [blk3] because [blk2] wasn't issued.
 	queried := new(bool)
 	queryRequestID := new(uint32)
-<<<<<<< HEAD
-	sender.SendPushQueryF = func(inVdrs set.Set[ids.NodeID], requestID uint32, blkID ids.ID, blkBytes []byte) {
-=======
-	sender.SendPushQueryF = func(inVdrs ids.NodeIDSet, requestID uint32, blkBytes []byte) {
->>>>>>> a8b8573b
+	sender.SendPushQueryF = func(inVdrs set.Set[ids.NodeID], requestID uint32, blkBytes []byte) {
 		if *queried {
 			t.Fatalf("Asked multiple times")
 		}
@@ -3193,13 +3107,8 @@
 
 				pushQuerySent := new(bool)
 				pushQueryReqID := new(uint32)
-<<<<<<< HEAD
 				pushQueriedVdrs := set.Set[ids.NodeID]{}
-				sender.SendPushQueryF = func(inVdrs set.Set[ids.NodeID], requestID uint32, blkID ids.ID, blkBytes []byte) {
-=======
-				pushQueriedVdrs := ids.NodeIDSet{}
-				sender.SendPushQueryF = func(inVdrs ids.NodeIDSet, requestID uint32, blkBytes []byte) {
->>>>>>> a8b8573b
+				sender.SendPushQueryF = func(inVdrs set.Set[ids.NodeID], requestID uint32, blkBytes []byte) {
 					switch {
 					case *pushQuerySent:
 						t.Fatal("Asked multiple times")
@@ -3309,7 +3218,7 @@
 	}
 
 	queryRequestGPID := new(uint32)
-	sender.SendPushQueryF = func(_ ids.NodeIDSet, requestID uint32, blkBytes []byte) {
+	sender.SendPushQueryF = func(_ set.Set[ids.NodeID], requestID uint32, blkBytes []byte) {
 		require.Equal(grandParentBlk.Bytes(), blkBytes)
 		*queryRequestGPID = requestID
 	}
@@ -3348,7 +3257,7 @@
 	}
 
 	queryRequestAID := new(uint32)
-	sender.SendPushQueryF = func(_ ids.NodeIDSet, requestID uint32, blkBytes []byte) {
+	sender.SendPushQueryF = func(_ set.Set[ids.NodeID], requestID uint32, blkBytes []byte) {
 		require.Equal(parentBlkA.Bytes(), blkBytes)
 		*queryRequestAID = requestID
 	}
@@ -3379,7 +3288,7 @@
 	}
 
 	sentQuery := new(bool)
-	sender.SendPushQueryF = func(ids.NodeIDSet, uint32, []byte) {
+	sender.SendPushQueryF = func(set.Set[ids.NodeID], uint32, []byte) {
 		*sentQuery = true
 	}
 

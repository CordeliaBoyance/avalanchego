--- conflicted
+++ resolved
@@ -43,11 +43,7 @@
 
 type getter struct {
 	vm     block.ChainVM
-<<<<<<< HEAD
-	ssVM   block.StateSyncableVM
-=======
 	ssVM   block.StateSyncableVM // can be nil
->>>>>>> 5c388218
 	sender common.Sender
 	cfg    common.Config
 
@@ -55,37 +51,13 @@
 	getAncestorsBlks metric.Averager
 }
 
-<<<<<<< HEAD
-func (gh *getter) GetStateSummaryFrontier(validatorID ids.NodeID, requestID uint32) error {
-	if gh.ssVM == nil {
-		gh.log.Debug("State sync not supported. GetStateSummaryFrontier(%s, %d) dropped.", validatorID, requestID)
-=======
 func (gh *getter) GetStateSummaryFrontier(nodeID ids.NodeID, requestID uint32) error {
 	if gh.ssVM == nil {
 		gh.log.Debug("state sync not supported. Dropping GetStateSummaryFrontier(%s, %d)", nodeID, requestID)
->>>>>>> 5c388218
 		return nil
 	}
 
 	summary, err := gh.ssVM.GetLastStateSummary()
-<<<<<<< HEAD
-	if err == block.ErrStateSyncableVMNotImplemented {
-		// this may happen with rpcchainVMs
-		gh.log.Debug("State sync not supported. GetStateSummaryFrontier(%s, %d) dropped.", validatorID, requestID)
-		return nil
-	} else if err != nil {
-		gh.log.Info("couldn't get state summary frontier with %s. Dropping GetStateSummaryFrontier(%s, %d)",
-			err, validatorID, requestID)
-		return nil
-	}
-	gh.sender.SendStateSummaryFrontier(validatorID, requestID, summary.Bytes())
-	return nil
-}
-
-func (gh *getter) GetAcceptedStateSummary(validatorID ids.NodeID, requestID uint32, heights []uint64) error {
-	if gh.ssVM == nil {
-		gh.log.Debug("State sync not supported. GetAcceptedStateSummary(%s, %d) dropped.", validatorID, requestID)
-=======
 	if err != nil {
 		gh.log.Debug("couldn't get state summary frontier with %s. Dropping GetStateSummaryFrontier(%s, %d)",
 			err, nodeID, requestID)
@@ -107,7 +79,6 @@
 	if gh.ssVM == nil {
 		gh.log.Debug("state sync not supported. Dropping GetAcceptedStateSummary(%s, %d)",
 			nodeID, requestID)
->>>>>>> 5c388218
 		return nil
 	}
 
@@ -115,11 +86,6 @@
 	for _, height := range heights {
 		summary, err := gh.ssVM.GetStateSummary(height)
 		if err == block.ErrStateSyncableVMNotImplemented {
-<<<<<<< HEAD
-			// this may happen with rpcchainVMs
-			return nil
-		} else if err != nil {
-=======
 			gh.log.Debug("state sync not supported. Dropping GetAcceptedStateSummary(%s, %d)",
 				nodeID, requestID)
 			return nil
@@ -127,17 +93,12 @@
 		if err != nil {
 			gh.log.Debug("couldn't get state summary with height %d due to %s",
 				height, err)
->>>>>>> 5c388218
 			continue
 		}
 		summaryIDs = append(summaryIDs, summary.ID())
 	}
-<<<<<<< HEAD
-	gh.sender.SendAcceptedStateSummary(validatorID, requestID, summaryIDs)
-=======
 
 	gh.sender.SendAcceptedStateSummary(nodeID, requestID, summaryIDs)
->>>>>>> 5c388218
 	return nil
 }
 

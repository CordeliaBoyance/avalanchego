// Copyright (C) 2019-2022, Ava Labs, Inc. All rights reserved.
// See the file LICENSE for licensing terms.

package avalanche

import (
	"context"
	"fmt"
<<<<<<< HEAD
	"sync"
=======
	"time"
>>>>>>> 22e318a9

	"go.uber.org/zap"

	"github.com/ava-labs/avalanchego/ids"
	"github.com/ava-labs/avalanchego/proto/pb/p2p"
	"github.com/ava-labs/avalanchego/snow"
	"github.com/ava-labs/avalanchego/snow/consensus/avalanche"
	"github.com/ava-labs/avalanchego/snow/consensus/avalanche/poll"
	"github.com/ava-labs/avalanchego/snow/consensus/snowstorm"
	"github.com/ava-labs/avalanchego/snow/engine/avalanche/vertex"
	"github.com/ava-labs/avalanchego/snow/engine/common"
	"github.com/ava-labs/avalanchego/snow/engine/common/tracker"
	"github.com/ava-labs/avalanchego/snow/events"
	"github.com/ava-labs/avalanchego/snow/validators"
	"github.com/ava-labs/avalanchego/utils/bag"
	"github.com/ava-labs/avalanchego/utils/sampler"
	"github.com/ava-labs/avalanchego/utils/set"
	"github.com/ava-labs/avalanchego/utils/wrappers"
	"github.com/ava-labs/avalanchego/version"
)

var _ Engine = (*Transitive)(nil)

func New(config Config) (Engine, error) {
	return newTransitive(config)
}

// Transitive implements the Engine interface by attempting to fetch all
// transitive dependencies.
type Transitive struct {
	Config
	metrics

	// list of NoOpsHandler for messages dropped by engine
	common.StateSummaryFrontierHandler
	common.AcceptedStateSummaryHandler
	common.AcceptedFrontierHandler
	common.AcceptedHandler
	common.AncestorsHandler
	common.AppHandler
	validators.Connector

	RequestID uint32

	// acceptedFrontiers of the other validators of this chain
	acceptedFrontiers tracker.Accepted

	polls poll.Set // track people I have asked for their preference

	// The set of vertices that have been requested in Get messages but not yet received
	outstandingVtxReqs common.Requests

	// missingTxs tracks transaction that are missing
	missingTxs set.Set[ids.ID]

	// IDs of vertices that are queued to be added to consensus but haven't yet been
	// because of missing dependencies
	pending set.Set[ids.ID]

	// vtxBlocked tracks operations that are blocked on vertices
	// txBlocked tracks operations that are blocked on transactions
	vtxBlocked, txBlocked events.Blocker

	// transactions that have been provided from the VM but that are pending to
	// be issued once the number of processing vertices has gone below the
	// optimal number.
	pendingTxs []snowstorm.Tx

	// A uniform sampler without replacement
	uniformSampler sampler.Uniform

	// subnetSyncedOnce ensures this engine notifies
	// VM that subnet is synced only once
	subnetSyncedOnce sync.Once

	errs wrappers.Errs
}

func newTransitive(config Config) (*Transitive, error) {
	config.Ctx.Log.Info("initializing consensus engine")

	acceptedFrontiers := tracker.NewAccepted()
	config.Validators.RegisterCallbackListener(acceptedFrontiers)

	factory := poll.NewEarlyTermNoTraversalFactory(config.Params.Alpha)

	t := &Transitive{
		Config:                      config,
		StateSummaryFrontierHandler: common.NewNoOpStateSummaryFrontierHandler(config.Ctx.Log),
		AcceptedStateSummaryHandler: common.NewNoOpAcceptedStateSummaryHandler(config.Ctx.Log),
		AcceptedFrontierHandler:     common.NewNoOpAcceptedFrontierHandler(config.Ctx.Log),
		AcceptedHandler:             common.NewNoOpAcceptedHandler(config.Ctx.Log),
		AncestorsHandler:            common.NewNoOpAncestorsHandler(config.Ctx.Log),
		AppHandler:                  config.VM,
		Connector:                   config.VM,
		acceptedFrontiers:           acceptedFrontiers,
		polls: poll.NewSet(factory,
			config.Ctx.Log,
			"",
			config.Ctx.AvalancheRegisterer,
		),
		uniformSampler: sampler.NewUniform(),
	}

	return t, t.metrics.Initialize("", config.Ctx.AvalancheRegisterer)
}

func (t *Transitive) Put(ctx context.Context, nodeID ids.NodeID, requestID uint32, vtxBytes []byte) error {
	t.Ctx.Log.Verbo("called Put",
		zap.Stringer("nodeID", nodeID),
		zap.Uint32("requestID", requestID),
	)

	// If the chain is linearized, we should immediately drop all put messages.
	linearized, err := t.Manager.StopVertexAccepted(ctx)
	if err != nil {
		return err
	}
	if linearized {
		return nil
	}

	vtx, err := t.Manager.ParseVtx(ctx, vtxBytes)
	if err != nil {
		t.Ctx.Log.Debug("failed to parse vertex",
			zap.Stringer("nodeID", nodeID),
			zap.Uint32("requestID", requestID),
			zap.Error(err),
		)
		t.Ctx.Log.Verbo("failed to parse vertex",
			zap.Stringer("nodeID", nodeID),
			zap.Uint32("requestID", requestID),
			zap.Binary("vertex", vtxBytes),
			zap.Error(err),
		)
		return t.GetFailed(ctx, nodeID, requestID)
	}

	actualVtxID := vtx.ID()
	expectedVtxID, ok := t.outstandingVtxReqs.Get(nodeID, requestID)
	// If the provided vertex is not the requested vertex, we need to explicitly
	// mark the request as failed to avoid having a dangling dependency.
	if ok && actualVtxID != expectedVtxID {
		t.Ctx.Log.Debug("incorrect vertex returned in Put",
			zap.Stringer("nodeID", nodeID),
			zap.Uint32("requestID", requestID),
			zap.Stringer("vtxID", actualVtxID),
			zap.Stringer("expectedVtxID", expectedVtxID),
		)
		// We assume that [vtx] is useless because it doesn't match what we
		// expected.
		return t.GetFailed(ctx, nodeID, requestID)
	}

	if t.Consensus.VertexIssued(vtx) || t.pending.Contains(actualVtxID) {
		t.metrics.numUselessPutBytes.Add(float64(len(vtxBytes)))
	}

	if _, err := t.issueFrom(ctx, nodeID, vtx); err != nil {
		return err
	}
	return t.attemptToIssueTxs(ctx)
}

func (t *Transitive) GetFailed(ctx context.Context, nodeID ids.NodeID, requestID uint32) error {
	// If the chain is linearized, we don't care that a get request failed, we
	// have already moved into snowman consensus.
	linearized, err := t.Manager.StopVertexAccepted(ctx)
	if err != nil {
		return err
	}
	if linearized {
		return nil
	}

	vtxID, ok := t.outstandingVtxReqs.Remove(nodeID, requestID)
	if !ok {
		t.Ctx.Log.Debug("unexpected GetFailed",
			zap.Stringer("nodeID", nodeID),
			zap.Uint32("requestID", requestID),
		)
		return nil
	}

	t.vtxBlocked.Abandon(ctx, vtxID)

	if t.outstandingVtxReqs.Len() == 0 {
		for txID := range t.missingTxs {
			t.txBlocked.Abandon(ctx, txID)
		}
		t.missingTxs.Clear()
	}

	// Track performance statistics
	t.metrics.numVtxRequests.Set(float64(t.outstandingVtxReqs.Len()))
	t.metrics.numMissingTxs.Set(float64(t.missingTxs.Len()))
	t.metrics.blockerVtxs.Set(float64(t.vtxBlocked.Len()))
	t.metrics.blockerTxs.Set(float64(t.txBlocked.Len()))
	return t.attemptToIssueTxs(ctx)
}

func (t *Transitive) PullQuery(ctx context.Context, nodeID ids.NodeID, requestID uint32, vtxID ids.ID) error {
	// Immediately respond to the query with the current consensus preferences.
	t.Sender.SendChits(ctx, nodeID, requestID, t.Consensus.Preferences().List(), t.Manager.Edge(ctx))

	// If the chain is linearized, we don't care to attempt to issue any new
	// vertices.
	linearized, err := t.Manager.StopVertexAccepted(ctx)
	if err != nil {
		return err
	}
	if linearized {
		return nil
	}

	// If we have [vtxID], attempt to put it into consensus, if we haven't
	// already. If we don't not have [vtxID], fetch it from [nodeID].
	if _, err := t.issueFromByID(ctx, nodeID, vtxID); err != nil {
		return err
	}

	return t.attemptToIssueTxs(ctx)
}

func (t *Transitive) PushQuery(ctx context.Context, nodeID ids.NodeID, requestID uint32, vtxBytes []byte) error {
	// Immediately respond to the query with the current consensus preferences.
	t.Sender.SendChits(ctx, nodeID, requestID, t.Consensus.Preferences().List(), t.Manager.Edge(ctx))

	// If the chain is linearized, we don't care to attempt to issue any new
	// vertices.
	linearized, err := t.Manager.StopVertexAccepted(ctx)
	if err != nil {
		return err
	}
	if linearized {
		return nil
	}

	vtx, err := t.Manager.ParseVtx(ctx, vtxBytes)
	if err != nil {
		t.Ctx.Log.Debug("failed to parse vertex",
			zap.Stringer("nodeID", nodeID),
			zap.Uint32("requestID", requestID),
			zap.Error(err),
		)
		t.Ctx.Log.Verbo("failed to parse vertex",
			zap.Stringer("nodeID", nodeID),
			zap.Uint32("requestID", requestID),
			zap.Binary("vertex", vtxBytes),
			zap.Error(err),
		)
		return nil
	}

	if t.Consensus.VertexIssued(vtx) || t.pending.Contains(vtx.ID()) {
		t.metrics.numUselessPushQueryBytes.Add(float64(len(vtxBytes)))
	}

	if _, err := t.issueFrom(ctx, nodeID, vtx); err != nil {
		return err
	}

	return t.attemptToIssueTxs(ctx)
}

func (t *Transitive) Chits(ctx context.Context, nodeID ids.NodeID, requestID uint32, votes []ids.ID, accepted []ids.ID) error {
	// If the chain is linearized, we don't care to apply any votes.
	linearized, err := t.Manager.StopVertexAccepted(ctx)
	if err != nil {
		return err
	}
	if linearized {
		return nil
	}

	t.acceptedFrontiers.SetAcceptedFrontier(nodeID, accepted)

	v := &voter{
		t:         t,
		vdr:       nodeID,
		requestID: requestID,
		response:  votes,
	}
	for _, vote := range votes {
		if added, err := t.issueFromByID(ctx, nodeID, vote); err != nil {
			return err
		} else if !added {
			v.deps.Add(vote)
		}
	}

	t.vtxBlocked.Register(ctx, v)
	t.metrics.blockerVtxs.Set(float64(t.vtxBlocked.Len()))
	return t.attemptToIssueTxs(ctx)
}

func (t *Transitive) QueryFailed(ctx context.Context, nodeID ids.NodeID, requestID uint32) error {
	// If the chain is linearized, we don't care to apply any votes.
	linearized, err := t.Manager.StopVertexAccepted(ctx)
	if err != nil {
		return err
	}
	if linearized {
		return nil
	}

	lastAccepted := t.acceptedFrontiers.AcceptedFrontier(nodeID)
	return t.Chits(ctx, nodeID, requestID, lastAccepted, lastAccepted)
}

func (*Transitive) Timeout(context.Context) error {
	return nil
}

func (t *Transitive) Gossip(ctx context.Context) error {
	edge := t.Manager.Edge(ctx)
	if len(edge) == 0 {
		t.Ctx.Log.Verbo("dropping gossip request as no vertices have been accepted")
		return nil
	}

	if err := t.uniformSampler.Initialize(uint64(len(edge))); err != nil {
		return err // Should never happen
	}
	indices, err := t.uniformSampler.Sample(1)
	if err != nil {
		return err // Also should never really happen because the edge has positive length
	}
	vtxID := edge[int(indices[0])]
	vtx, err := t.Manager.GetVtx(ctx, vtxID)
	if err != nil {
		t.Ctx.Log.Warn("dropping gossip request",
			zap.String("reason", "couldn't load vertex"),
			zap.Stringer("vtxID", vtxID),
			zap.Error(err),
		)
		return nil
	}

	t.Ctx.Log.Verbo("gossiping accepted vertex to the network",
		zap.Stringer("vtxID", vtxID),
	)
	t.Sender.SendGossip(ctx, vtx.Bytes())
	return nil
}

func (*Transitive) Halt(context.Context) {}

func (t *Transitive) Shutdown(ctx context.Context) error {
	t.Ctx.Log.Info("shutting down consensus engine")
	return t.VM.Shutdown(ctx)
}

func (t *Transitive) Notify(ctx context.Context, msg common.Message) error {
	// If the chain is linearized, we shouldn't be processing any messages from
	// the VM anymore.
	linearized, err := t.Manager.StopVertexAccepted(ctx)
	if err != nil {
		return err
	}
	if linearized {
		return nil
	}

	switch msg {
	case common.PendingTxs:
		// After the linearization, we shouldn't be building any new vertices
		if cortinaTime, ok := version.CortinaTimes[t.Ctx.NetworkID]; ok && time.Now().After(cortinaTime) {
			return nil
		}

		txs := t.VM.PendingTxs(ctx)
		t.pendingTxs = append(t.pendingTxs, txs...)
		t.metrics.pendingTxs.Set(float64(len(t.pendingTxs)))
		return t.attemptToIssueTxs(ctx)

	case common.StopVertex:
		// stop vertex doesn't have any txs, issue directly!
		return t.issueStopVtx(ctx)

	case common.SubnetSynced:
		var err error
		t.subnetSyncedOnce.Do(func() {
			err = t.VM.SetState(ctx, snow.SubnetSynced)
		})
		if err == nil {
			t.Ctx.Log.Info("Subnet fully synced",
				zap.Stringer("SubnetID", t.Ctx.SubnetID),
			)
		}
		return err

	default:
		t.Ctx.Log.Warn("received an unexpected message from the VM",
			zap.Stringer("messageString", msg),
		)
		return nil
	}
}

func (t *Transitive) Context() *snow.ConsensusContext {
	return t.Ctx
}

func (t *Transitive) Start(ctx context.Context, startReqID uint32) error {
	t.RequestID = startReqID
	// Load the vertices that were last saved as the accepted frontier
	edge := t.Manager.Edge(ctx)
	frontier := make([]avalanche.Vertex, 0, len(edge))
	for _, vtxID := range edge {
		if vtx, err := t.Manager.GetVtx(ctx, vtxID); err == nil {
			frontier = append(frontier, vtx)
		} else {
			t.Ctx.Log.Error("failed to load vertex from the frontier",
				zap.Stringer("vtxID", vtxID),
				zap.Error(err),
			)
		}
	}

	t.Ctx.Log.Info("consensus starting",
		zap.Int("lenFrontier", len(frontier)),
	)
	t.metrics.bootstrapFinished.Set(1)

	if err := t.Consensus.Initialize(ctx, t.Ctx, t.Params, frontier); err != nil {
		return fmt.Errorf("failed to initialize consensus: %w", err)
	}

	t.Ctx.CurrentEngineType.Set(p2p.EngineType_ENGINE_TYPE_AVALANCHE)
	t.Ctx.Start(snow.ExtendingFrontier)
	return t.VM.SetState(ctx, snow.ExtendingFrontier)
}

func (t *Transitive) HealthCheck(ctx context.Context) (interface{}, error) {
	consensusIntf, consensusErr := t.Consensus.HealthCheck(ctx)
	vmIntf, vmErr := t.VM.HealthCheck(ctx)
	intf := map[string]interface{}{
		"consensus": consensusIntf,
		"vm":        vmIntf,
	}
	if consensusErr == nil {
		return intf, vmErr
	}
	if vmErr == nil {
		return intf, consensusErr
	}
	return intf, fmt.Errorf("vm: %w ; consensus: %v", vmErr, consensusErr)
}

func (t *Transitive) GetVM() common.VM {
	return t.VM
}

func (t *Transitive) GetVtx(ctx context.Context, vtxID ids.ID) (avalanche.Vertex, error) {
	// GetVtx returns a vertex by its ID.
	// Returns database.ErrNotFound if unknown.
	return t.Manager.GetVtx(ctx, vtxID)
}

func (t *Transitive) attemptToIssueTxs(ctx context.Context) error {
	err := t.errs.Err
	if err != nil {
		return err
	}

	t.pendingTxs, err = t.batch(ctx, t.pendingTxs, batchOption{limit: true})
	t.metrics.pendingTxs.Set(float64(len(t.pendingTxs)))
	return err
}

// If there are pending transactions from the VM, issue them.
// If we're not already at the limit for number of concurrent polls, issue a new
// query.
func (t *Transitive) repoll(ctx context.Context) {
	for i := t.polls.Len(); i < t.Params.ConcurrentRepolls && !t.errs.Errored(); i++ {
		t.issueRepoll(ctx)
	}
}

// issueFromByID issues the branch ending with vertex [vtxID] to consensus.
// Fetches [vtxID] if we don't have it locally.
// Returns true if [vtx] has been added to consensus (now or previously)
func (t *Transitive) issueFromByID(ctx context.Context, nodeID ids.NodeID, vtxID ids.ID) (bool, error) {
	vtx, err := t.Manager.GetVtx(ctx, vtxID)
	if err != nil {
		// We don't have [vtxID]. Request it.
		t.sendRequest(ctx, nodeID, vtxID)
		return false, nil
	}
	return t.issueFrom(ctx, nodeID, vtx)
}

// issueFrom issues the branch ending with [vtx] to consensus.
// Assumes we have [vtx] locally
// Returns true if [vtx] has been added to consensus (now or previously)
func (t *Transitive) issueFrom(ctx context.Context, nodeID ids.NodeID, vtx avalanche.Vertex) (bool, error) {
	issued := true
	// Before we issue [vtx] into consensus, we have to issue its ancestors.
	// Go through [vtx] and its ancestors. issue each ancestor that hasn't yet been issued.
	// If we find a missing ancestor, fetch it and note that we can't issue [vtx] yet.
	ancestry := vertex.NewHeap()
	ancestry.Push(vtx)
	for ancestry.Len() > 0 {
		vtx := ancestry.Pop()

		if t.Consensus.VertexIssued(vtx) {
			// This vertex has been issued --> its ancestors have been issued.
			// No need to try to issue it or its ancestors
			continue
		}
		if t.pending.Contains(vtx.ID()) {
			issued = false
			continue
		}

		parents, err := vtx.Parents()
		if err != nil {
			return false, err
		}
		// Ensure we have ancestors of this vertex
		for _, parent := range parents {
			if !parent.Status().Fetched() {
				// We don't have the parent. Request it.
				t.sendRequest(ctx, nodeID, parent.ID())
				// We're missing an ancestor so we can't have issued the vtx in this method's argument
				issued = false
			} else {
				// Come back to this vertex later to make sure it and its ancestors have been fetched/issued
				ancestry.Push(parent)
			}
		}

		// Queue up this vertex to be issued once its dependencies are met
		if err := t.issue(ctx, vtx); err != nil {
			return false, err
		}
	}
	return issued, nil
}

// issue queues [vtx] to be put into consensus after its dependencies are met.
// Assumes we have [vtx].
func (t *Transitive) issue(ctx context.Context, vtx avalanche.Vertex) error {
	vtxID := vtx.ID()

	// Add to set of vertices that have been queued up to be issued but haven't been yet
	t.pending.Add(vtxID)
	t.outstandingVtxReqs.RemoveAny(vtxID)

	// Will put [vtx] into consensus once dependencies are met
	i := &issuer{
		t:   t,
		vtx: vtx,
	}

	parents, err := vtx.Parents()
	if err != nil {
		return err
	}
	for _, parent := range parents {
		if !t.Consensus.VertexIssued(parent) {
			// This parent hasn't been issued yet. Add it as a dependency.
			i.vtxDeps.Add(parent.ID())
		}
	}

	txs, err := vtx.Txs(ctx)
	if err != nil {
		return err
	}
	txIDs := set.NewSet[ids.ID](len(txs))
	for _, tx := range txs {
		txIDs.Add(tx.ID())
	}

	for _, tx := range txs {
		deps, err := tx.Dependencies()
		if err != nil {
			return err
		}
		for _, dep := range deps {
			depID := dep.ID()
			if !txIDs.Contains(depID) && !t.Consensus.TxIssued(dep) {
				// This transaction hasn't been issued yet. Add it as a dependency.
				t.missingTxs.Add(depID)
				i.txDeps.Add(depID)
			}
		}
	}

	t.Ctx.Log.Verbo("vertex is blocking",
		zap.Stringer("vtxID", vtxID),
		zap.Int("numVtxDeps", i.vtxDeps.Len()),
		zap.Int("numTxDeps", i.txDeps.Len()),
	)

	// Wait until all the parents of [vtx] are added to consensus before adding [vtx]
	t.vtxBlocked.Register(ctx, &vtxIssuer{i: i})
	// Wait until all the parents of [tx] are added to consensus before adding [vtx]
	t.txBlocked.Register(ctx, &txIssuer{i: i})

	if t.outstandingVtxReqs.Len() == 0 {
		// There are no outstanding vertex requests but we don't have these transactions, so we're not getting them.
		for txID := range t.missingTxs {
			t.txBlocked.Abandon(ctx, txID)
		}
		t.missingTxs.Clear()
	}

	// Track performance statistics
	t.metrics.numVtxRequests.Set(float64(t.outstandingVtxReqs.Len()))
	t.metrics.numMissingTxs.Set(float64(t.missingTxs.Len()))
	t.metrics.numPendingVts.Set(float64(len(t.pending)))
	t.metrics.blockerVtxs.Set(float64(t.vtxBlocked.Len()))
	t.metrics.blockerTxs.Set(float64(t.txBlocked.Len()))
	return t.errs.Err
}

type batchOption struct {
	// if [force], allow for a conflict to be issued, and force each tx to be issued
	// otherwise, some txs may not be put into vertices that are issued.
	force bool
	// if [limit], stop when "Params.OptimalProcessing <= Consensus.NumProcessing"
	limit bool
}

// Batches [txs] into vertices and issue them.
func (t *Transitive) batch(ctx context.Context, txs []snowstorm.Tx, opt batchOption) ([]snowstorm.Tx, error) {
	if len(txs) == 0 {
		return nil, nil
	}
	if opt.limit && t.Params.OptimalProcessing <= t.Consensus.NumProcessing() {
		return txs, nil
	}
	issuedTxs := set.Set[ids.ID]{}
	consumed := set.Set[ids.ID]{}
	orphans := t.Consensus.Orphans()
	start := 0
	end := 0
	for end < len(txs) {
		tx := txs[end]
		inputs := set.Set[ids.ID]{}
		inputs.Add(tx.InputIDs()...)
		overlaps := consumed.Overlaps(inputs)
		if end-start >= t.Params.BatchSize || (opt.force && overlaps) {
			if err := t.issueBatch(ctx, txs[start:end]); err != nil {
				return nil, err
			}
			if opt.limit && t.Params.OptimalProcessing <= t.Consensus.NumProcessing() {
				return txs[end:], nil
			}
			start = end
			consumed.Clear()
			overlaps = false
		}

		if txID := tx.ID(); !overlaps && // should never allow conflicting txs in the same vertex
			!issuedTxs.Contains(txID) && // shouldn't issue duplicated transactions to the same vertex
			(opt.force || t.Consensus.IsVirtuous(tx)) && // force allows for a conflict to be issued
			(!t.Consensus.TxIssued(tx) || orphans.Contains(txID)) { // should only reissue orphaned txs
			end++
			issuedTxs.Add(txID)
			consumed.Union(inputs)
		} else {
			newLen := len(txs) - 1
			txs[end] = txs[newLen]
			txs[newLen] = nil
			txs = txs[:newLen]
		}
	}

	if end > start {
		return txs[end:], t.issueBatch(ctx, txs[start:end])
	}
	return txs[end:], nil
}

// Issues a new poll for a preferred vertex in order to move consensus along
func (t *Transitive) issueRepoll(ctx context.Context) {
	preferredIDs := t.Consensus.Preferences()
	if preferredIDs.Len() == 0 {
		t.Ctx.Log.Error("re-query attempt was dropped due to no pending vertices")
		return
	}

	vtxID := preferredIDs.CappedList(1)[0]
	vdrIDs, err := t.Validators.Sample(t.Params.K) // Validators to sample
	if err != nil {
		t.Ctx.Log.Error("dropped re-query",
			zap.String("reason", "insufficient number of validators"),
			zap.Stringer("vtxID", vtxID),
			zap.Error(err),
		)
		return
	}

	vdrBag := bag.Bag[ids.NodeID]{} // IDs of validators to be sampled
	vdrBag.Add(vdrIDs...)

	vdrList := vdrBag.List()
	vdrSet := set.NewSet[ids.NodeID](len(vdrList))
	vdrSet.Add(vdrList...)

	// Poll the network
	t.RequestID++
	if t.polls.Add(t.RequestID, vdrBag) {
		t.Sender.SendPullQuery(ctx, vdrSet, t.RequestID, vtxID)
	}
}

// Puts a batch of transactions into a vertex and issues it into consensus.
func (t *Transitive) issueBatch(ctx context.Context, txs []snowstorm.Tx) error {
	t.Ctx.Log.Verbo("batching transactions into a new vertex",
		zap.Int("numTxs", len(txs)),
	)

	// Randomly select parents of this vertex from among the virtuous set
	virtuousIDs := t.Consensus.Virtuous().CappedList(t.Params.Parents)
	numVirtuousIDs := len(virtuousIDs)
	if err := t.uniformSampler.Initialize(uint64(numVirtuousIDs)); err != nil {
		return err
	}

	indices, err := t.uniformSampler.Sample(numVirtuousIDs)
	if err != nil {
		return err
	}

	parentIDs := make([]ids.ID, len(indices))
	for i, index := range indices {
		parentIDs[i] = virtuousIDs[int(index)]
	}

	vtx, err := t.Manager.BuildVtx(ctx, parentIDs, txs)
	if err != nil {
		t.Ctx.Log.Warn("error building new vertex",
			zap.Int("numParents", len(parentIDs)),
			zap.Int("numTxs", len(txs)),
			zap.Error(err),
		)
		return nil
	}

	return t.issue(ctx, vtx)
}

// to be triggered via X-Chain API
func (t *Transitive) issueStopVtx(ctx context.Context) error {
	// use virtuous frontier (accepted) as parents
	virtuousSet := t.Consensus.Virtuous()
	vtx, err := t.Manager.BuildStopVtx(ctx, virtuousSet.List())
	if err != nil {
		t.Ctx.Log.Warn("error building new stop vertex",
			zap.Int("numParents", virtuousSet.Len()),
			zap.Error(err),
		)
		return nil
	}
	return t.issue(ctx, vtx)
}

// Send a request to [vdr] asking them to send us vertex [vtxID]
func (t *Transitive) sendRequest(ctx context.Context, nodeID ids.NodeID, vtxID ids.ID) {
	if t.outstandingVtxReqs.Contains(vtxID) {
		t.Ctx.Log.Debug("not sending request for vertex",
			zap.String("reason", "existing outstanding request"),
			zap.Stringer("vtxID", vtxID),
		)
		return
	}
	t.RequestID++
	t.outstandingVtxReqs.Add(nodeID, t.RequestID, vtxID) // Mark that there is an outstanding request for this vertex
	t.Sender.SendGet(ctx, nodeID, t.RequestID, vtxID)
	t.metrics.numVtxRequests.Set(float64(t.outstandingVtxReqs.Len())) // Tracks performance statistics
}<|MERGE_RESOLUTION|>--- conflicted
+++ resolved
@@ -6,11 +6,8 @@
 import (
 	"context"
 	"fmt"
-<<<<<<< HEAD
 	"sync"
-=======
 	"time"
->>>>>>> 22e318a9
 
 	"go.uber.org/zap"
 

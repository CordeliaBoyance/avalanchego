// Copyright (C) 2019-2021, Ava Labs, Inc. All rights reserved.
// See the file LICENSE for licensing terms.

package bootstrap

import (
	"errors"
	"fmt"
	"math"
	"time"

	"github.com/ava-labs/avalanchego/cache"
	"github.com/ava-labs/avalanchego/ids"
	"github.com/ava-labs/avalanchego/snow"
	"github.com/ava-labs/avalanchego/snow/choices"
	"github.com/ava-labs/avalanchego/snow/consensus/avalanche"
	"github.com/ava-labs/avalanchego/snow/engine/avalanche/vertex"
	"github.com/ava-labs/avalanchego/snow/engine/common"
	"github.com/ava-labs/avalanchego/utils/constants"
	"github.com/ava-labs/avalanchego/utils/formatting"
	"github.com/ava-labs/avalanchego/utils/wrappers"
)

const (
	// We cache processed vertices where height = c * stripeDistance for c = {1,2,3...}
	// This forms a "stripe" of cached DAG vertices at height stripeDistance, 2*stripeDistance, etc.
	// This helps to limit the number of repeated DAG traversals performed
	stripeDistance = 2000
	stripeWidth    = 5
	cacheSize      = 100000

	// Parameters for delaying bootstrapping to avoid potential CPU burns
	bootstrappingDelay = 10 * time.Second
)

var (
	_ common.Engine = &bootstrapper{}

	errUnexpectedTimeout = errors.New("unexpected timeout fired")
)

func New(
	config Config,
	onFinished func(lastReqID uint32) error,
) (common.Engine, error) {
	return newBootstrapper(
		config,
		onFinished,
	)
}

type bootstrapper struct {
	Config
	common.Bootstrapper
	common.Fetcher
	metrics

	started bool

	// IDs of vertices that we will send a GetAncestors request for once we are
	// not at the max number of outstanding requests
	needToFetch ids.Set

	// Contains IDs of vertices that have recently been processed
	processedCache *cache.LRU
	// number of state transitions executed
	executedStateTransitions int

	awaitingTimeout bool
}

func newBootstrapper(
	config Config,
	onFinished func(lastReqID uint32) error,
) (*bootstrapper, error) {
	b := &bootstrapper{
		Config:                   config,
		processedCache:           &cache.LRU{Size: cacheSize},
		Fetcher:                  common.Fetcher{OnFinished: onFinished},
		executedStateTransitions: math.MaxInt32,
	}

	if err := b.metrics.Initialize("bs", config.Ctx.Registerer); err != nil {
		return nil, err
	}

	if err := b.VtxBlocked.SetParser(&vtxParser{
		log:         config.Ctx.Log,
		numAccepted: b.numAcceptedVts,
		numDropped:  b.numDroppedVts,
		manager:     b.Manager,
	}); err != nil {
		return nil, err
	}

	if err := b.TxBlocked.SetParser(&txParser{
		log:         config.Ctx.Log,
		numAccepted: b.numAcceptedTxs,
		numDropped:  b.numDroppedTxs,
		vm:          b.VM,
	}); err != nil {
		return nil, err
	}

	config.Bootstrapable = b
	b.Bootstrapper = common.NewCommonBootstrapper(config.Config)
	return b, nil
}

// CurrentAcceptedFrontier returns the set of vertices that this node has accepted
// that have no accepted children
func (b *bootstrapper) CurrentAcceptedFrontier() ([]ids.ID, error) {
	return b.Manager.Edge(), nil
}

// FilterAccepted returns the IDs of vertices in [containerIDs] that this node has accepted
func (b *bootstrapper) FilterAccepted(containerIDs []ids.ID) []ids.ID {
	acceptedVtxIDs := make([]ids.ID, 0, len(containerIDs))
	for _, vtxID := range containerIDs {
		if vtx, err := b.Manager.GetVtx(vtxID); err == nil && vtx.Status() == choices.Accepted {
			acceptedVtxIDs = append(acceptedVtxIDs, vtxID)
		}
	}
	return acceptedVtxIDs
}

// Add the vertices in [vtxIDs] to the set of vertices that we need to fetch,
// and then fetch vertices (and their ancestors) until either there are no more
// to fetch or we are at the maximum number of outstanding requests.
func (b *bootstrapper) fetch(vtxIDs ...ids.ID) error {
	b.needToFetch.Add(vtxIDs...)
	for b.needToFetch.Len() > 0 && b.OutstandingRequests.Len() < common.MaxOutstandingGetAncestorsRequests {
		vtxID := b.needToFetch.CappedList(1)[0]
		b.needToFetch.Remove(vtxID)

		// Make sure we haven't already requested this vertex
		if b.OutstandingRequests.Contains(vtxID) {
			continue
		}

		// Make sure we don't already have this vertex
		if _, err := b.Manager.GetVtx(vtxID); err == nil {
			continue
		}

		validators, err := b.Config.Beacons.Sample(1) // validator to send request to
		if err != nil {
			return fmt.Errorf("dropping request for %s as there are no validators", vtxID)
		}
		validatorID := validators[0].ID()
		b.Config.SharedCfg.RequestID++

		b.OutstandingRequests.Add(validatorID, b.Config.SharedCfg.RequestID, vtxID)
		b.Config.Sender.SendGetAncestors(validatorID, b.Config.SharedCfg.RequestID, vtxID) // request vertex and ancestors
	}
	return b.checkFinish()
}

// Process the vertices in [vtxs].
func (b *bootstrapper) process(vtxs ...avalanche.Vertex) error {
	// Vertices that we need to process. Store them in a heap for deduplication
	// and so we always process vertices further down in the DAG first. This helps
	// to reduce the number of repeated DAG traversals.
	toProcess := vertex.NewHeap()
	for _, vtx := range vtxs {
		vtxID := vtx.ID()
		if _, ok := b.processedCache.Get(vtxID); !ok { // only process a vertex if we haven't already
			toProcess.Push(vtx)
		} else {
			b.VtxBlocked.RemoveMissingID(vtxID)
		}
	}

	vtxHeightSet := ids.Set{}
	prevHeight := uint64(0)

	for toProcess.Len() > 0 { // While there are unprocessed vertices
		if b.Halted() {
			return nil
		}

		vtx := toProcess.Pop() // Get an unknown vertex or one furthest down the DAG
		vtxID := vtx.ID()

		switch vtx.Status() {
		case choices.Unknown:
			b.VtxBlocked.AddMissingID(vtxID)
			b.needToFetch.Add(vtxID) // We don't have this vertex locally. Mark that we need to fetch it.
		case choices.Rejected:
			return fmt.Errorf("tried to accept %s even though it was previously rejected", vtxID)
		case choices.Processing:
			b.needToFetch.Remove(vtxID)
			b.VtxBlocked.RemoveMissingID(vtxID)

			// Add to queue of vertices to execute when bootstrapping finishes.
			if pushed, err := b.VtxBlocked.Push(&vertexJob{
				log:         b.Config.Ctx.Log,
				numAccepted: b.numAcceptedVts,
				numDropped:  b.numDroppedVts,
				vtx:         vtx,
			}); err != nil {
				return err
			} else if !pushed {
				// If the vertex is already on the queue, then we have already
				// pushed [vtx]'s transactions and traversed into its parents.
				continue
			}

			txs, err := vtx.Txs()
			if err != nil {
				return err
			}
			for _, tx := range txs {
				// Add to queue of txs to execute when bootstrapping finishes.
				if pushed, err := b.TxBlocked.Push(&txJob{
					log:         b.Config.Ctx.Log,
					numAccepted: b.numAcceptedTxs,
					numDropped:  b.numDroppedTxs,
					tx:          tx,
				}); err != nil {
					return err
				} else if pushed {
					b.numFetchedTxs.Inc()
				}
			}

			b.numFetchedVts.Inc()
			b.NumFetched++ // Progress tracker
			if b.NumFetched%common.StatusUpdateFrequency == 0 {
				if !b.Config.SharedCfg.Restarted {
					b.Config.Ctx.Log.Info("fetched %d vertices", b.NumFetched)
				} else {
					b.Config.Ctx.Log.Debug("fetched %d vertices", b.NumFetched)
				}
			}

			parents, err := vtx.Parents()
			if err != nil {
				return err
			}
			for _, parent := range parents { // Process the parents of this vertex (traverse up the DAG)
				parentID := parent.ID()
				if _, ok := b.processedCache.Get(parentID); !ok { // But only if we haven't processed the parent
					if !vtxHeightSet.Contains(parentID) {
						toProcess.Push(parent)
					}
				}
			}
			height, err := vtx.Height()
			if err != nil {
				return err
			}
			if height%stripeDistance < stripeWidth { // See comment for stripeDistance
				b.processedCache.Put(vtxID, nil)
			}
			if height == prevHeight {
				vtxHeightSet.Add(vtxID)
			} else {
				// Set new height and reset [vtxHeightSet]
				prevHeight = height
				vtxHeightSet.Clear()
				vtxHeightSet.Add(vtxID)
			}
		}
	}

	if err := b.TxBlocked.Commit(); err != nil {
		return err
	}
	if err := b.VtxBlocked.Commit(); err != nil {
		return err
	}

	return b.fetch()
}

// MultiPut handles the receipt of multiple containers. Should be received in response to a GetAncestors message to [vdr]
// with request ID [requestID]. Expects vtxs[0] to be the vertex requested in the corresponding GetAncestors.
func (b *bootstrapper) MultiPut(vdr ids.ShortID, requestID uint32, vtxs [][]byte) error {
	lenVtxs := len(vtxs)
	if lenVtxs == 0 {
		b.Config.Ctx.Log.Debug("MultiPut(%s, %d) contains no vertices", vdr, requestID)
		return b.GetAncestorsFailed(vdr, requestID)
	}
	if lenVtxs > b.Config.MultiputMaxContainersReceived {
		vtxs = vtxs[:b.Config.MultiputMaxContainersReceived]
		b.Config.Ctx.Log.Debug("ignoring %d containers in multiput(%s, %d)",
			lenVtxs-b.Config.MultiputMaxContainersReceived, vdr, requestID)
	}

	requestedVtxID, requested := b.OutstandingRequests.Remove(vdr, requestID)
	vtx, err := b.Manager.ParseVtx(vtxs[0]) // first vertex should be the one we requested in GetAncestors request
	if err != nil {
		if !requested {
			b.Config.Ctx.Log.Debug("failed to parse unrequested vertex from %s with requestID %d: %s", vdr, requestID, err)
			return nil
		}
		b.Config.Ctx.Log.Debug("failed to parse requested vertex %s: %s", requestedVtxID, err)
		b.Config.Ctx.Log.Verbo("vertex: %s", formatting.DumpBytes(vtxs[0]))
		return b.fetch(requestedVtxID)
	}

	vtxID := vtx.ID()
	// If the vertex is neither the requested vertex nor a needed vertex, return early and re-fetch if necessary
	if requested && requestedVtxID != vtxID {
		b.Config.Ctx.Log.Debug("received incorrect vertex from %s with vertexID %s", vdr, vtxID)
		return b.fetch(requestedVtxID)
	}
	if !requested && !b.OutstandingRequests.Contains(vtxID) && !b.needToFetch.Contains(vtxID) {
		b.Config.Ctx.Log.Debug("received un-needed vertex from %s with vertexID %s", vdr, vtxID)
		return nil
	}

	// Do not remove from outstanding requests if this did not answer a specific outstanding request
	// to ensure that real responses are not dropped in favor of potentially byzantine MultiPut messages that
	// could force the node to bootstrap 1 vertex at a time.
	b.needToFetch.Remove(vtxID)

	// All vertices added to [processVertices] have received transitive votes from the accepted frontier
	processVertices := make([]avalanche.Vertex, 1, len(vtxs)) // Process all of the valid vertices in this message
	processVertices[0] = vtx
	parents, err := vtx.Parents()
	if err != nil {
		return err
	}
	eligibleVertices := ids.NewSet(len(parents))
	for _, parent := range parents {
		eligibleVertices.Add(parent.ID())
	}

	for _, vtxBytes := range vtxs[1:] { // Parse/persist all the vertices
		vtx, err := b.Manager.ParseVtx(vtxBytes) // Persists the vtx
		if err != nil {
			b.Config.Ctx.Log.Debug("failed to parse vertex: %s", err)
			b.Config.Ctx.Log.Verbo("vertex: %s", formatting.DumpBytes(vtxBytes))
			break
		}
		vtxID := vtx.ID()
		if !eligibleVertices.Contains(vtxID) {
			b.Config.Ctx.Log.Debug("received vertex that should not have been included in MultiPut from %s with vertexID %s", vdr, vtxID)
			break
		}
		eligibleVertices.Remove(vtxID)
		parents, err := vtx.Parents()
		if err != nil {
			return err
		}
		for _, parent := range parents {
			eligibleVertices.Add(parent.ID())
		}
		processVertices = append(processVertices, vtx)
		b.needToFetch.Remove(vtxID) // No need to fetch this vertex since we have it now
	}

	return b.process(processVertices...)
}

// GetAncestorsFailed is called when a GetAncestors message we sent fails
func (b *bootstrapper) GetAncestorsFailed(vdr ids.ShortID, requestID uint32) error {
	vtxID, ok := b.OutstandingRequests.Remove(vdr, requestID)
	if !ok {
		b.Config.Ctx.Log.Debug("GetAncestorsFailed(%s, %d) called but there was no outstanding request to this validator with this ID", vdr, requestID)
		return nil
	}
	// Send another request for the vertex
	return b.fetch(vtxID)
}

func (b *bootstrapper) Timeout() error {
	if !b.awaitingTimeout {
		return errUnexpectedTimeout
	}
	b.awaitingTimeout = false

	if !b.Config.Subnet.IsBootstrapped() {
		return b.RestartBootstrap(true)
	}
	return b.finish()
}

// ForceAccepted starts bootstrapping. Process the vertices in [accepterContainerIDs].
func (b *bootstrapper) ForceAccepted(acceptedContainerIDs []ids.ID) error {
	if err := b.VM.Bootstrapping(); err != nil {
		return fmt.Errorf("failed to notify VM that bootstrapping has started: %w",
			err)
	}

	b.NumFetched = 0

	pendingContainerIDs := b.VtxBlocked.MissingIDs()
	// Append the list of accepted container IDs to pendingContainerIDs to ensure
	// we iterate over every container that must be traversed.
	pendingContainerIDs = append(pendingContainerIDs, acceptedContainerIDs...)
	b.Config.Ctx.Log.Debug("Starting bootstrapping with %d missing vertices and %d from the accepted frontier", len(pendingContainerIDs), len(acceptedContainerIDs))
	toProcess := make([]avalanche.Vertex, 0, len(pendingContainerIDs))
	for _, vtxID := range pendingContainerIDs {
		if vtx, err := b.Manager.GetVtx(vtxID); err == nil {
			if vtx.Status() == choices.Accepted {
				b.VtxBlocked.RemoveMissingID(vtxID)
			} else {
				toProcess = append(toProcess, vtx) // Process this vertex.
			}
		} else {
			b.VtxBlocked.AddMissingID(vtxID)
			b.needToFetch.Add(vtxID) // We don't have this vertex. Mark that we have to fetch it.
		}
	}
	return b.process(toProcess...)
}

// checkFinish repeatedly executes pending transactions and requests new frontier blocks until there aren't any new ones
// after which it finishes the bootstrap process
func (b *bootstrapper) checkFinish() error {
	// If there are outstanding requests for vertices or we still need to fetch vertices, we can't finish
	pendingJobs := b.VtxBlocked.MissingIDs()
	if b.Config.Ctx.IsBootstrapped() || len(pendingJobs) > 0 || b.awaitingTimeout {
		return nil
	}

	if !b.Config.SharedCfg.Restarted {
		b.Config.Ctx.Log.Info("bootstrapping fetched %d vertices. Executing transaction state transitions...", b.NumFetched)
	} else {
		b.Config.Ctx.Log.Debug("bootstrapping fetched %d vertices. Executing transaction state transitions...", b.NumFetched)
	}

	_, err := b.TxBlocked.ExecuteAll(b.Config.Ctx, b, b.Config.SharedCfg.Restarted, b.Config.Ctx.DecisionDispatcher)
	if err != nil || b.Halted() {
		return err
	}

	if !b.Config.SharedCfg.Restarted {
		b.Config.Ctx.Log.Info("executing vertex state transitions...")
	} else {
		b.Config.Ctx.Log.Debug("executing vertex state transitions...")
	}
	executedVts, err := b.VtxBlocked.ExecuteAll(b.Config.Ctx, b, b.Config.SharedCfg.Restarted, b.Config.Ctx.ConsensusDispatcher)
	if err != nil || b.Halted() {
		return err
	}

	previouslyExecuted := b.executedStateTransitions
	b.executedStateTransitions = executedVts

	// Note that executedVts < c*previouslyExecuted is enforced so that the
	// bootstrapping process will terminate even as new vertices are being
	// issued.
	if executedVts > 0 && executedVts < previouslyExecuted/2 && b.Config.RetryBootstrap {
		b.Config.Ctx.Log.Debug("checking for more vertices before finishing bootstrapping")
		return b.RestartBootstrap(true)
	}

	// Notify the subnet that this chain is synced
	b.Config.Subnet.Bootstrapped(b.Config.Ctx.ChainID)
	b.processedCache.Flush()

	// If the subnet hasn't finished bootstrapping, this chain should remain
	// syncing.
	if !b.Config.Subnet.IsBootstrapped() {
		if !b.Config.SharedCfg.Restarted {
			b.Config.Ctx.Log.Info("waiting for the remaining chains in this subnet to finish syncing")
		} else {
			b.Config.Ctx.Log.Debug("waiting for the remaining chains in this subnet to finish syncing")
		}
		// Restart bootstrapping after [bootstrappingDelay] to keep up to date
		// on the latest tip.
		b.Config.Timer.RegisterTimeout(bootstrappingDelay)
		b.awaitingTimeout = true
		return nil
	}

	return b.finish()
}

// Finish bootstrapping
func (b *bootstrapper) finish() error {
	if err := b.VM.Bootstrapped(); err != nil {
		return fmt.Errorf("failed to notify VM that bootstrapping has finished: %w",
			err)
	}

	// Start consensus
	if err := b.OnFinished(b.Config.SharedCfg.RequestID); err != nil {
		return err
	}
	return nil
}

// Connected implements the Engine interface.
func (b *bootstrapper) Connected(nodeID ids.ShortID) error {
	if err := b.VM.Connected(nodeID); err != nil {
		return err
	}

	if err := b.WeightTracker.AddWeightForNode(nodeID); err != nil {
		return err
	}

<<<<<<< HEAD
	if b.WeightTracker.EnoughConnectedWeight() {
=======
	if b.WeightTracker.EnoughConnectedWeight() && !b.started {
>>>>>>> 6757ed9f
		b.started = true
		return b.Startup()
	}

	return nil
}

// Disconnected implements the Engine interface.
func (b *bootstrapper) Disconnected(nodeID ids.ShortID) error {
	if err := b.VM.Disconnected(nodeID); err != nil {
		return err
	}

	return b.WeightTracker.RemoveWeightForNode(nodeID)
}

func (b *bootstrapper) GetVM() common.VM                { return b.VM }
func (b *bootstrapper) Context() *snow.ConsensusContext { return b.Config.Ctx }
func (b *bootstrapper) IsBootstrapped() bool            { return b.Config.Ctx.IsBootstrapped() }

func (b *bootstrapper) HealthCheck() (interface{}, error) {
	vmIntf, vmErr := b.VM.HealthCheck()
	intf := map[string]interface{}{
		"consensus": struct{}{},
		"vm":        vmIntf,
	}
	return intf, vmErr
}

func (b *bootstrapper) GetAncestors(vdr ids.ShortID, requestID uint32, vtxID ids.ID) error {
	startTime := time.Now()
	b.Config.Ctx.Log.Verbo("GetAncestors(%s, %d, %s) called", vdr, requestID, vtxID)
	vertex, err := b.Manager.GetVtx(vtxID)
	if err != nil || vertex.Status() == choices.Unknown {
		b.Config.Ctx.Log.Verbo("dropping getAncestors")
		return nil // Don't have the requested vertex. Drop message.
	}

	queue := make([]avalanche.Vertex, 1, b.Config.MultiputMaxContainersSent) // for BFS
	queue[0] = vertex
	ancestorsBytesLen := 0                                                  // length, in bytes, of vertex and its ancestors
	ancestorsBytes := make([][]byte, 0, b.Config.MultiputMaxContainersSent) // vertex and its ancestors in BFS order
	visited := ids.Set{}                                                    // IDs of vertices that have been in queue before
	visited.Add(vertex.ID())

	for len(ancestorsBytes) < b.Config.MultiputMaxContainersSent && len(queue) > 0 && time.Since(startTime) < b.Config.MaxTimeGetAncestors {
		var vtx avalanche.Vertex
		vtx, queue = queue[0], queue[1:] // pop
		vtxBytes := vtx.Bytes()
		// Ensure response size isn't too large. Include wrappers.IntLen because the size of the message
		// is included with each container, and the size is repr. by an int.
		if newLen := wrappers.IntLen + ancestorsBytesLen + len(vtxBytes); newLen < constants.MaxContainersLen {
			ancestorsBytes = append(ancestorsBytes, vtxBytes)
			ancestorsBytesLen = newLen
		} else { // reached maximum response size
			break
		}
		parents, err := vtx.Parents()
		if err != nil {
			return err
		}
		for _, parent := range parents {
			if parent.Status() == choices.Unknown { // Don't have this vertex;ignore
				continue
			}
			if parentID := parent.ID(); !visited.Contains(parentID) { // If already visited, ignore
				queue = append(queue, parent)
				visited.Add(parentID)
			}
		}
	}

	b.getAncestorsVtxs.Observe(float64(len(ancestorsBytes)))
	b.Config.Sender.SendMultiPut(vdr, requestID, ancestorsBytes)
	return nil
}<|MERGE_RESOLUTION|>--- conflicted
+++ resolved
@@ -495,11 +495,7 @@
 		return err
 	}
 
-<<<<<<< HEAD
-	if b.WeightTracker.EnoughConnectedWeight() {
-=======
 	if b.WeightTracker.EnoughConnectedWeight() && !b.started {
->>>>>>> 6757ed9f
 		b.started = true
 		return b.Startup()
 	}

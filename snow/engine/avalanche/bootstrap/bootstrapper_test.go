--- conflicted
+++ resolved
@@ -65,19 +65,6 @@
 	}
 
 	commonConfig := common.Config{
-<<<<<<< HEAD
-		Ctx:                           ctx,
-		Validators:                    peers,
-		Beacons:                       peers,
-		SampleK:                       peers.Len(),
-		Alpha:                         peers.Weight()/2 + 1,
-		Sender:                        sender,
-		Subnet:                        subnet,
-		Timer:                         &common.TimerTest{},
-		MultiputMaxContainersSent:     2000,
-		MultiputMaxContainersReceived: 2000,
-		SharedCfg:                     &common.SharedConfig{},
-=======
 		Ctx:                            ctx,
 		Validators:                     peers,
 		Beacons:                        peers,
@@ -94,15 +81,11 @@
 	avaGetHandler, err := avagetter.New(manager, commonConfig)
 	if err != nil {
 		t.Fatal(err)
->>>>>>> 3aed231b
 	}
 
 	return Config{
 		Config:        commonConfig,
-<<<<<<< HEAD
-=======
 		AllGetsServer: avaGetHandler,
->>>>>>> 3aed231b
 		VtxBlocked:    vtxBlocker,
 		TxBlocked:     txBlocker,
 		Manager:       manager,
@@ -148,11 +131,7 @@
 		BytesV:  vtxBytes2,
 	}
 
-<<<<<<< HEAD
-	bs, err := newBootstrapper(
-=======
 	bs, err := New(
->>>>>>> 3aed231b
 		config,
 		func(lastReqID uint32) error { config.Ctx.SetState(snow.NormalOp); return nil },
 	)
@@ -254,11 +233,7 @@
 		BytesV:  vtxBytes2,
 	}
 
-<<<<<<< HEAD
-	bs, err := newBootstrapper(
-=======
 	bs, err := New(
->>>>>>> 3aed231b
 		config,
 		func(lastReqID uint32) error { config.Ctx.SetState(snow.NormalOp); return nil },
 	)
@@ -435,11 +410,7 @@
 		BytesV:   vtxBytes1,
 	}
 
-<<<<<<< HEAD
-	bs, err := newBootstrapper(
-=======
 	bs, err := New(
->>>>>>> 3aed231b
 		config,
 		func(lastReqID uint32) error { config.Ctx.SetState(snow.NormalOp); return nil },
 	)
@@ -583,11 +554,7 @@
 		BytesV:   vtxBytes1,
 	}
 
-<<<<<<< HEAD
-	bs, err := newBootstrapper(
-=======
 	bs, err := New(
->>>>>>> 3aed231b
 		config,
 		func(lastReqID uint32) error { config.Ctx.SetState(snow.NormalOp); return nil },
 	)
@@ -669,121 +636,8 @@
 	}
 }
 
-<<<<<<< HEAD
-func TestBootstrapperAcceptedFrontier(t *testing.T) {
-	config, _, _, manager, _ := newConfig(t)
-
-	vtxID0 := ids.GenerateTestID()
-	vtxID1 := ids.GenerateTestID()
-	vtxID2 := ids.GenerateTestID()
-
-	bs, err := newBootstrapper(
-		config,
-		nil,
-	)
-	if err != nil {
-		t.Fatal(err)
-	}
-
-	startReqID := uint32(0)
-	if err := bs.Start(startReqID); err != nil {
-		t.Fatal(err)
-	}
-
-	manager.EdgeF = func() []ids.ID {
-		return []ids.ID{
-			vtxID0,
-			vtxID1,
-		}
-	}
-
-	accepted, err := bs.CurrentAcceptedFrontier()
-	if err != nil {
-		t.Fatal(err)
-	}
-	acceptedSet := ids.Set{}
-	acceptedSet.Add(accepted...)
-
-	manager.EdgeF = nil
-
-	if !acceptedSet.Contains(vtxID0) {
-		t.Fatalf("Vtx should be accepted")
-	}
-	if !acceptedSet.Contains(vtxID1) {
-		t.Fatalf("Vtx should be accepted")
-	}
-	if acceptedSet.Contains(vtxID2) {
-		t.Fatalf("Vtx shouldn't be accepted")
-	}
-}
-
-func TestBootstrapperFilterAccepted(t *testing.T) {
-	config, _, _, manager, _ := newConfig(t)
-
-	vtxID0 := ids.GenerateTestID()
-	vtxID1 := ids.GenerateTestID()
-	vtxID2 := ids.GenerateTestID()
-
-	vtx0 := &avalanche.TestVertex{TestDecidable: choices.TestDecidable{
-		IDV:     vtxID0,
-		StatusV: choices.Accepted,
-	}}
-	vtx1 := &avalanche.TestVertex{TestDecidable: choices.TestDecidable{
-		IDV:     vtxID1,
-		StatusV: choices.Accepted,
-	}}
-
-	bs, err := newBootstrapper(
-		config,
-		func(lastReqID uint32) error { config.Ctx.SetState(snow.NormalOp); return nil },
-	)
-	if err != nil {
-		t.Fatal(err)
-	}
-
-	startReqID := uint32(0)
-	if err := bs.Start(startReqID); err != nil {
-		t.Fatal(err)
-	}
-
-	vtxIDs := []ids.ID{vtxID0, vtxID1, vtxID2}
-
-	manager.GetVtxF = func(vtxID ids.ID) (avalanche.Vertex, error) {
-		switch vtxID {
-		case vtxID0:
-			return vtx0, nil
-		case vtxID1:
-			return vtx1, nil
-		case vtxID2:
-			return nil, errUnknownVertex
-		}
-		t.Fatal(errUnknownVertex)
-		return nil, errUnknownVertex
-	}
-
-	accepted := bs.FilterAccepted(vtxIDs)
-	acceptedSet := ids.Set{}
-	acceptedSet.Add(accepted...)
-
-	manager.GetVtxF = nil
-
-	if !acceptedSet.Contains(vtxID0) {
-		t.Fatalf("Vtx should be accepted")
-	}
-	if !acceptedSet.Contains(vtxID1) {
-		t.Fatalf("Vtx should be accepted")
-	}
-	if acceptedSet.Contains(vtxID2) {
-		t.Fatalf("Vtx shouldn't be accepted")
-	}
-}
-
-// MultiPut only contains 1 of the two needed vertices; have to issue another GetAncestors
-func TestBootstrapperIncompleteMultiPut(t *testing.T) {
-=======
 // Ancestors only contains 1 of the two needed vertices; have to issue another GetAncestors
 func TestBootstrapperIncompleteAncestors(t *testing.T) {
->>>>>>> 3aed231b
 	config, peerID, sender, manager, vm := newConfig(t)
 
 	vtxID0 := ids.Empty.Prefix(0)
@@ -821,11 +675,7 @@
 		BytesV:   vtxBytes2,
 	}
 
-<<<<<<< HEAD
-	bs, err := newBootstrapper(
-=======
 	bs, err := New(
->>>>>>> 3aed231b
 		config,
 		func(lastReqID uint32) error { config.Ctx.SetState(snow.NormalOp); return nil },
 	)
@@ -945,11 +795,7 @@
 		BytesV:   vtxBytes1,
 	}
 
-<<<<<<< HEAD
-	bs, err := newBootstrapper(
-=======
 	bs, err := New(
->>>>>>> 3aed231b
 		config,
 		func(lastReqID uint32) error { config.Ctx.SetState(snow.NormalOp); return nil },
 	)
@@ -1080,11 +926,7 @@
 		BytesV:   vtxBytes2,
 	}
 
-<<<<<<< HEAD
-	bs, err := newBootstrapper(
-=======
 	bs, err := New(
->>>>>>> 3aed231b
 		config,
 		func(lastReqID uint32) error { config.Ctx.SetState(snow.NormalOp); return nil },
 	)
@@ -1251,11 +1093,7 @@
 		BytesV:   vtxBytes5,
 	}
 
-<<<<<<< HEAD
-	bs, err := newBootstrapper(
-=======
 	bsIntf, err := New(
->>>>>>> 3aed231b
 		config,
 		func(lastReqID uint32) error { config.Ctx.SetState(snow.NormalOp); return nil },
 	)
@@ -1265,11 +1103,6 @@
 	bs, ok := bsIntf.(*bootstrapper)
 	if !ok {
 		t.Fatal("unexpected bootstrapper type")
-	}
-
-	startReqID := uint32(0)
-	if err := bs.Start(startReqID); err != nil {
-		t.Fatal(err)
 	}
 
 	startReqID := uint32(0)

// (c) 2019-2020, Ava Labs, Inc. All rights reserved.
// See the file LICENSE for licensing terms.

package common

import (
	"github.com/ava-labs/avalanchego/ids"
)

// Sender defines the consensus messages that can be sent.
type Sender interface {
	FrontierSender
	AcceptedSender
	FetchSender
	QuerySender
	Gossiper
	AppSender
}

// FrontierSender defines how a consensus engine sends frontier messages to
// other nodes.
type FrontierSender interface {
	// SendGetAcceptedFrontier requests that every node in [nodeIDs] sends
	// an AcceptedFrontier message.
	SendGetAcceptedFrontier(nodeIDs ids.ShortSet, requestID uint32)

	// SendAcceptedFrontier responds to a AcceptedFrontier message with this
	// engine's current accepted frontier.
	SendAcceptedFrontier(nodeID ids.ShortID, requestID uint32, containerIDs []ids.ID)
}

// AcceptedSender defines how a consensus engine sends messages pertaining to
// accepted containers
type AcceptedSender interface {
	// SendGetAccepted requests that every node in [nodeIDs] sends an
	// Accepted message with all the IDs in [containerIDs] that the node
	// thinks is accepted.
	SendGetAccepted(nodeIDs ids.ShortSet, requestID uint32, containerIDs []ids.ID)

	// SendAccepted responds to a GetAccepted message with a set of IDs of
	// containers that are accepted.
	SendAccepted(nodeID ids.ShortID, requestID uint32, containerIDs []ids.ID)
}

// FetchSender defines how a consensus engine sends retrieval messages to other nodes.
type FetchSender interface {
	// Request that the specified node send the specified container
	// to this node.
	SendGet(nodeID ids.ShortID, requestID uint32, containerID ids.ID)

	// SendGetAncestors requests that node [nodeID] send container [containerID] and its ancestors.
	SendGetAncestors(nodeID ids.ShortID, requestID uint32, containerID ids.ID)

	// Tell the specified node that the container whose ID is [containerID]
	// has body [container].
	SendPut(nodeID ids.ShortID, requestID uint32, containerID ids.ID, container []byte)

	// Give the specified node several containers at once.
	// Should be in response to a GetAncestors message with request ID [requestID] from the node.
	SendMultiPut(nodeID ids.ShortID, requestID uint32, containers [][]byte)
}

// QuerySender defines how a consensus engine sends query messages to other nodes.
type QuerySender interface {
	// Request from the specified nodes their preferred frontier, given the
	// existence of the specified container.
	// This is the same as PullQuery, except that this message includes not only
	// the ID of the container but also its body.
	SendPushQuery(nodeIDs ids.ShortSet, requestID uint32, containerID ids.ID, container []byte)

	// Request from the specified nodes their preferred frontier, given the
	// existence of the specified container.
	SendPullQuery(nodeIDs ids.ShortSet, requestID uint32, containerID ids.ID)

	// Send chits to the specified node
	SendChits(nodeID ids.ShortID, requestID uint32, votes []ids.ID)
}

// Gossiper defines how a consensus engine gossips a container on the accepted
// frontier to other nodes
type Gossiper interface {
<<<<<<< HEAD
	// Gossip gossips the provided container throughout the network
	Gossip(containerID ids.ID, container []byte)
}

// Sends app-level messages.
=======
	// Gossip the provided container throughout the network
	SendGossip(containerID ids.ID, container []byte)
}

// AppSender sends app-level messages.
>>>>>>> 61289854
type AppSender interface {
	// Send an application-level request.
	// A non-nil error should be considered fatal.
	SendAppRequest(nodeIDs ids.ShortSet, requestID uint32, appRequestBytes []byte) error
	// Send an application-level response to a request.
	// A non-nil error should be considered fatal.
	SendAppResponse(nodeID ids.ShortID, requestID uint32, appResponseBytes []byte) error
	// Gossip an application-level message.
	// A non-nil error should be considered fatal.
	SendAppGossip(appGossipBytes []byte) error
}<|MERGE_RESOLUTION|>--- conflicted
+++ resolved
@@ -7,7 +7,8 @@
 	"github.com/ava-labs/avalanchego/ids"
 )
 
-// Sender defines the consensus messages that can be sent.
+// Sender defines how a consensus engine sends messages and requests to other
+// validators
 type Sender interface {
 	FrontierSender
 	AcceptedSender
@@ -20,53 +21,74 @@
 // FrontierSender defines how a consensus engine sends frontier messages to
 // other nodes.
 type FrontierSender interface {
-	// SendGetAcceptedFrontier requests that every node in [nodeIDs] sends
-	// an AcceptedFrontier message.
+	// SendGetAcceptedFrontier requests that every node in [nodeIDs] sends an
+	// AcceptedFrontier message.
 	SendGetAcceptedFrontier(nodeIDs ids.ShortSet, requestID uint32)
 
 	// SendAcceptedFrontier responds to a AcceptedFrontier message with this
 	// engine's current accepted frontier.
-	SendAcceptedFrontier(nodeID ids.ShortID, requestID uint32, containerIDs []ids.ID)
+	SendAcceptedFrontier(
+		nodeID ids.ShortID,
+		requestID uint32,
+		containerIDs []ids.ID,
+	)
 }
 
 // AcceptedSender defines how a consensus engine sends messages pertaining to
 // accepted containers
 type AcceptedSender interface {
-	// SendGetAccepted requests that every node in [nodeIDs] sends an
-	// Accepted message with all the IDs in [containerIDs] that the node
-	// thinks is accepted.
-	SendGetAccepted(nodeIDs ids.ShortSet, requestID uint32, containerIDs []ids.ID)
+	// SendGetAccepted requests that every node in [nodeIDs] sends an Accepted
+	// message with all the IDs in [containerIDs] that the node thinks is
+	// accepted.
+	SendGetAccepted(
+		nodeIDs ids.ShortSet,
+		requestID uint32,
+		containerIDs []ids.ID,
+	)
 
 	// SendAccepted responds to a GetAccepted message with a set of IDs of
 	// containers that are accepted.
 	SendAccepted(nodeID ids.ShortID, requestID uint32, containerIDs []ids.ID)
 }
 
-// FetchSender defines how a consensus engine sends retrieval messages to other nodes.
+// FetchSender defines how a consensus engine sends retrieval messages to other
+// nodes.
 type FetchSender interface {
-	// Request that the specified node send the specified container
-	// to this node.
+	// Request that the specified node send the specified container to this
+	// node.
 	SendGet(nodeID ids.ShortID, requestID uint32, containerID ids.ID)
 
-	// SendGetAncestors requests that node [nodeID] send container [containerID] and its ancestors.
+	// SendGetAncestors requests that node [nodeID] send container [containerID]
+	// and its ancestors.
 	SendGetAncestors(nodeID ids.ShortID, requestID uint32, containerID ids.ID)
 
-	// Tell the specified node that the container whose ID is [containerID]
-	// has body [container].
-	SendPut(nodeID ids.ShortID, requestID uint32, containerID ids.ID, container []byte)
+	// Tell the specified node that the container whose ID is [containerID] has
+	// body [container].
+	SendPut(
+		nodeID ids.ShortID,
+		requestID uint32,
+		containerID ids.ID,
+		container []byte,
+	)
 
-	// Give the specified node several containers at once.
-	// Should be in response to a GetAncestors message with request ID [requestID] from the node.
+	// Give the specified node several containers at once. Should be in response
+	// to a GetAncestors message with request ID [requestID] from the node.
 	SendMultiPut(nodeID ids.ShortID, requestID uint32, containers [][]byte)
 }
 
-// QuerySender defines how a consensus engine sends query messages to other nodes.
+// QuerySender defines how a consensus engine sends query messages to other
+// nodes.
 type QuerySender interface {
 	// Request from the specified nodes their preferred frontier, given the
 	// existence of the specified container.
 	// This is the same as PullQuery, except that this message includes not only
 	// the ID of the container but also its body.
-	SendPushQuery(nodeIDs ids.ShortSet, requestID uint32, containerID ids.ID, container []byte)
+	SendPushQuery(
+		nodeIDs ids.ShortSet,
+		requestID uint32,
+		containerID ids.ID,
+		container []byte,
+	)
 
 	// Request from the specified nodes their preferred frontier, given the
 	// existence of the specified container.
@@ -79,19 +101,11 @@
 // Gossiper defines how a consensus engine gossips a container on the accepted
 // frontier to other nodes
 type Gossiper interface {
-<<<<<<< HEAD
-	// Gossip gossips the provided container throughout the network
-	Gossip(containerID ids.ID, container []byte)
-}
-
-// Sends app-level messages.
-=======
 	// Gossip the provided container throughout the network
 	SendGossip(containerID ids.ID, container []byte)
 }
 
 // AppSender sends app-level messages.
->>>>>>> 61289854
 type AppSender interface {
 	// Send an application-level request.
 	// A non-nil error should be considered fatal.

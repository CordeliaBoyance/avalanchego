// Copyright (C) 2019-2023, Ava Labs, Inc. All rights reserved.
// See the file LICENSE for licensing terms.

package common

import (
	"context"
	"time"

	"github.com/ava-labs/avalanchego/api/health"
	"github.com/ava-labs/avalanchego/ids"
	"github.com/ava-labs/avalanchego/snow"
	"github.com/ava-labs/avalanchego/snow/validators"
)

// Engine describes the standard interface of a consensus engine.
//
// All nodeIDs are assumed to be authenticated.
//
// A consensus engine may recover after returning an error, but it isn't
// required.
type Engine interface {
	Handler

	// Return the context of the chain this engine is working on
	Context() *snow.ConsensusContext

	// Start engine operations from given request ID
	Start(ctx context.Context, startReqID uint32) error

	// Returns nil if the engine is healthy.
	// Periodically called and reported through the health API
	health.Checker

	// GetVM returns this engine's VM
	GetVM() VM
}

type Handler interface {
	AllGetsServer
	StateSummaryFrontierHandler
	AcceptedStateSummaryHandler
	AcceptedFrontierHandler
	AcceptedHandler
	AncestorsHandler
	PutHandler
	QueryHandler
	ChitsHandler
	AppHandler
	InternalHandler
}

type AllGetsServer interface {
	GetStateSummaryFrontierHandler
	GetAcceptedStateSummaryHandler
	GetAcceptedFrontierHandler
	GetAcceptedHandler
	GetAncestorsHandler
	GetHandler
}

type GetStateSummaryFrontierHandler interface {
	// Notify this engine of a request for a StateSummaryFrontier message with
	// the same requestID and the engine's most recently accepted state summary.
	//
	// This function can be called by any node at any time.
	GetStateSummaryFrontier(
		ctx context.Context,
		nodeID ids.NodeID,
		requestID uint32,
	) error
}

type StateSummaryFrontierHandler interface {
	// Notify this engine of the response to a previously sent
	// GetStateSummaryFrontier message with the same requestID.
	//
	// It is not guaranteed that the summary bytes are from a valid state
	// summary.
	StateSummaryFrontier(
		ctx context.Context,
		nodeID ids.NodeID,
		requestID uint32,
		summary []byte,
	) error

	// Notify this engine that a GetStateSummaryFrontier request it issued has
	// failed.
	//
	// This function will be called if a GetStateSummaryFrontier message with
	// nodeID and requestID was previously sent by this engine and will not
	// receive a response.
	GetStateSummaryFrontierFailed(
		ctx context.Context,
		nodeID ids.NodeID,
		requestID uint32,
	) error
}

type GetAcceptedStateSummaryHandler interface {
	// Notify this engine of a request for an AcceptedStateSummary message with
	// the same requestID and the state summary IDs at the requested heights.
	// If this node doesn't have access to a state summary ID at a requested
	// height, that height should be ignored.
	//
	// This function can be called by any node at any time.
	GetAcceptedStateSummary(
		ctx context.Context,
		nodeID ids.NodeID,
		requestID uint32,
		heights []uint64,
	) error
}

type AcceptedStateSummaryHandler interface {
	// Notify this engine of the response to a previously sent
	// GetAcceptedStateSummary message with the same requestID.
	//
	// It is not guaranteed that the summaryIDs have heights corresponding to
	// the heights in the request.
	AcceptedStateSummary(
		ctx context.Context,
		nodeID ids.NodeID,
		requestID uint32,
		summaryIDs []ids.ID,
	) error

	// Notify this engine that a GetAcceptedStateSummary request it issued has
	// failed.
	//
	// This function will be called if a GetAcceptedStateSummary message with
	// nodeID and requestID was previously sent by this engine and will not
	// receive a response.
	GetAcceptedStateSummaryFailed(
		ctx context.Context,
		nodeID ids.NodeID,
		requestID uint32,
	) error
}

type GetAcceptedFrontierHandler interface {
	// Notify this engine of a request for an AcceptedFrontier message with the
	// same requestID and the ID of the most recently accepted container.
	//
	// This function can be called by any node at any time.
	GetAcceptedFrontier(
		ctx context.Context,
		nodeID ids.NodeID,
		requestID uint32,
	) error
}

type AcceptedFrontierHandler interface {
	// Notify this engine of the response to a previously sent
	// GetAcceptedFrontier message with the same requestID.
	AcceptedFrontier(
		ctx context.Context,
		nodeID ids.NodeID,
		requestID uint32,
		containerID ids.ID,
	) error

	// Notify this engine that a GetAcceptedFrontier request it issued has
	// failed.
	//
	// This function will be called if a GetAcceptedFrontier message with
	// nodeID and requestID was previously sent by this engine and will not
	// receive a response.
	GetAcceptedFrontierFailed(
		ctx context.Context,
		nodeID ids.NodeID,
		requestID uint32,
	) error
}

type GetAcceptedHandler interface {
	// Notify this engine of a request for an Accepted message with the same
	// requestID and the subset of containerIDs that this node has accepted.
	//
	// This function can be called by any node at any time.
	GetAccepted(
		ctx context.Context,
		nodeID ids.NodeID,
		requestID uint32,
		containerIDs []ids.ID,
	) error
}

type AcceptedHandler interface {
	// Notify this engine of the response to a previously sent GetAccepted
	// message with the same requestID.
	//
	// It is not guaranteed that the containerIDs are a subset of the
	// containerIDs provided in the request.
	Accepted(
		ctx context.Context,
		nodeID ids.NodeID,
		requestID uint32,
		containerIDs []ids.ID,
	) error

	// Notify this engine that a GetAccepted request it issued has failed.
	//
	// This function will be called if a GetAccepted message with nodeID and
	// requestID was previously sent by this engine and will not receive a
	// response.
	GetAcceptedFailed(
		ctx context.Context,
		nodeID ids.NodeID,
		requestID uint32,
	) error
}

type GetAncestorsHandler interface {
	// Notify this engine of a request for an Ancestors message with the same
	// requestID, containerID, and some of its ancestors on a best effort basis.
	//
	// This function can be called by any node at any time.
	GetAncestors(
		ctx context.Context,
		nodeID ids.NodeID,
		requestID uint32,
		containerID ids.ID,
	) error
}

type AncestorsHandler interface {
	// Notify this engine of the response to a previously sent GetAncestors
	// message with the same requestID.
	//
	// It is expected, but not guaranteed, that the first element in containers
	// should be the container referenced in the request and that the rest of
	// the containers should be referenced by a prior container in the list.
	Ancestors(
		ctx context.Context,
		nodeID ids.NodeID,
		requestID uint32,
		containers [][]byte,
	) error

	// Notify this engine that a GetAncestors request it issued has failed.
	//
	// This function will be called if a GetAncestors message with nodeID and
	// requestID was previously sent by this engine and will not receive a
	// response.
	GetAncestorsFailed(
		ctx context.Context,
		nodeID ids.NodeID,
		requestID uint32,
	) error
}

type GetHandler interface {
	// Notify this engine of a request for a Put message with the same requestID
	// and the container whose ID is containerID.
	//
	// This function can be called by any node at any time.
	Get(
		ctx context.Context,
		nodeID ids.NodeID,
		requestID uint32,
		containerID ids.ID,
	) error
}

type PutHandler interface {
	// Notify this engine of either the response to a previously sent Get
	// message with the same requestID or an unsolicited container if the
	// requestID is MaxUint32.
	//
	// It is not guaranteed that container can be parsed or issued.
	Put(
		ctx context.Context,
		nodeID ids.NodeID,
		requestID uint32,
		container []byte,
	) error

	// Notify this engine that a Get request it issued has failed.
	//
	// This function will be called if a Get message with nodeID and requestID
	// was previously sent by this engine and will not receive a response.
	GetFailed(
		ctx context.Context,
		nodeID ids.NodeID,
		requestID uint32,
	) error
}

type QueryHandler interface {
	// Notify this engine of a request for a Chits message with the same
	// requestID.
	//
	// If the provided containerID is not processing, the engine is expected to
	// respond with the node's current preference before attempting to issue it.
	//
<<<<<<< HEAD
	// This engine should immediately send this validator the current
	// preferences in a Chits message. The Chits message should have the same
	// requestID that was passed in here.
	//
	// If the container or its ancestry is incomplete, this engine is expected
	// to request the missing containers from the validator.
=======
	// This function can be called by any node at any time.
>>>>>>> 002e0558
	PullQuery(
		ctx context.Context,
		nodeID ids.NodeID,
		requestID uint32,
		containerID ids.ID,
		requestedHeight uint64,
	) error

	// Notify this engine of a request for a Chits message with the same
	// requestID.
	//
	// If the provided container is not processing, the engine is expected to
	// respond with the node's current preference before attempting to issue it.
	//
	// It is not guaranteed that container can be parsed or issued.
	//
<<<<<<< HEAD
	// This engine should immediately send this validator the current
	// preferences in a Chits message. The Chits message should have the same
	// requestID that was passed in here.
	//
	// If the ancestry of the container is incomplete, this engine is expected
	// to request the ancestry from the validator.
=======
	// This function can be called by any node at any time.
>>>>>>> 002e0558
	PushQuery(
		ctx context.Context,
		nodeID ids.NodeID,
		requestID uint32,
		container []byte,
		requestedHeight uint64,
	) error
}

type ChitsHandler interface {
	// Notify this engine of the response to a previously sent PullQuery or
	// PushQuery message with the same requestID.
	//
	// It is expected, but not guaranteed, that preferredID transitively
	// references acceptedID.
	Chits(
		ctx context.Context,
		nodeID ids.NodeID,
		requestID uint32,
		preferredID ids.ID,
		preferredIDAtHeight ids.ID,
		acceptedID ids.ID,
	) error

	// Notify this engine that a Query request it issued has failed.
	//
	// This function will be called if a PullQuery or PushQuery message with
	// nodeID and requestID was previously sent by this engine and will not
	// receive a response.
	QueryFailed(
		ctx context.Context,
		nodeID ids.NodeID,
		requestID uint32,
	) error
}

type NetworkAppHandler interface {
	AppRequestHandler
	AppResponseHandler
	AppGossipHandler
}

type AppRequestHandler interface {
	// Notify this engine of a request for an AppResponse with the same
	// requestID.
	//
	// The meaning of request, and what should be sent in response to it, is
	// application (VM) specific.
	//
	// It is not guaranteed that request is well-formed or valid.
	//
	// This function can be called by any node at any time.
	AppRequest(
		ctx context.Context,
		nodeID ids.NodeID,
		requestID uint32,
		deadline time.Time,
		request []byte,
	) error
}

type AppResponseHandler interface {
	// Notify this engine of the response to a previously sent AppRequest with
	// the same requestID.
	//
	// The meaning of response is application (VM) specifc.
	//
	// It is not guaranteed that response is well-formed or valid.
	AppResponse(
		ctx context.Context,
		nodeID ids.NodeID,
		requestID uint32,
		response []byte,
	) error

	// Notify this engine that an AppRequest it issued has failed.
	//
	// This function will be called if an AppRequest message with nodeID and
	// requestID was previously sent by this engine and will not receive a
	// response.
	AppRequestFailed(
		ctx context.Context,
		nodeID ids.NodeID,
		requestID uint32,
	) error
}

type AppGossipHandler interface {
	// Notify this engine of a gossip message from nodeID.
	//
	// The meaning of msg is application (VM) specific, and the VM defines how
	// to react to this message.
	//
	// This message is not expected in response to any event, and it does not
	// need to be responded to.
	AppGossip(
		ctx context.Context,
		nodeID ids.NodeID,
		msg []byte,
	) error
}

type CrossChainAppHandler interface {
	CrossChainAppRequestHandler
	CrossChainAppResponseHandler
}

type CrossChainAppRequestHandler interface {
	// Notify this engine of a request for a CrossChainAppResponse with the same
	// requestID.
	//
	// The meaning of request, and what should be sent in response to it, is
	// application (VM) specific.
	//
	// Guarantees surrounding the request are specific to the implementation of
	// the requesting VM. For example, the request may or may not be guaranteed
	// to be well-formed/valid depending on the implementation of the requesting
	// VM.
	CrossChainAppRequest(
		ctx context.Context,
		chainID ids.ID,
		requestID uint32,
		deadline time.Time,
		request []byte,
	) error
}

type CrossChainAppResponseHandler interface {
	// Notify this engine of the response to a previously sent
	// CrossChainAppRequest with the same requestID.
	//
	// The meaning of response is application (VM) specifc.
	//
	// Guarantees surrounding the response are specific to the implementation of
	// the responding VM. For example, the response may or may not be guaranteed
	// to be well-formed/valid depending on the implementation of the requesting
	// VM.
	CrossChainAppResponse(
		ctx context.Context,
		chainID ids.ID,
		requestID uint32,
		response []byte,
	) error

	// Notify this engine that a CrossChainAppRequest it issued has failed.
	//
	// This function will be called if a CrossChainAppRequest message with
	// nodeID and requestID was previously sent by this engine and will not
	// receive a response.
	CrossChainAppRequestFailed(
		ctx context.Context,
		chainID ids.ID,
		requestID uint32,
	) error
}

type AppHandler interface {
	NetworkAppHandler
	CrossChainAppHandler
}

type InternalHandler interface {
	// Notify this engine of peer changes.
	validators.Connector

	// Notify this engine that a registered timeout has fired.
	Timeout(context.Context) error

	// Gossip to the network a container on the accepted frontier
	Gossip(context.Context) error

	// Halt this engine.
	//
	// This function will be called before the environment starts exiting. This
	// function is special, in that it does not expect the chain's context lock
	// to be held before calling this function. This function also does not
	// require the engine to have been started.
	Halt(context.Context)

	// Shutdown this engine.
	//
	// This function will be called when the environment is exiting.
	Shutdown(context.Context) error

	// Notify this engine of a message from the virtual machine.
	Notify(context.Context, Message) error
}<|MERGE_RESOLUTION|>--- conflicted
+++ resolved
@@ -292,18 +292,10 @@
 	// requestID.
 	//
 	// If the provided containerID is not processing, the engine is expected to
-	// respond with the node's current preference before attempting to issue it.
-	//
-<<<<<<< HEAD
-	// This engine should immediately send this validator the current
-	// preferences in a Chits message. The Chits message should have the same
-	// requestID that was passed in here.
-	//
-	// If the container or its ancestry is incomplete, this engine is expected
-	// to request the missing containers from the validator.
-=======
-	// This function can be called by any node at any time.
->>>>>>> 002e0558
+	// respond with the node's current preferences before attempting to issue
+	// it.
+	//
+	// This function can be called by any node at any time.
 	PullQuery(
 		ctx context.Context,
 		nodeID ids.NodeID,
@@ -316,20 +308,12 @@
 	// requestID.
 	//
 	// If the provided container is not processing, the engine is expected to
-	// respond with the node's current preference before attempting to issue it.
+	// respond with the node's current preferences before attempting to issue
+	// it.
 	//
 	// It is not guaranteed that container can be parsed or issued.
 	//
-<<<<<<< HEAD
-	// This engine should immediately send this validator the current
-	// preferences in a Chits message. The Chits message should have the same
-	// requestID that was passed in here.
-	//
-	// If the ancestry of the container is incomplete, this engine is expected
-	// to request the ancestry from the validator.
-=======
-	// This function can be called by any node at any time.
->>>>>>> 002e0558
+	// This function can be called by any node at any time.
 	PushQuery(
 		ctx context.Context,
 		nodeID ids.NodeID,

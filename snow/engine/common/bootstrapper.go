--- conflicted
+++ resolved
@@ -43,38 +43,8 @@
 	Config
 	Halter
 
-<<<<<<< HEAD
-	// Holds the beacons that were sampled for the accepted frontier
-	sampledBeacons validators.Manager
-	// IDs of validators we should request an accepted frontier from
-	pendingSendAcceptedFrontier set.Set[ids.NodeID]
-	// IDs of validators we requested an accepted frontier from but haven't
-	// received a reply yet
-	pendingReceiveAcceptedFrontier set.Set[ids.NodeID]
-	// IDs of validators that failed to respond with their accepted frontier
-	failedAcceptedFrontier set.Set[ids.NodeID]
-	// IDs of all the returned accepted frontiers
-	acceptedFrontierSet set.Set[ids.ID]
-
-	// IDs of validators we should request filtering the accepted frontier from
-	pendingSendAccepted set.Set[ids.NodeID]
-	// IDs of validators we requested filtering the accepted frontier from but
-	// haven't received a reply yet
-	pendingReceiveAccepted set.Set[ids.NodeID]
-	// IDs of validators that failed to respond with their filtered accepted
-	// frontier
-	failedAccepted set.Set[ids.NodeID]
-	// IDs of the returned accepted containers and the stake weight that has
-	// marked them as accepted
-	acceptedVotes    map[ids.ID]uint64
-	acceptedFrontier []ids.ID
-=======
 	minority smbootstrapper.Poll
 	majority smbootstrapper.Poll
-
-	// number of times the bootstrap has been attempted
-	bootstrapAttempts int
->>>>>>> 6900e72a
 }
 
 func NewCommonBootstrapper(config Config) Bootstrapper {
@@ -111,62 +81,8 @@
 		return nil
 	}
 
-<<<<<<< HEAD
-	if !b.pendingReceiveAcceptedFrontier.Contains(nodeID) {
-		b.Ctx.Log.Debug("received unexpected GetAcceptedFrontierFailed message",
-			zap.Stringer("nodeID", nodeID),
-		)
-		return nil
-	}
-
-	// If we can't get a response from [nodeID], act as though they said their
-	// accepted frontier is empty and we add the validator to the failed list
-	b.failedAcceptedFrontier.Add(nodeID)
-	return b.markAcceptedFrontierReceived(ctx, nodeID)
-}
-
-func (b *bootstrapper) markAcceptedFrontierReceived(ctx context.Context, nodeID ids.NodeID) error {
-	// Mark that we received a response from [nodeID]
-	b.pendingReceiveAcceptedFrontier.Remove(nodeID)
-
-	b.sendGetAcceptedFrontiers(ctx)
-
-	// still waiting on requests
-	if b.pendingReceiveAcceptedFrontier.Len() != 0 {
-		return nil
-	}
-
-	// We've received the accepted frontier from every bootstrap validator
-	// Ask each bootstrap validator to filter the list of containers that we were
-	// told are on the accepted frontier such that the list only contains containers
-	// they think are accepted.
-	totalSampledWeight, err := b.sampledBeacons.TotalWeight(b.Ctx.SubnetID)
-	if err != nil {
-		return fmt.Errorf("failed to get total weight of sampled beacons for subnet %s: %w", b.Ctx.SubnetID, err)
-	}
-	beaconsTotalWeight, err := b.Beacons.TotalWeight(b.Ctx.SubnetID)
-	if err != nil {
-		return fmt.Errorf("failed to get total weight of beacons for subnet %s: %w", b.Ctx.SubnetID, err)
-	}
-	newAlpha := float64(totalSampledWeight*b.Alpha) / float64(beaconsTotalWeight)
-
-	failedBeaconWeight, err := b.Beacons.SubsetWeight(b.Ctx.SubnetID, b.failedAcceptedFrontier)
-	if err != nil {
-		return fmt.Errorf("failed to get total weight of failed beacons: %w", err)
-	}
-
-	// fail the bootstrap if the weight is not enough to bootstrap
-	if float64(totalSampledWeight)-newAlpha < float64(failedBeaconWeight) {
-		b.Ctx.Log.Debug("restarting bootstrap",
-			zap.String("reason", "not enough frontiers received"),
-			zap.Int("numBeacons", b.Beacons.Count(b.Ctx.SubnetID)),
-			zap.Int("numFailedBootstrappers", b.failedAcceptedFrontier.Len()),
-		)
-		return b.Startup(ctx)
-=======
 	if err := b.minority.RecordOpinion(ctx, nodeID, nil); err != nil {
 		return err
->>>>>>> 6900e72a
 	}
 	return b.sendMessagesOrFinish(ctx)
 }
@@ -181,87 +97,8 @@
 		return nil
 	}
 
-<<<<<<< HEAD
-	if !b.pendingReceiveAccepted.Contains(nodeID) {
-		b.Ctx.Log.Debug("received unexpected Accepted message",
-			zap.Stringer("nodeID", nodeID),
-		)
-		return nil
-	}
-	// Mark that we received a response from [nodeID]
-	b.pendingReceiveAccepted.Remove(nodeID)
-
-	weight := b.Beacons.GetWeight(b.Ctx.SubnetID, nodeID)
-	for _, containerID := range containerIDs {
-		previousWeight := b.acceptedVotes[containerID]
-		newWeight, err := safemath.Add64(weight, previousWeight)
-		if err != nil {
-			b.Ctx.Log.Error("failed calculating the Accepted votes",
-				zap.Uint64("weight", weight),
-				zap.Uint64("previousWeight", previousWeight),
-				zap.Error(err),
-			)
-			newWeight = math.MaxUint64
-		}
-		b.acceptedVotes[containerID] = newWeight
-	}
-
-	b.sendGetAccepted(ctx)
-
-	// wait on pending responses
-	if b.pendingReceiveAccepted.Len() != 0 {
-		return nil
-	}
-
-	// We've received the filtered accepted frontier from every bootstrap validator
-	// Accept all containers that have a sufficient weight behind them
-	accepted := make([]ids.ID, 0, len(b.acceptedVotes))
-	for containerID, weight := range b.acceptedVotes {
-		if weight >= b.Alpha {
-			accepted = append(accepted, containerID)
-		}
-	}
-
-	// if we don't have enough weight for the bootstrap to be accepted then
-	// retry or fail the bootstrap
-	size := len(accepted)
-	if size == 0 && b.Beacons.Count(b.Ctx.SubnetID) > 0 {
-		// if we had too many timeouts when asking for validator votes, we
-		// should restart bootstrap hoping for the network problems to go away;
-		// otherwise, we received enough (>= b.Alpha) responses, but no frontier
-		// was supported by a majority of validators (i.e. votes are split
-		// between minorities supporting different frontiers).
-		beaconTotalWeight, err := b.Beacons.TotalWeight(b.Ctx.SubnetID)
-		if err != nil {
-			return fmt.Errorf("failed to get total weight of beacons for subnet %s: %w", b.Ctx.SubnetID, err)
-		}
-		failedBeaconWeight, err := b.Beacons.SubsetWeight(b.Ctx.SubnetID, b.failedAccepted)
-		if err != nil {
-			return fmt.Errorf("failed to get total weight of failed beacons for subnet %s: %w", b.Ctx.SubnetID, err)
-		}
-		votingStakes := beaconTotalWeight - failedBeaconWeight
-		if votingStakes < b.Alpha {
-			b.Ctx.Log.Debug("restarting bootstrap",
-				zap.String("reason", "not enough votes received"),
-				zap.Int("numBeacons", b.Beacons.Count(b.Ctx.SubnetID)),
-				zap.Int("numFailedBootstrappers", b.failedAccepted.Len()),
-			)
-			return b.Startup(ctx)
-		}
-	}
-
-	if !b.Config.SharedCfg.Restarted {
-		b.Ctx.Log.Info("bootstrapping started syncing",
-			zap.Int("numVerticesInFrontier", size),
-		)
-	} else {
-		b.Ctx.Log.Debug("bootstrapping started syncing",
-			zap.Int("numVerticesInFrontier", size),
-		)
-=======
 	if err := b.majority.RecordOpinion(ctx, nodeID, containerIDs); err != nil {
 		return err
->>>>>>> 6900e72a
 	}
 	return b.sendMessagesOrFinish(ctx)
 }
@@ -310,12 +147,7 @@
 		MaxOutstandingBroadcastRequests,
 	)
 
-<<<<<<< HEAD
-	if b.pendingSendAcceptedFrontier.Len() == 0 {
-=======
-	b.bootstrapAttempts++
 	if accepted, finalized := b.majority.Result(ctx); finalized {
->>>>>>> 6900e72a
 		b.Ctx.Log.Info("bootstrapping skipped",
 			zap.String("reason", "no provided bootstraps"),
 		)
@@ -362,9 +194,8 @@
 		b.Ctx.Log.Debug("restarting bootstrap",
 			zap.String("reason", "no blocks accepted"),
 			zap.Int("numBeacons", b.Beacons.Count(b.Ctx.SubnetID)),
-			zap.Int("numBootstrapAttempts", b.bootstrapAttempts),
-		)
-		return b.Restart(ctx, false /*=reset*/)
+		)
+		return b.Startup(ctx)
 	}
 
 	if !b.Config.SharedCfg.Restarted {

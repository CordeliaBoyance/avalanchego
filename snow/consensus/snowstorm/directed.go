--- conflicted
+++ resolved
@@ -53,15 +53,7 @@
 
 	// Key: Transaction ID
 	// Value: Node that represents this transaction in the conflict graph
-<<<<<<< HEAD
-	txs map[[32]byte]*directedTx
-=======
 	txs map[ids.ID]*directedTx
-
-	// Key: UTXO ID
-	// Value: IDs of transactions that consume the UTXO specified in the key
-	utxos map[ids.ID]ids.Set
->>>>>>> 4eac78d2
 }
 
 type directedTx struct {
@@ -89,15 +81,10 @@
 	conflicts Conflicts,
 	params sbcon.Parameters,
 ) error {
-<<<<<<< HEAD
 	dg.ctx = ctx
 	dg.conflicts = conflicts
 	dg.params = params
-	dg.txs = make(map[[32]byte]*directedTx)
-=======
 	dg.txs = make(map[ids.ID]*directedTx)
-	dg.utxos = make(map[ids.ID]ids.Set)
->>>>>>> 4eac78d2
 
 	if err := dg.metrics.Initialize(params.Namespace, params.Metrics); err != nil {
 		return fmt.Errorf("failed to initialize metrics: %w", err)
@@ -134,32 +121,16 @@
 func (dg *Directed) IsVirtuous(tx choices.Decidable) (bool, error) {
 	// If the tx is currently processing, we should just return if it is
 	// registered as rogue or not.
-<<<<<<< HEAD
-	if node, exists := dg.txs[tx.ID().Key()]; exists {
+	if node, exists := dg.txs[tx.ID()]; exists {
 		return !node.rogue, nil
-=======
-	if node, exists := dg.txs[txID]; exists {
-		return !node.rogue
-	}
-
-	// The tx isn't processing, so we need to check to see if it conflicts with
-	// any of the other txs that are currently processing.
-	for _, utxoID := range tx.InputIDs() {
-		if _, exists := dg.utxos[utxoID]; exists {
-			// A currently processing tx names the same input as the provided
-			// tx, so the provided tx would be rogue.
-			return false
-		}
->>>>>>> 4eac78d2
 	}
 
 	return dg.conflicts.IsVirtuous(tx)
 }
 
 // Conflicts implements the Consensus interface
-<<<<<<< HEAD
 func (dg *Directed) Conflicts(tx choices.Decidable) (ids.Set, error) {
-	if node, exists := dg.txs[tx.ID().Key()]; exists {
+	if node, exists := dg.txs[tx.ID()]; exists {
 		// If the tx is currently processing, the conflicting txs are just the
 		// union of the inbound conflicts and the outbound conflicts.
 		var conflicts ids.Set
@@ -168,25 +139,6 @@
 			conflicts = make(ids.Set, numConflicts)
 			conflicts.Union(node.ins)
 			conflicts.Union(node.outs)
-=======
-func (dg *Directed) Conflicts(tx Tx) ids.Set {
-	var conflicts ids.Set
-	if node, exists := dg.txs[tx.ID()]; exists {
-		// If the tx is currently processing, the conflicting txs are just the
-		// union of the inbound conflicts and the outbound conflicts.
-		// Only bother to call Union, which will do a memory allocation, if ins or outs are non-empty.
-		if node.ins.Len() > 0 || node.outs.Len() > 0 {
-			conflicts.Union(node.ins)
-			conflicts.Union(node.outs)
-		}
-	} else {
-		// If the tx isn't currently processing, the conflicting txs are the
-		// union of all the txs that spend an input that this tx spends.
-		for _, inputID := range tx.InputIDs() {
-			if spends, exists := dg.utxos[inputID]; exists {
-				conflicts.Union(spends)
-			}
->>>>>>> 4eac78d2
 		}
 		return conflicts, nil
 	}
@@ -205,7 +157,6 @@
 	return conflicts, nil
 }
 
-<<<<<<< HEAD
 // Issued implements the Consensus interface
 func (dg *Directed) Issued(tx choices.Decidable) bool {
 	// If the tx is either Accepted or Rejected, then it must have been issued
@@ -215,18 +166,9 @@
 	}
 
 	// If the tx is currently processing, then it must have been issued.
-	_, ok := dg.txs[tx.ID().Key()]
+	_, ok := dg.txs[tx.ID()]
 	return ok
 }
-=======
-	// For each UTXO consumed by the tx:
-	// * Add edges between this tx and txs that consume this UTXO
-	// * Mark this tx as attempting to consume this UTXO
-	for _, inputID := range tx.InputIDs() {
-		// Get the set of txs that are currently processing that also consume
-		// this UTXO
-		spenders := dg.utxos[inputID]
->>>>>>> 4eac78d2
 
 // Add implements the Consensus interface
 func (dg *Directed) Add(tx choices.Decidable) error {
@@ -235,30 +177,17 @@
 		return nil
 	}
 
-<<<<<<< HEAD
-	txID := tx.ID()
-	txNode := &directedTx{tx: tx}
-
 	conflicts, err := dg.conflicts.Conflicts(tx)
 	if err != nil {
 		return err
 	}
 
+	txID := tx.ID()
+
 	// Notify the metrics that this transaction is being issued.
 	dg.metrics.Issued(txID)
-=======
-		// Update txs conflicting with tx to account for its issuance
-		for conflictIDKey := range spenders {
-
-			// Get the node that contains this conflicting tx
-			conflict := dg.txs[conflictIDKey]
-
-			// This conflicting tx can't be virtuous anymore. So, we attempt to
-			// remove it from all of the virtuous sets.
-			delete(dg.virtuous, conflictIDKey)
-			delete(dg.virtuousVoting, conflictIDKey)
->>>>>>> 4eac78d2
-
+
+	txNode := &directedTx{tx: tx}
 	for _, conflict := range conflicts {
 		conflictID := conflict.ID()
 
@@ -273,14 +202,9 @@
 		txNode.outs.Add(conflictID)
 		txNode.rogue = true
 
-<<<<<<< HEAD
-		conflictNode := dg.txs[conflictID.Key()]
+		conflictNode := dg.txs[conflictID]
 		conflictNode.ins.Add(txID)
 		conflictNode.rogue = true
-=======
-		// Because this isn't a pointer, we should re-map the set.
-		dg.utxos[inputID] = spenders
->>>>>>> 4eac78d2
 	}
 
 	if !txNode.rogue {
@@ -293,30 +217,8 @@
 	}
 
 	// Add this tx to the set of currently processing txs
-<<<<<<< HEAD
-	dg.txs[txID.Key()] = txNode
+	dg.txs[txID] = txNode
 	return dg.conflicts.Add(tx)
-=======
-	dg.txs[txID] = txNode
-
-	// If a tx that this tx depends on is rejected, this tx should also be
-	// rejected.
-	dg.registerRejector(dg, tx)
-	return nil
-}
-
-// Issued implements the Consensus interface
-func (dg *Directed) Issued(tx Tx) bool {
-	// If the tx is either Accepted or Rejected, then it must have been issued
-	// previously.
-	if tx.Status().Decided() {
-		return true
-	}
-
-	// If the tx is currently processing, then it must have been issued.
-	_, ok := dg.txs[tx.ID()]
-	return ok
->>>>>>> 4eac78d2
 }
 
 // RecordPoll implements the Consensus interface
@@ -336,20 +238,10 @@
 	// or if a tx was accepted.
 	changed := false
 
-<<<<<<< HEAD
 	// Update the confidence values based on the provided votes.
-	for txKey := range metThreshold {
+	for txID := range metThreshold {
 		// Get the node this tx represents
-		txNode, exist := dg.txs[txKey]
-=======
-	// We only want to iterate over txs that received alpha votes
-	votes.SetThreshold(dg.params.Alpha)
-	// Get the set of IDs that meet this alpha threshold
-	metThreshold := votes.Threshold()
-	for txIDKey := range metThreshold {
-		// Get the node this tx represents
-		txNode, exist := dg.txs[txIDKey]
->>>>>>> 4eac78d2
+		txNode, exist := dg.txs[txID]
 		if !exist {
 			// This tx may have already been decided because of tx dependencies.
 			// If this is the case, we can just drop the vote.
@@ -359,20 +251,9 @@
 		// Update the confidence values.
 		txNode.RecordSuccessfulPoll(dg.currentVote)
 
-<<<<<<< HEAD
-		txID := ids.NewID(txKey)
-
-		dg.ctx.Log.Verbo("Updated tx, %q, to have consensus state: %s",
-			txID, &txNode.snowball)
-
 		// If the tx can be accepted, then we should notify the conflict manager
 		// to defer its acceptance until its dependencies are decided. If this
 		// tx was already marked to be accepted, we shouldn't register it again.
-=======
-		// If the tx should be accepted, then we should defer its acceptance
-		// until its dependencies are decided. If this tx was already marked to
-		// be accepted, we shouldn't register it again.
->>>>>>> 4eac78d2
 		if !txNode.pendingAccept &&
 			txNode.Finalized(dg.params.BetaVirtuous, dg.params.BetaRogue) {
 			// Mark that this tx is pending acceptance so acceptance is only
@@ -389,14 +270,12 @@
 		}
 
 		// Make sure that edges are directed correctly.
-		for conflictKey := range txNode.outs {
-			conflict := dg.txs[conflictKey]
+		for conflictID := range txNode.outs {
+			conflict := dg.txs[conflictID]
 			if txNode.numSuccessfulPolls <= conflict.numSuccessfulPolls {
 				// The edge is already pointing in the correct direction.
 				continue
 			}
-
-			conflictID := ids.NewID(conflictKey)
 
 			// Change the edge direction according to the conflict tx
 			conflict.ins.Remove(txID)
@@ -422,22 +301,8 @@
 		for _, toAccept := range acceptable {
 			toAcceptID := toAccept.ID()
 
-<<<<<<< HEAD
 			// We can remove the accepted tx from the graph.
-			delete(dg.txs, toAcceptID.Key())
-=======
-// accept the named txID and remove it from the graph
-func (dg *Directed) accept(txID ids.ID) error {
-	txNode := dg.txs[txID]
-	// We are accepting the tx, so we should remove the node from the graph.
-	delete(dg.txs, txID)
-
-	// This tx is consuming all the UTXOs from its inputs, so we can prune them
-	// all from memory
-	for _, inputID := range txNode.tx.InputIDs() {
-		delete(dg.utxos, inputID)
-	}
->>>>>>> 4eac78d2
+			delete(dg.txs, toAcceptID)
 
 			// This tx is now accepted, so it shouldn't be part of the virtuous
 			// set or the preferred set. Its status as Accepted implies these
@@ -445,81 +310,31 @@
 			dg.virtuous.Remove(toAcceptID)
 			dg.preferences.Remove(toAcceptID)
 
-<<<<<<< HEAD
 			// Update the metrics to account for this transaction's acceptance
 			dg.metrics.Accepted(toAcceptID)
 
 			// Accept the transaction
 			if err := toAccept.Accept(); err != nil {
 				return false, err
-=======
-	// Reject all the txs that conflicted with this tx.
-	if err := dg.reject(txNode.ins); err != nil {
-		return err
-	}
-	// While it is typically true that a tx this is being accepted is preferred,
-	// it is possible for this to not be the case. So this is handled for
-	// completeness.
-	if err := dg.reject(txNode.outs); err != nil {
-		return err
-	}
-	return dg.acceptTx(txNode.tx)
-}
-
-// reject all the named txIDs and remove them from the graph
-func (dg *Directed) reject(conflictIDs ids.Set) error {
-	for conflictKey := range conflictIDs {
-		conflict := dg.txs[conflictKey]
-		// This tx is no longer an option for consuming the UTXOs from its
-		// inputs, so we should remove their reference to this tx.
-		for _, inputID := range conflict.tx.InputIDs() {
-			txIDs, exists := dg.utxos[inputID]
-			if !exists {
-				// This UTXO may no longer exist because it was removed due to
-				// the acceptance of a tx. If that is the case, there is nothing
-				// left to remove from memory.
-				continue
-			}
-			delete(txIDs, conflictKey)
-			if txIDs.Len() == 0 {
-				// If this tx was the last tx consuming this UTXO, we should
-				// prune the UTXO from memory entirely.
-				delete(dg.utxos, inputID)
-			} else {
-				// If this UTXO still has txs consuming it, then we should make
-				// sure this update is written back to the UTXOs map.
-				dg.utxos[inputID] = txIDs
->>>>>>> 4eac78d2
 			}
 		}
 		for _, toReject := range rejectable {
 			toRejectID := toReject.ID()
-			toRejectKey := toRejectID.Key()
-			toRejectNode := dg.txs[toRejectKey]
+			toRejectNode := dg.txs[toRejectID]
 
 			// We can remove the rejected tx from the graph.
-			delete(dg.txs, toRejectKey)
+			delete(dg.txs, toRejectID)
 
 			// While it's statistically unlikely that something being rejected
 			// is preferred, it is handled for completion.
 			dg.preferences.Remove(toRejectID)
 
-<<<<<<< HEAD
 			// remove the edge between this node and all its neighbors
 			dg.removeConflict(toRejectID, toRejectNode.ins)
 			dg.removeConflict(toRejectID, toRejectNode.outs)
 
 			// Update the metrics to account for this transaction's rejection
 			dg.metrics.Rejected(toRejectID)
-=======
-		// While it's statistically unlikely that something being rejected is
-		// preferred, it is handled for completion.
-		delete(dg.preferences, conflictKey)
-
-		// remove the edge between this node and all its neighbors
-		dg.removeConflict(conflictKey, conflict.ins)
-		dg.removeConflict(conflictKey, conflict.outs)
->>>>>>> 4eac78d2
 
 			// Reject the transaction
 			if err := toReject.Reject(); err != nil {
@@ -527,44 +342,18 @@
 			}
 		}
 
-<<<<<<< HEAD
 		// If a status has been changed. We must perform a second iteration
 		shouldWork = len(acceptable)+len(rejectable) > 0
 
 		// If a status has been changed. So the frontiers must be recalculated.
 		changed = changed || shouldWork
-=======
-// redirectEdges attempts to turn outbound edges into inbound edges if the
-// preferences have changed
-func (dg *Directed) redirectEdges(tx *directedTx) bool {
-	changed := false
-	for conflictID := range tx.outs {
-		changed = dg.redirectEdge(tx, conflictID) || changed
-	}
-	return changed
-}
-
-// Change the direction of this edge if needed. Returns true if the direction
-// was switched.
-// TODO replace
-func (dg *Directed) redirectEdge(txNode *directedTx, conflictID ids.ID) bool {
-	conflict := dg.txs[conflictID]
-	if txNode.numSuccessfulPolls <= conflict.numSuccessfulPolls {
-		return false
->>>>>>> 4eac78d2
 	}
 	return changed, nil
 }
 
-<<<<<<< HEAD
 func (dg *Directed) removeConflict(txID ids.ID, neighborIDs ids.Set) {
-	for neighborKey := range neighborIDs {
-		neighbor, exists := dg.txs[neighborKey]
-=======
-func (dg *Directed) removeConflict(txIDKey ids.ID, neighborIDs ids.Set) {
 	for neighborID := range neighborIDs {
 		neighbor, exists := dg.txs[neighborID]
->>>>>>> 4eac78d2
 		if !exists {
 			// If the neighbor doesn't exist, they may have already been
 			// rejected, so this mapping can be skipped.
@@ -572,13 +361,13 @@
 		}
 
 		// Remove any edge to this tx.
-		delete(neighbor.ins, txIDKey)
-		delete(neighbor.outs, txIDKey)
+		delete(neighbor.ins, txID)
+		delete(neighbor.outs, txID)
 
 		if neighbor.outs.Len() == 0 {
 			// If this tx should now be preferred, make sure its status is
 			// updated.
-			dg.preferences.Add(ids.NewID(neighborKey))
+			dg.preferences.Add(neighborID)
 		}
 	}
 }
@@ -631,7 +420,7 @@
 type sortSnowballNodeData []*snowballNode
 
 func (sb sortSnowballNodeData) Less(i, j int) bool {
-	return bytes.Compare(sb[i].txID.Bytes(), sb[j].txID.Bytes()) == -1
+	return bytes.Compare(sb[i].txID[:], sb[j].txID[:]) == -1
 }
 func (sb sortSnowballNodeData) Len() int      { return len(sb) }
 func (sb sortSnowballNodeData) Swap(i, j int) { sb[j], sb[i] = sb[i], sb[j] }

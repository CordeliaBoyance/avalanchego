--- conflicted
+++ resolved
@@ -30,11 +30,7 @@
 		colors = append(colors, n.colors[int(index)])
 	}
 	n.colors = colors
-<<<<<<< HEAD
-	utils.SortSliceSortable(n.colors)
-=======
 	utils.Sort(n.colors)
->>>>>>> b958ed70
 }
 
 func (n *Network) Initialize(params snowball.Parameters, numColors int) {

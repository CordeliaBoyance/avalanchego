--- conflicted
+++ resolved
@@ -63,13 +63,9 @@
 
 // Verify isn't called in the consensus code. So this implementation doesn't
 // really matter. However it's used to implement the tx interface.
-<<<<<<< HEAD
-func (*transactionVertex) Verify(context.Context) error { return nil }
-=======
-func (*transactionVertex) Verify() error {
+func (*transactionVertex) Verify(context.Context) error {
 	return nil
 }
->>>>>>> 2a76c560
 
 // Dependencies returns the currently processing transaction vertices of this
 // vertex's parents.
@@ -98,11 +94,6 @@
 	return tv.vtx.HasWhitelist()
 }
 
-<<<<<<< HEAD
 func (tv *transactionVertex) Whitelist(ctx context.Context) (ids.Set, error) {
 	return tv.vtx.Whitelist(ctx)
-=======
-func (tv *transactionVertex) Whitelist() (ids.Set, error) {
-	return tv.vtx.Whitelist()
->>>>>>> 2a76c560
 }
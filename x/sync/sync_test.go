--- conflicted
+++ resolved
@@ -1107,15 +1107,9 @@
 
 	// Populate [m.processWork] to ensure that UpdateSyncTarget
 	// moves the work to [m.unprocessedWork].
-<<<<<<< HEAD
-	item := &syncWorkItem{
+	item := &workItem{
 		start:       merkledb.Some([]byte{1}),
 		end:         merkledb.Some([]byte{2}),
-=======
-	item := &workItem{
-		start:       []byte{1},
-		end:         []byte{2},
->>>>>>> b3d9f900
 		LocalRootID: ids.GenerateTestID(),
 	}
 	m.processedWork.Insert(item)

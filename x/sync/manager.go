--- conflicted
+++ resolved
@@ -638,14 +638,6 @@
 		}
 	}
 
-<<<<<<< HEAD
-	// completed the range [work.start, lastKey], log and record in the completed work heap
-	m.config.Log.Info("completed range",
-		zap.Stringer("start", work.start),
-		zap.Stringer("end", largestHandledKey),
-	)
-	if m.getTargetRoot() == rootID {
-=======
 	// Process [work] while holding [syncTargetLock] to ensure that object
 	// is added to the right queue, even if a target update is triggered
 	m.syncTargetLock.RLock()
@@ -656,7 +648,6 @@
 		// the root has changed, so reinsert with high priority
 		m.enqueueWork(newWorkItem(rootID, work.start, largestHandledKey, highPriority))
 	} else {
->>>>>>> 6e97e33e
 		m.workLock.Lock()
 		defer m.workLock.Unlock()
 
@@ -665,8 +656,8 @@
 
 	// completed the range [work.start, lastKey], log and record in the completed work heap
 	m.config.Log.Info("completed range",
-		zap.Binary("start", work.start),
-		zap.Binary("end", largestHandledKey),
+		zap.Stringer("start", work.start),
+		zap.Stringer("end", largestHandledKey),
 		zap.Stringer("rootID", rootID),
 		zap.Bool("stale", stale),
 	)
@@ -693,7 +684,7 @@
 	// Find the middle point.
 	mid := midPoint(work.start, work.end)
 
-	if bytes.Equal(work.start, mid) || bytes.Equal(mid, work.end) {
+	if merkledb.MaybeBytesEquals(work.start, mid) || merkledb.MaybeBytesEquals(mid, work.end) {
 		// The range is too small to split.
 		// If we didn't have this check we would add work items
 		// [start, start] and [start, end]. Since start <= end, this would

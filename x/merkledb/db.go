--- conflicted
+++ resolved
@@ -54,12 +54,7 @@
 	hadCleanShutdown        = []byte{1}
 	didNotHaveCleanShutdown = []byte{0}
 
-<<<<<<< HEAD
 	errSameRoot = errors.New("start and end root are the same")
-=======
-	errSameRoot      = errors.New("start and end root are the same")
-	errNoNewSentinel = errors.New("there was no updated sentinel node in change list")
->>>>>>> 86201ae6
 )
 
 type ChangeProofer interface {
@@ -210,16 +205,9 @@
 	debugTracer trace.Tracer
 	infoTracer  trace.Tracer
 
-<<<<<<< HEAD
 	// The root of this trie.
 	// Nothing if the trie is empty.
 	root maybe.Maybe[*node]
-=======
-	// The sentinel node of this trie.
-	// It is the node with a nil key and is the ancestor of all nodes in the trie.
-	// If it has a value or has multiple children, it is also the root of the trie.
-	sentinelNode *node
->>>>>>> 86201ae6
 
 	// Valid children of this trie.
 	childViews []*trieView
@@ -312,11 +300,7 @@
 // Deletes every intermediate node and rebuilds them by re-adding every key/value.
 // TODO: make this more efficient by only clearing out the stale portions of the trie.
 func (db *merkleDB) rebuild(ctx context.Context, cacheSize int) error {
-<<<<<<< HEAD
 	db.root = maybe.Nothing[*node]()
-=======
-	db.sentinelNode = newNode(Key{})
->>>>>>> 86201ae6
 
 	// Delete intermediate nodes.
 	if err := database.ClearPrefix(db.baseDB, intermediateNodePrefix, rebuildIntermediateDeletionWriteSize); err != nil {
@@ -599,27 +583,10 @@
 
 // Assumes [db.lock] is read locked.
 func (db *merkleDB) getMerkleRoot() ids.ID {
-<<<<<<< HEAD
 	if db.root.IsNothing() {
 		return ids.Empty
 	}
 	return db.root.Value().id
-=======
-	if !isSentinelNodeTheRoot(db.sentinelNode) {
-		// if the sentinel node should be skipped, the trie's root is the nil key node's only child
-		for _, childEntry := range db.sentinelNode.children {
-			return childEntry.id
-		}
-	}
-	return db.sentinelNode.id
-}
-
-// isSentinelNodeTheRoot returns true if the passed in sentinel node has a value and or multiple child nodes
-// When this is true, the root of the trie is the sentinel node
-// When this is false, the root of the trie is the sentinel node's single child
-func isSentinelNodeTheRoot(sentinel *node) bool {
-	return sentinel.valueDigest.HasValue() || len(sentinel.children) != 1
->>>>>>> 86201ae6
 }
 
 func (db *merkleDB) GetProof(ctx context.Context, key []byte) (*Proof, error) {
@@ -969,14 +936,6 @@
 		return nil
 	}
 
-<<<<<<< HEAD
-=======
-	sentinelChange, ok := changes.nodes[Key{}]
-	if !ok {
-		return errNoNewSentinel
-	}
-
->>>>>>> 86201ae6
 	currentValueNodeBatch := db.valueNodeDB.NewBatch()
 	_, nodesSpan := db.infoTracer.Start(ctx, "MerkleDB.commitChanges.writeNodes")
 	for key, nodeChange := range changes.nodes {
@@ -1013,12 +972,6 @@
 		return err
 	}
 
-<<<<<<< HEAD
-=======
-	// Only modify in-memory state after the commit succeeds
-	// so that we don't need to clean up on error.
-	db.sentinelNode = sentinelChange.after
->>>>>>> 86201ae6
 	db.history.record(changes)
 
 	// Update root in database.
@@ -1207,7 +1160,6 @@
 	}
 }
 
-<<<<<<< HEAD
 // If the root is on disk, set [db.root] to it.
 // Otherwise leave [db.root] as Nothing.
 func (db *merkleDB) initializeRootIfNeeded() error {
@@ -1244,36 +1196,6 @@
 	root.calculateID(db.metrics)
 	db.root = maybe.Some(root)
 	return nil
-=======
-func (db *merkleDB) initializeRootIfNeeded() (ids.ID, error) {
-	// not sure if the  sentinel node exists or if it had a value
-	// check under both prefixes
-	var err error
-	db.sentinelNode, err = db.intermediateNodeDB.Get(Key{})
-	if errors.Is(err, database.ErrNotFound) {
-		db.sentinelNode, err = db.valueNodeDB.Get(Key{})
-	}
-	if err == nil {
-		// sentinel node already exists, so calculate the root ID of the trie
-		db.sentinelNode.calculateID(db.metrics)
-		return db.getMerkleRoot(), nil
-	}
-	if !errors.Is(err, database.ErrNotFound) {
-		return ids.Empty, err
-	}
-
-	// sentinel node doesn't exist; make a new one.
-	db.sentinelNode = newNode(Key{})
-
-	// update its ID
-	db.sentinelNode.calculateID(db.metrics)
-
-	if err := db.intermediateNodeDB.Put(Key{}, db.sentinelNode); err != nil {
-		return ids.Empty, err
-	}
-
-	return db.sentinelNode.id, nil
->>>>>>> 86201ae6
 }
 
 // Returns a view of the trie as it was when it had root [rootID] for keys within range [start, end].
@@ -1349,11 +1271,6 @@
 	switch {
 	case db.closed:
 		return nil, database.ErrClosed
-<<<<<<< HEAD
-=======
-	case key == Key{}:
-		return db.sentinelNode, nil
->>>>>>> 86201ae6
 	case hasValue:
 		return db.valueNodeDB.Get(key)
 	default:

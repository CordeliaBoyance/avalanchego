--- conflicted
+++ resolved
@@ -32,10 +32,6 @@
 )
 
 const (
-<<<<<<< HEAD
-=======
-
->>>>>>> 145dfb0d
 	// TODO: name better
 	rebuildViewSizeFractionOfCacheSize   = 50
 	minRebuildViewSizePerCommit          = 1000
@@ -193,8 +189,8 @@
 	// [calculateNodeIDsHelper] at any given time.
 	calculateNodeIDsSema *semaphore.Weighted
 
-	newPath  func(p []byte) Path
-	rootPath Path
+	newPath   func(p []byte) Path
+	emptyPath Path
 }
 
 func (db *merkleDB) getRootPath() path {
@@ -247,7 +243,7 @@
 		childViews:           make([]*trieView, 0, defaultPreallocationSize),
 		calculateNodeIDsSema: semaphore.NewWeighted(int64(rootGenConcurrency)),
 		newPath:              newPath,
-		rootPath:             newPath(rootKey),
+		emptyPath:            emptyPath(config.BranchFactor),
 	}
 
 	root, err := trieDB.initializeRoot()
@@ -257,16 +253,10 @@
 
 	// add current root to history (has no changes)
 	trieDB.history.record(&changeSummary{
-<<<<<<< HEAD
 		rootNode: trieDB.root.clone(),
 		rootID:   root,
-		values:   map[path]*change[maybe.Maybe[[]byte]]{},
-		nodes:    map[path]*change[*node]{},
-=======
-		rootID: root,
-		values: map[Path]*change[maybe.Maybe[[]byte]]{},
-		nodes:  map[Path]*change[*node]{},
->>>>>>> 145dfb0d
+		values:   map[Path]*change[maybe.Maybe[[]byte]]{},
+		nodes:    map[Path]*change[*node]{},
 	})
 
 	shutdownType, err := trieDB.baseDB.Get(cleanShutdownKey)
@@ -292,11 +282,7 @@
 // Deletes every intermediate node and rebuilds them by re-adding every key/value.
 // TODO: make this more efficient by only clearing out the stale portions of the trie.
 func (db *merkleDB) rebuild(ctx context.Context, cacheSize int) error {
-<<<<<<< HEAD
 	db.root = newNode(nil, EmptyPath)
-=======
-	db.root = newNode(nil, db.rootPath)
->>>>>>> 145dfb0d
 
 	// Delete intermediate nodes.
 	if err := database.ClearPrefix(db.baseDB, intermediateNodePrefix, rebuildIntermediateDeletionWriteSize); err != nil {
@@ -930,12 +916,7 @@
 		return nil
 	}
 
-<<<<<<< HEAD
 	if changes.rootNode == nil {
-=======
-	rootChange, ok := changes.nodes[db.rootPath]
-	if !ok {
->>>>>>> 145dfb0d
 		return errNoNewRoot
 	}
 
@@ -1162,15 +1143,9 @@
 	// not sure if the root exists or had a value or not
 	// check under both prefixes
 	var err error
-<<<<<<< HEAD
-	db.root, err = db.intermediateNodeDB.Get(EmptyPath)
-	if err == database.ErrNotFound {
-		db.root, err = db.valueNodeDB.Get(EmptyPath)
-=======
 	db.root, err = db.intermediateNodeDB.Get(db.rootPath)
 	if err == database.ErrNotFound {
 		db.root, err = db.valueNodeDB.Get(db.rootPath)
->>>>>>> 145dfb0d
 	}
 	if err == nil {
 		// If the root has no value and only a single child,
@@ -1193,20 +1168,11 @@
 	}
 
 	// Root doesn't exist; make a new one.
-<<<<<<< HEAD
 	db.root = newNode(nil, EmptyPath)
-=======
-	db.root = newNode(nil, db.rootPath)
->>>>>>> 145dfb0d
 
 	// update its ID
 	db.root.calculateID(db.metrics)
-
-<<<<<<< HEAD
 	if err := db.intermediateNodeDB.Put(EmptyPath, db.root); err != nil {
-=======
-	if err := db.intermediateNodeDB.Put(db.rootPath, db.root); err != nil {
->>>>>>> 145dfb0d
 		return ids.Empty, err
 	}
 
@@ -1286,11 +1252,7 @@
 	switch {
 	case db.closed:
 		return nil, database.ErrClosed
-<<<<<<< HEAD
 	case key == db.root.key:
-=======
-	case key == db.rootPath:
->>>>>>> 145dfb0d
 		return db.root, nil
 	case hasValue:
 		return db.valueNodeDB.Get(key)

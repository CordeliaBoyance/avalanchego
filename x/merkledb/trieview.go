// Copyright (C) 2019-2023, Ava Labs, Inc. All rights reserved.
// See the file LICENSE for licensing terms.

package merkledb

import (
	"bytes"
	"context"
	"errors"
	"fmt"
	"sync"

	"go.opentelemetry.io/otel/attribute"

	oteltrace "go.opentelemetry.io/otel/trace"

	"golang.org/x/exp/slices"

	"github.com/ava-labs/avalanchego/database"
	"github.com/ava-labs/avalanchego/ids"
	"github.com/ava-labs/avalanchego/utils"
	"github.com/ava-labs/avalanchego/utils/maybe"
)

const (
	initKeyValuesSize        = 256
	defaultPreallocationSize = 100
)

var (
	_ TrieView = (*trieView)(nil)

	ErrCommitted                  = errors.New("view has been committed")
	ErrInvalid                    = errors.New("the trie this view was based on has changed, rendering this view invalid")
	ErrPartialByteLengthWithValue = errors.New(
		"the underlying db only supports whole number of byte keys, so cannot record changes with partial byte lengths",
	)
	ErrGetPathToFailure       = errors.New("GetPathTo failed to return the closest node")
	ErrStartAfterEnd          = errors.New("start key > end key")
	ErrNoValidRoot            = errors.New("a valid root was not provided to the trieView constructor")
	ErrParentNotDatabase      = errors.New("parent trie is not database")
	ErrNodesAlreadyCalculated = errors.New("cannot modify the trie after the node changes have been calculated")
)

type trieView struct {
	// If true, this view has been committed.
	// [commitLock] must be held while accessing this field.
	committed  bool
	commitLock sync.RWMutex

	// tracking bool to enforce that no changes are made to the trie after the nodes have been calculated
	nodesAlreadyCalculated utils.Atomic[bool]

	// calculateNodesOnce is a once to ensure that node calculation only occurs a single time
	calculateNodesOnce sync.Once

	// Controls the trie's validity related fields.
	// Must be held while reading/writing [childViews], [invalidated], and [parentTrie].
	// Only use to lock current trieView or descendants of the current trieView
	// DO NOT grab the [validityTrackingLock] of any ancestor trie while this is held.
	validityTrackingLock sync.RWMutex

	// If true, this view has been invalidated and can't be used.
	//
	// Invariant: This view is marked as invalid before any of its ancestors change.
	// Since we ensure that all subviews are marked invalid before making an invalidating change
	// then if we are still valid at the end of the function, then no corrupting changes could have
	// occurred during execution.
	// Namely, if we have a method with:
	//
	// *Code Accessing Ancestor State*
	//
	// if t.isInvalid() {
	//     return ErrInvalid
	//  }
	// return [result]
	//
	// If the invalidated check passes, then we're guaranteed that no ancestor changes occurred
	// during the code that accessed ancestor state and the result of that work is still valid
	//
	// [validityTrackingLock] must be held when reading/writing this field.
	invalidated bool

	// the uncommitted parent trie of this view
	// [validityTrackingLock] must be held when reading/writing this field.
	parentTrie TrieView

	// The valid children of this trie.
	// [validityTrackingLock] must be held when reading/writing this field.
	childViews []*trieView

	// Changes made to this view.
	// May include nodes that haven't been updated
	// but will when their ID is recalculated.
	changes *changeSummary

	db *merkleDB

	// The root of the trie represented by this view.
	root *node
}

func (t *trieView) getRootPath() Path {
	return t.root.key
}

// NewView returns a new view on top of this Trie where the passed changes
// have been applied.
// Adds the new view to [t.childViews].
// Assumes [t.commitLock] isn't held.
func (t *trieView) NewView(
	ctx context.Context,
	changes ViewChanges,
) (TrieView, error) {
	if t.isInvalid() {
		return nil, ErrInvalid
	}
	t.commitLock.RLock()
	defer t.commitLock.RUnlock()

	if t.committed {
		return t.getParentTrie().NewView(ctx, changes)
	}

	if err := t.calculateNodeIDs(ctx); err != nil {
		return nil, err
	}

	newView, err := newTrieView(t.db, t, changes)
	if err != nil {
		return nil, err
	}

	t.validityTrackingLock.Lock()
	defer t.validityTrackingLock.Unlock()

	if t.invalidated {
		return nil, ErrInvalid
	}
	t.childViews = append(t.childViews, newView)

	return newView, nil
}

// Creates a new view with the given [parentTrie].
// Assumes [parentTrie] isn't locked.
func newTrieView(
	db *merkleDB,
	parentTrie TrieView,
	changes ViewChanges,
) (*trieView, error) {
<<<<<<< HEAD
	root, err := parentTrie.getEditableNode(parentTrie.getRootPath(), false /* hasValue */)
=======
	root, err := parentTrie.getNode(db.rootPath, false /* hasValue */)
>>>>>>> ded7ceb1
	if err != nil {
		if err == database.ErrNotFound {
			return nil, ErrNoValidRoot
		}
		return nil, err
	}

	newView := &trieView{
		root:       root.clone(),
		db:         db,
		parentTrie: parentTrie,
		changes:    newChangeSummary(len(changes.BatchOps) + len(changes.MapOps)),
	}
	newView.changes.nodes[db.rootPath] = &change[*node]{before: root, after: newView.root}

	for _, op := range changes.BatchOps {
		key := op.Key
		if !changes.ConsumeBytes {
			key = slices.Clone(op.Key)
		}

		newVal := maybe.Nothing[[]byte]()
		if !op.Delete {
			newVal = maybe.Some(op.Value)
			if !changes.ConsumeBytes {
				newVal = maybe.Some(slices.Clone(op.Value))
			}
		}
		if err := newView.recordValueChange(db.newPath(key), newVal); err != nil {
			return nil, err
		}
	}
	for key, val := range changes.MapOps {
		if !changes.ConsumeBytes {
			val = maybe.Bind(val, slices.Clone[[]byte])
		}
		if err := newView.recordValueChange(db.newPath(stringToByteSlice(key)), val); err != nil {
			return nil, err
		}
	}

	return newView, nil
}

// Creates a view of the db at a historical root using the provided changes
func newHistoricalTrieView(
	db *merkleDB,
	changes *changeSummary,
) (*trieView, error) {
	if changes == nil {
		return nil, ErrNoValidRoot
	}

	if changes.rootNode == nil {
		return nil, ErrNoValidRoot
	}

	newView := &trieView{
		root:       changes.rootNode.clone(),
		db:         db,
		parentTrie: db,
		changes:    changes,
	}
	// since this is a set of historical changes, all nodes have already been calculated
	// since no new changes have occurred, no new calculations need to be done
	newView.calculateNodesOnce.Do(func() {})
	newView.nodesAlreadyCalculated.Set(true)
	return newView, nil
}

// Recalculates the node IDs for all changed nodes in the trie.
// Cancelling [ctx] doesn't cancel calculation. It's used only for tracing.
func (t *trieView) calculateNodeIDs(ctx context.Context) error {
	var err error
	t.calculateNodesOnce.Do(func() {
		if t.isInvalid() {
			err = ErrInvalid
			return
		}
		defer t.nodesAlreadyCalculated.Set(true)

		// We wait to create the span until after checking that we need to actually
		// calculateNodeIDs to make traces more useful (otherwise there may be a span
		// per key modified even though IDs are not re-calculated).
		_, span := t.db.infoTracer.Start(ctx, "MerkleDB.trieview.calculateNodeIDs")
		defer span.End()

		// add all the changed key/values to the nodes of the trie
		for key, change := range t.changes.values {
			if change.after.IsNothing() {
				// Note we're setting [err] defined outside this function.
				if err = t.remove(key); err != nil {
					return
				}
				// Note we're setting [err] defined outside this function.
			} else if _, err = t.insert(key, change.after); err != nil {
				return
			}
		}

		// If the root has no value and only a single child, that child can become the root.
		// Use valueDigest instead of value because proof verification only sets the digest
		if t.root.valueDigest.IsNothing() && len(t.root.children) == 1 {
			for index, childEntry := range t.root.children {
				t.root, err = t.getNodeWithID(childEntry.id, t.root.key.Append(index).Extend(childEntry.compressedPath), childEntry.hasValue)
				if err != nil {
					return
				}
				if err = t.recordNodeChange(t.root); err != nil {
					return
				}
			}
		}

		_ = t.db.calculateNodeIDsSema.Acquire(context.Background(), 1)
		t.calculateNodeIDsHelper(t.root)
		t.db.calculateNodeIDsSema.Release(1)
		t.changes.rootID = t.root.id
		t.changes.rootNode = t.root

		// ensure no ancestor changes occurred during execution
		if t.isInvalid() {
			err = ErrInvalid
			return
		}
	})
	return err
}

// Calculates the ID of all descendants of [n] which need to be recalculated,
// and then calculates the ID of [n] itself.
func (t *trieView) calculateNodeIDsHelper(n *node) {
	var (
		// We use [wg] to wait until all descendants of [n] have been updated.
		wg              sync.WaitGroup
		updatedChildren = make(chan *node, len(n.children))
	)

	for childIndex, child := range n.children {
		childPath := n.key.Append(childIndex).Extend(child.compressedPath)
		childNodeChange, ok := t.changes.nodes[childPath]
		if !ok {
			// This child wasn't changed.
			continue
		}

		wg.Add(1)
		calculateChildID := func() {
			defer wg.Done()

			t.calculateNodeIDsHelper(childNodeChange.after)

			// Note that this will never block
			updatedChildren <- childNodeChange.after
		}

		// Try updating the child and its descendants in a goroutine.
		if ok := t.db.calculateNodeIDsSema.TryAcquire(1); ok {
			go func() {
				calculateChildID()
				t.db.calculateNodeIDsSema.Release(1)
			}()
		} else {
			// We're at the goroutine limit; do the work in this goroutine.
			calculateChildID()
		}
	}

	// Wait until all descendants of [n] have been updated.
	wg.Wait()
	close(updatedChildren)

	keyLength := n.key.tokensLength
	for updatedChild := range updatedChildren {
		index := updatedChild.key.Token(keyLength)
		n.setChildEntry(index, child{
			compressedPath: n.children[index].compressedPath,
			id:             updatedChild.id,
			hasValue:       updatedChild.hasValue(),
		})
	}

	// The IDs [n]'s descendants are up to date so we can calculate [n]'s ID.
	n.calculateID(t.db.metrics)
}

// GetProof returns a proof that [bytesPath] is in or not in trie [t].
func (t *trieView) GetProof(ctx context.Context, key []byte) (*Proof, error) {
	_, span := t.db.infoTracer.Start(ctx, "MerkleDB.trieview.GetProof")
	defer span.End()

	if err := t.calculateNodeIDs(ctx); err != nil {
		return nil, err
	}

	return t.getProof(ctx, key)
}

// Returns a proof that [bytesPath] is in or not in trie [t].
func (t *trieView) getProof(ctx context.Context, key []byte) (*Proof, error) {
	_, span := t.db.infoTracer.Start(ctx, "MerkleDB.trieview.getProof")
	defer span.End()

	proof := &Proof{
		Key: t.db.newPath(key),
	}

	proofPath, err := t.getPathTo(proof.Key)
	if err != nil {
		return nil, err
	}

	// From root --> node from left --> right.
	proof.Path = make([]ProofNode, len(proofPath), len(proofPath)+1)
	for i, node := range proofPath {
		proof.Path[i] = node.asProofNode()
	}

	if len(proofPath) == 0 {
		proof.Path = []ProofNode{t.root.asProofNode()}
		return proof, nil
	}

	closestNode := proofPath[len(proofPath)-1]

	if closestNode.key == proof.Key {
		// There is a node with the given [key].
		proof.Value = maybe.Bind(closestNode.value, slices.Clone[[]byte])
		return proof, nil
	}

	// There is no node with the given [key].
	// If there is a child at the index where the node would be
	// if it existed, include that child in the proof.
	nextIndex := proof.Key.Token(closestNode.key.tokensLength)
	child, ok := closestNode.children[nextIndex]
	if !ok {
		return proof, nil
	}

	childNode, err := t.getNode(
		closestNode.key.Append(nextIndex).Extend(child.compressedPath),
		child.hasValue,
	)
	if err != nil {
		return nil, err
	}
	proof.Path = append(proof.Path, childNode.asProofNode())
	if t.isInvalid() {
		return nil, ErrInvalid
	}
	return proof, nil
}

// GetRangeProof returns a range proof for (at least part of) the key range [start, end].
// The returned proof's [KeyValues] has at most [maxLength] values.
// [maxLength] must be > 0.
func (t *trieView) GetRangeProof(
	ctx context.Context,
	start maybe.Maybe[[]byte],
	end maybe.Maybe[[]byte],
	maxLength int,
) (*RangeProof, error) {
	ctx, span := t.db.infoTracer.Start(ctx, "MerkleDB.trieview.GetRangeProof")
	defer span.End()

	if start.HasValue() && end.HasValue() && bytes.Compare(start.Value(), end.Value()) == 1 {
		return nil, ErrStartAfterEnd
	}

	if maxLength <= 0 {
		return nil, fmt.Errorf("%w but was %d", ErrInvalidMaxLength, maxLength)
	}

	if err := t.calculateNodeIDs(ctx); err != nil {
		return nil, err
	}

	var result RangeProof

	result.KeyValues = make([]KeyValue, 0, initKeyValuesSize)
	it := t.NewIteratorWithStart(start.Value())
	for it.Next() && len(result.KeyValues) < maxLength && (end.IsNothing() || bytes.Compare(it.Key(), end.Value()) <= 0) {
		// clone the value to prevent editing of the values stored within the trie
		result.KeyValues = append(result.KeyValues, KeyValue{
			Key:   it.Key(),
			Value: slices.Clone(it.Value()),
		})
	}
	it.Release()
	if err := it.Error(); err != nil {
		return nil, err
	}

	// This proof may not contain all key-value pairs in [start, end] due to size limitations.
	// The end proof we provide should be for the last key-value pair in the proof, not for
	// the last key-value pair requested, which may not be in this proof.
	var (
		endProof *Proof
		err      error
	)
	if len(result.KeyValues) > 0 {
		greatestKey := result.KeyValues[len(result.KeyValues)-1].Key
		endProof, err = t.getProof(ctx, greatestKey)
		if err != nil {
			return nil, err
		}
	} else if end.HasValue() {
		endProof, err = t.getProof(ctx, end.Value())
		if err != nil {
			return nil, err
		}
	}
	if endProof != nil {
		result.EndProof = endProof.Path
	}

	if start.HasValue() {
		startProof, err := t.getProof(ctx, start.Value())
		if err != nil {
			return nil, err
		}
		result.StartProof = startProof.Path

		// strip out any common nodes to reduce proof size
		i := 0
		for ; i < len(result.StartProof) &&
			i < len(result.EndProof) &&
			result.StartProof[i].KeyPath == result.EndProof[i].KeyPath; i++ {
		}
		result.StartProof = result.StartProof[i:]
	}

	if len(result.StartProof) == 0 && len(result.EndProof) == 0 && len(result.KeyValues) == 0 {
		rootProof, err := t.getProof(ctx, t.getRootPath().Bytes())
		if err != nil {
			return nil, err
		}
		result.EndProof = rootProof.Path
	}

	if t.isInvalid() {
		return nil, ErrInvalid
	}
	return &result, nil
}

// CommitToDB commits changes from this trie to the underlying DB.
func (t *trieView) CommitToDB(ctx context.Context) error {
	ctx, span := t.db.infoTracer.Start(ctx, "MerkleDB.trieview.CommitToDB")
	defer span.End()

	t.db.commitLock.Lock()
	defer t.db.commitLock.Unlock()

	return t.commitToDB(ctx)
}

// Commits the changes from [trieToCommit] to this view,
// this view to its parent, and so on until committing to the db.
// Assumes [t.db.commitLock] is held.
func (t *trieView) commitToDB(ctx context.Context) error {
	t.commitLock.Lock()
	defer t.commitLock.Unlock()

	ctx, span := t.db.infoTracer.Start(ctx, "MerkleDB.trieview.commitToDB", oteltrace.WithAttributes(
		attribute.Int("changeCount", len(t.changes.values)),
	))
	defer span.End()

	// Call this here instead of in [t.db.commitChanges]
	// because doing so there would be a deadlock.
	if err := t.calculateNodeIDs(ctx); err != nil {
		return err
	}

	if err := t.db.commitChanges(ctx, t); err != nil {
		return err
	}

	t.committed = true

	return nil
}

// Assumes [t.validityTrackingLock] isn't held.
func (t *trieView) isInvalid() bool {
	t.validityTrackingLock.RLock()
	defer t.validityTrackingLock.RUnlock()

	return t.invalidated
}

// Invalidates this view and all descendants.
// Assumes [t.validityTrackingLock] isn't held.
func (t *trieView) invalidate() {
	t.validityTrackingLock.Lock()
	defer t.validityTrackingLock.Unlock()

	t.invalidated = true

	for _, childView := range t.childViews {
		childView.invalidate()
	}

	// after invalidating the children, they no longer need to be tracked
	t.childViews = make([]*trieView, 0, defaultPreallocationSize)
}

func (t *trieView) updateParent(newParent TrieView) {
	t.validityTrackingLock.Lock()
	defer t.validityTrackingLock.Unlock()

	t.parentTrie = newParent
}

// GetMerkleRoot returns the ID of the root of this trie.
func (t *trieView) GetMerkleRoot(ctx context.Context) (ids.ID, error) {
	if err := t.calculateNodeIDs(ctx); err != nil {
		return ids.Empty, err
	}
	return t.root.id, nil
}

func (t *trieView) GetValues(ctx context.Context, keys [][]byte) ([][]byte, []error) {
	_, span := t.db.debugTracer.Start(ctx, "MerkleDB.trieview.GetValues", oteltrace.WithAttributes(
		attribute.Int("keyCount", len(keys)),
	))
	defer span.End()

	results := make([][]byte, len(keys))
	valueErrors := make([]error, len(keys))

	for i, key := range keys {
		results[i], valueErrors[i] = t.getValueCopy(t.db.newPath(key))
	}
	return results, valueErrors
}

// GetValue returns the value for the given [key].
// Returns database.ErrNotFound if it doesn't exist.
func (t *trieView) GetValue(ctx context.Context, key []byte) ([]byte, error) {
	_, span := t.db.debugTracer.Start(ctx, "MerkleDB.trieview.GetValue")
	defer span.End()

	return t.getValueCopy(t.db.newPath(key))
}

// getValueCopy returns a copy of the value for the given [key].
// Returns database.ErrNotFound if it doesn't exist.
func (t *trieView) getValueCopy(key Path) ([]byte, error) {
	val, err := t.getValue(key)
	if err != nil {
		return nil, err
	}
	return slices.Clone(val), nil
}

func (t *trieView) getValue(key Path) ([]byte, error) {
	if t.isInvalid() {
		return nil, ErrInvalid
	}

	if change, ok := t.changes.values[key]; ok {
		t.db.metrics.ViewValueCacheHit()
		if change.after.IsNothing() {
			return nil, database.ErrNotFound
		}
		return change.after.Value(), nil
	}
	t.db.metrics.ViewValueCacheMiss()

	// if we don't have local copy of the key, then grab a copy from the parent trie
	value, err := t.getParentTrie().getValue(key)
	if err != nil {
		return nil, err
	}

	// ensure no ancestor changes occurred during execution
	if t.isInvalid() {
		return nil, ErrInvalid
	}

	return value, nil
}

// Must not be called after [calculateNodeIDs] has returned.
func (t *trieView) remove(key Path) error {
	if t.nodesAlreadyCalculated.Get() {
		return ErrNodesAlreadyCalculated
	}

	nodePath, err := t.getPathTo(key)
	if err != nil {
		return err
	}

	if len(nodePath) == 0 {
		// the key wasn't in the trie
		return nil
	}

	nodeToDelete := nodePath[len(nodePath)-1]
	if nodeToDelete.key != key || !nodeToDelete.hasValue() {
		// the key wasn't in the trie or doesn't have a value so there's nothing to do
		return nil
	}

	nodeToDelete.setValue(maybe.Nothing[[]byte]())
	t.recordNodeChange(nodeToDelete)

	// if the removed node has no children, the node can be removed from the trie
	if len(nodeToDelete.children) == 0 {
		return t.deleteEmptyNodes(nodePath)
	}

	var parent *node
	if len(nodePath) > 1 {
		parent = nodePath[len(nodePath)-2]
	}

	// merge this node and its descendants into a single node if possible
	return t.compressNodePath(parent, nodeToDelete)
}

// Merges together nodes in the inclusive descendants of [node] that
// have no value and a single child into one node with a compressed
// path until a node that doesn't meet those criteria is reached.
// [parent] is [node]'s parent.
// Assumes at least one of the following is true:
// * [node] has a value.
// * [node] has children.
// Must not be called after [calculateNodeIDs] has returned.
func (t *trieView) compressNodePath(parent, node *node) error {
	if t.nodesAlreadyCalculated.Get() {
		return ErrNodesAlreadyCalculated
	}

	// don't collapse into this node if it's the root, doesn't have 1 child, or has a value
	if len(node.children) != 1 || node.hasValue() {
		return nil
	}
	var err error
	// delete all empty nodes with a single child under [node]
	for len(node.children) == 1 && !node.hasValue() {
		t.recordNodeDeleted(node)

		var (
			childEntry child
			childPath  Path
		)
		// There is only one child, but we don't know the index.
		// "Cycle" over the key/values to find the only child.
		// Note this only iterates once because len(node.children) == 1.
		for index, entry := range node.children {
			childPath = node.key.Append(index).Extend(entry.compressedPath)
			childEntry = entry
		}

<<<<<<< HEAD
		if node, err = t.getNodeWithID(childEntry.id, childPath, childEntry.hasValue); err != nil {
=======
		nextNode, err := t.getNode(childPath, childEntry.hasValue)
		if err != nil {
>>>>>>> ded7ceb1
			return err
		}
	}

	// [node] is the first node with multiple children.
	// combine it with the [node] passed in.
	if parent == nil {
		parent = newNode(nil, t.db.emptyPath)
	}
	parent.addChild(node)
	t.recordNodeChange(parent)
	return nil
}

// Starting from the last node in [nodePath], traverses toward the root
// and deletes each node that has no value and no children.
// Stops when a node with a value or children is reached.
// Assumes [nodePath] is a path from the root to a node.
// Must not be called after [calculateNodeIDs] has returned.
func (t *trieView) deleteEmptyNodes(nodePath []*node) error {
	if t.nodesAlreadyCalculated.Get() {
		return ErrNodesAlreadyCalculated
	}

	currentNode := nodePath[len(nodePath)-1]
	nextParentIndex := len(nodePath) - 2

<<<<<<< HEAD
	for ; len(currentNode.children) == 0 && !currentNode.hasValue(); nextParentIndex-- {
		if err := t.recordNodeDeleted(currentNode); err != nil {
			return err
		}

		if nextParentIndex == -1 {
			return t.recordNodeChange(newNode(nil, t.db.emptyPath))
		}

		parent := nodePath[nextParentIndex]

		parent.removeChild(currentNode)
		if err := t.recordNodeChange(parent); err != nil {
			return err
		}
=======
	for ; nextParentIndex >= 0 && len(node.children) == 0 && !node.hasValue(); nextParentIndex-- {
		t.recordNodeDeleted(node)
		parent := nodePath[nextParentIndex]
		parent.removeChild(node)
		t.recordNodeChange(parent)
>>>>>>> ded7ceb1

		currentNode = parent
	}
	var parent *node
	if nextParentIndex >= 0 {
		parent = nodePath[nextParentIndex]
	} else if currentNode.key == t.db.emptyPath {
		return nil
	}

	return t.compressNodePath(parent, currentNode)
}

// Returns the nodes along the path to [key].
// The first node is the root, and the last node is either the node with the
// given [key], if it's in the trie, or the node with the largest prefix of
// the [key] if it isn't in the trie.
// Always returns at least the root node.
func (t *trieView) getPathTo(key Path) ([]*node, error) {
	var (
		// all paths start at the root
		currentNode = t.root
		nodes       []*node
	)

	if !key.HasPrefix(t.root.key) {
		return nodes, nil
	}

	nodes = append(nodes, t.root)
	matchedPathIndex := t.getRootPath().tokensLength

	// while the entire path hasn't been matched
	for matchedPathIndex < key.tokensLength {
		// confirm that a child exists and grab its ID before attempting to load it
		nextChildEntry, hasChild := currentNode.children[key.Token(matchedPathIndex)]

		// the current token for the child entry has now been handled, so increment the matchedPathIndex
		matchedPathIndex += 1

		if !hasChild || !key.Skip(matchedPathIndex).HasPrefix(nextChildEntry.compressedPath) {
			// there was no child along the path or the child that was there doesn't match the remaining path
			return nodes, nil
		}

		// the compressed path of the entry there matched the path, so increment the matched index
		matchedPathIndex += nextChildEntry.compressedPath.tokensLength

		// grab the next node along the path
		var err error
<<<<<<< HEAD

		currentNode, err = t.getNodeWithID(nextChildEntry.id, key.Take(matchedPathIndex), nextChildEntry.hasValue)
=======
		currentNode, err = t.getNode(key.Take(matchedPathIndex), nextChildEntry.hasValue)
>>>>>>> ded7ceb1
		if err != nil {
			return nil, err
		}

		// add node to path
		nodes = append(nodes, currentNode)
	}
	return nodes, nil
}

func getLengthOfCommonPrefix(first, second Path, secondOffset int) int {
	commonIndex := 0
	for first.tokensLength > commonIndex && second.tokensLength > (commonIndex+secondOffset) && first.Token(commonIndex) == second.Token(commonIndex+secondOffset) {
		commonIndex++
	}
	return commonIndex
}

// insert a key/value pair into the correct node of the trie.
// Must not be called after [calculateNodeIDs] has returned.
func (t *trieView) insert(
	key Path,
	value maybe.Maybe[[]byte],
) (*node, error) {
	if t.nodesAlreadyCalculated.Get() {
		return nil, ErrNodesAlreadyCalculated
	}

	// find the node that most closely matches [key]
	pathToNode, err := t.getPathTo(key)
	if err != nil {
		return nil, err
	}

<<<<<<< HEAD
	if len(pathToNode) == 0 {
		newRoot := newNode(nil, t.db.emptyPath)
		newRoot.addChild(t.root)
		pathToNode = []*node{newRoot}
	}

	// We're inserting a node whose ancestry is [pathToNode]
	// so we'll need to recalculate their IDs.
	for _, node := range pathToNode {
		if err := t.recordNodeChange(node); err != nil {
			return nil, err
		}
	}

=======
>>>>>>> ded7ceb1
	closestNode := pathToNode[len(pathToNode)-1]

	// a node with that exact path already exists so update its value
	if closestNode.key == key {
		closestNode.setValue(value)
		t.recordNodeChange(closestNode)
		return closestNode, nil
	}

	closestNodeKeyLength := closestNode.key.tokensLength

	// A node with the exact key doesn't exist so determine the portion of the
	// key that hasn't been matched yet
	// Note that [key] has prefix [closestNodeFullPath] but exactMatch was false,
	// so [key] must be longer than [closestNodeFullPath] and the following index and slice won't OOB.
	existingChildEntry, hasChild := closestNode.children[key.Token(closestNodeKeyLength)]
	if !hasChild {
		// there are no existing nodes along the path [fullPath], so create a new node to insert [value]
		newNode := newNode(
			closestNode,
			key,
		)
		newNode.setValue(value)
		t.recordNodeChange(newNode)
		return newNode, nil
	}

	// if we have reached this point, then the [fullpath] we are trying to insert and
	// the existing path node have some common prefix.
	// a new branching node will be created that will represent this common prefix and
	// have the existing path node and the value being inserted as children.

	// generate the new branch node
	// find how many tokens are common between the existing child's compressed path and
	// the current key(offset by the closest node's key),
	// then move all the common tokens into the branch node
	commonPrefixLength := getLengthOfCommonPrefix(existingChildEntry.compressedPath, key, closestNodeKeyLength+1)

	// If the length of the existing child's compressed path is less than or equal to the branch node's key that implies that the existing child's key matched the key to be inserted.
	// Since it matched the key to be inserted, it should have been the last node returned by GetPathTo
	if existingChildEntry.compressedPath.tokensLength <= commonPrefixLength {
		return nil, ErrGetPathToFailure
	}

	branchNode := newNode(
		closestNode,
		key.Take(closestNodeKeyLength+1+commonPrefixLength),
	)
	nodeWithValue := branchNode

	if key.tokensLength == branchNode.key.tokensLength {
		// the branch node has exactly the key to be inserted as its key, so set the value on the branch node
		branchNode.setValue(value)
	} else {
		// the key to be inserted is a child of the branch node
		// create a new node and add the value to it
		newNode := newNode(
			branchNode,
			key,
		)
		newNode.setValue(value)
		t.recordNodeChange(newNode)
		nodeWithValue = newNode
	}

	// add the existing child onto the branch node
	branchNode.setChildEntry(
		existingChildEntry.compressedPath.Token(commonPrefixLength),
		child{
			compressedPath: existingChildEntry.compressedPath.Skip(commonPrefixLength + 1),
			id:             existingChildEntry.id,
			hasValue:       existingChildEntry.hasValue,
		})

	t.recordNodeChange(branchNode)
	return nodeWithValue, nil
}

// Records that an existing node has been changed.
// Must not be called after [calculateNodeIDs] has returned.
func (t *trieView) recordNodeChange(after *node) {
	t.recordKeyChange(after.key, after)
}

// Records that the node associated with the given key has been deleted.
// Must not be called after [calculateNodeIDs] has returned.
<<<<<<< HEAD
func (t *trieView) recordNodeDeleted(after *node) error {
	return t.recordKeyChange(after.key, nil, after.hasValue(), false /* newNode */)
=======
func (t *trieView) recordNodeDeleted(after *node) {
	// don't delete the root.
	if after.key.tokensLength == 0 {
		t.recordKeyChange(after.key, after)
		return
	}

	t.recordKeyChange(after.key, nil)
>>>>>>> ded7ceb1
}

// Records that the node associated with the given key has been changed.
// If it is an existing node, record what its value was before it was changed.
// Must not be called after [calculateNodeIDs] has returned.
<<<<<<< HEAD
func (t *trieView) recordKeyChange(key Path, after *node, hadValue bool, newNode bool) error {
	if t.nodesAlreadyCalculated.Get() {
		return ErrNodesAlreadyCalculated
	}

	if after != nil && after.key.tokensLength < t.getRootPath().tokensLength {
		t.root = after
	}

	if newNode {
		t.changes.nodes[key] = &change[*node]{
			after: after,
		}
		return nil
	}

	if existing, ok := t.changes.nodes[key]; ok {
		existing.after = after
		return nil
	}

	before, err := t.getParentTrie().getEditableNode(key, hadValue)
	if err != nil && err != database.ErrNotFound {
		return err
	}
=======
func (t *trieView) recordKeyChange(key Path, after *node) {
	if existing, ok := t.changes.nodes[key]; ok {
		existing.after = after
		return
	}

>>>>>>> ded7ceb1
	t.changes.nodes[key] = &change[*node]{
		after: after,
	}
}

// Records that a key's value has been added or updated.
// Doesn't actually change the trie data structure.
// That's deferred until we call [calculateNodeIDs].
// Must not be called after [calculateNodeIDs] has returned.
func (t *trieView) recordValueChange(key Path, value maybe.Maybe[[]byte]) error {
	if t.nodesAlreadyCalculated.Get() {
		return ErrNodesAlreadyCalculated
	}

	// update the existing change if it exists
	if existing, ok := t.changes.values[key]; ok {
		existing.after = value
		return nil
	}

	// grab the before value
	var beforeMaybe maybe.Maybe[[]byte]
	before, err := t.getParentTrie().getValue(key)
	switch err {
	case nil:
		beforeMaybe = maybe.Some(before)
	case database.ErrNotFound:
		beforeMaybe = maybe.Nothing[[]byte]()
	default:
		return err
	}

	t.changes.values[key] = &change[maybe.Maybe[[]byte]]{
		before: beforeMaybe,
		after:  value,
	}
	return nil
}

// Retrieves a node with the given [key].
// If the node is loaded from the baseDB, [hasValue] determines which database the node is stored in.
// Returns database.ErrNotFound if the node doesn't exist.
func (t *trieView) getNode(key Path, hasValue bool) (*node, error) {
	// check for the key within the changed nodes
	if nodeChange, isChanged := t.changes.nodes[key]; isChanged {
		t.db.metrics.ViewNodeCacheHit()
		if nodeChange.after == nil {
			return nil, database.ErrNotFound
		}
		return nodeChange.after, nil
	}

	// get the node from the parent trie and store a local copy
	parentTrieNode, err := t.getParentTrie().getNode(key, hasValue)
	if err != nil {
		return nil, err
	}
	parentTrieNodeClone := parentTrieNode.clone()
	t.changes.nodes[key] = &change[*node]{before: parentTrieNode, after: parentTrieNodeClone}
	return parentTrieNodeClone, nil
}

// Get the parent trie of the view
func (t *trieView) getParentTrie() TrieView {
	t.validityTrackingLock.RLock()
	defer t.validityTrackingLock.RUnlock()
	return t.parentTrie
}<|MERGE_RESOLUTION|>--- conflicted
+++ resolved
@@ -149,11 +149,7 @@
 	parentTrie TrieView,
 	changes ViewChanges,
 ) (*trieView, error) {
-<<<<<<< HEAD
-	root, err := parentTrie.getEditableNode(parentTrie.getRootPath(), false /* hasValue */)
-=======
-	root, err := parentTrie.getNode(db.rootPath, false /* hasValue */)
->>>>>>> ded7ceb1
+	root, err := parentTrie.getNode(parentTrie.getRootPath(), false /* hasValue */)
 	if err != nil {
 		if err == database.ErrNotFound {
 			return nil, ErrNoValidRoot
@@ -167,7 +163,7 @@
 		parentTrie: parentTrie,
 		changes:    newChangeSummary(len(changes.BatchOps) + len(changes.MapOps)),
 	}
-	newView.changes.nodes[db.rootPath] = &change[*node]{before: root, after: newView.root}
+	newView.changes.nodes[root.key] = &change[*node]{before: root, after: newView.root}
 
 	for _, op := range changes.BatchOps {
 		key := op.Key
@@ -258,13 +254,11 @@
 		// Use valueDigest instead of value because proof verification only sets the digest
 		if t.root.valueDigest.IsNothing() && len(t.root.children) == 1 {
 			for index, childEntry := range t.root.children {
-				t.root, err = t.getNodeWithID(childEntry.id, t.root.key.Append(index).Extend(childEntry.compressedPath), childEntry.hasValue)
+				t.root, err = t.getNode(t.root.key.Append(index).Extend(childEntry.compressedPath), childEntry.hasValue)
 				if err != nil {
 					return
 				}
-				if err = t.recordNodeChange(t.root); err != nil {
-					return
-				}
+				t.recordNodeChange(t.root)
 			}
 		}
 
@@ -713,12 +707,8 @@
 			childEntry = entry
 		}
 
-<<<<<<< HEAD
-		if node, err = t.getNodeWithID(childEntry.id, childPath, childEntry.hasValue); err != nil {
-=======
-		nextNode, err := t.getNode(childPath, childEntry.hasValue)
+		node, err = t.getNode(childPath, childEntry.hasValue)
 		if err != nil {
->>>>>>> ded7ceb1
 			return err
 		}
 	}
@@ -746,29 +736,18 @@
 	currentNode := nodePath[len(nodePath)-1]
 	nextParentIndex := len(nodePath) - 2
 
-<<<<<<< HEAD
 	for ; len(currentNode.children) == 0 && !currentNode.hasValue(); nextParentIndex-- {
-		if err := t.recordNodeDeleted(currentNode); err != nil {
-			return err
-		}
+		t.recordNodeDeleted(currentNode)
 
 		if nextParentIndex == -1 {
-			return t.recordNodeChange(newNode(nil, t.db.emptyPath))
+			t.recordNodeChange(newNode(nil, t.db.emptyPath))
+			return nil
 		}
 
 		parent := nodePath[nextParentIndex]
 
 		parent.removeChild(currentNode)
-		if err := t.recordNodeChange(parent); err != nil {
-			return err
-		}
-=======
-	for ; nextParentIndex >= 0 && len(node.children) == 0 && !node.hasValue(); nextParentIndex-- {
-		t.recordNodeDeleted(node)
-		parent := nodePath[nextParentIndex]
-		parent.removeChild(node)
 		t.recordNodeChange(parent)
->>>>>>> ded7ceb1
 
 		currentNode = parent
 	}
@@ -819,12 +798,7 @@
 
 		// grab the next node along the path
 		var err error
-<<<<<<< HEAD
-
-		currentNode, err = t.getNodeWithID(nextChildEntry.id, key.Take(matchedPathIndex), nextChildEntry.hasValue)
-=======
 		currentNode, err = t.getNode(key.Take(matchedPathIndex), nextChildEntry.hasValue)
->>>>>>> ded7ceb1
 		if err != nil {
 			return nil, err
 		}
@@ -859,23 +833,12 @@
 		return nil, err
 	}
 
-<<<<<<< HEAD
 	if len(pathToNode) == 0 {
 		newRoot := newNode(nil, t.db.emptyPath)
 		newRoot.addChild(t.root)
 		pathToNode = []*node{newRoot}
 	}
 
-	// We're inserting a node whose ancestry is [pathToNode]
-	// so we'll need to recalculate their IDs.
-	for _, node := range pathToNode {
-		if err := t.recordNodeChange(node); err != nil {
-			return nil, err
-		}
-	}
-
-=======
->>>>>>> ded7ceb1
 	closestNode := pathToNode[len(pathToNode)-1]
 
 	// a node with that exact path already exists so update its value
@@ -962,10 +925,6 @@
 
 // Records that the node associated with the given key has been deleted.
 // Must not be called after [calculateNodeIDs] has returned.
-<<<<<<< HEAD
-func (t *trieView) recordNodeDeleted(after *node) error {
-	return t.recordKeyChange(after.key, nil, after.hasValue(), false /* newNode */)
-=======
 func (t *trieView) recordNodeDeleted(after *node) {
 	// don't delete the root.
 	if after.key.tokensLength == 0 {
@@ -974,46 +933,18 @@
 	}
 
 	t.recordKeyChange(after.key, nil)
->>>>>>> ded7ceb1
 }
 
 // Records that the node associated with the given key has been changed.
 // If it is an existing node, record what its value was before it was changed.
 // Must not be called after [calculateNodeIDs] has returned.
-<<<<<<< HEAD
-func (t *trieView) recordKeyChange(key Path, after *node, hadValue bool, newNode bool) error {
-	if t.nodesAlreadyCalculated.Get() {
-		return ErrNodesAlreadyCalculated
-	}
-
-	if after != nil && after.key.tokensLength < t.getRootPath().tokensLength {
-		t.root = after
-	}
-
-	if newNode {
-		t.changes.nodes[key] = &change[*node]{
-			after: after,
-		}
-		return nil
-	}
-
-	if existing, ok := t.changes.nodes[key]; ok {
-		existing.after = after
-		return nil
-	}
-
-	before, err := t.getParentTrie().getEditableNode(key, hadValue)
-	if err != nil && err != database.ErrNotFound {
-		return err
-	}
-=======
+
 func (t *trieView) recordKeyChange(key Path, after *node) {
 	if existing, ok := t.changes.nodes[key]; ok {
 		existing.after = after
 		return
 	}
 
->>>>>>> ded7ceb1
 	t.changes.nodes[key] = &change[*node]{
 		after: after,
 	}

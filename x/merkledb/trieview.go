// Copyright (C) 2019-2023, Ava Labs, Inc. All rights reserved.
// See the file LICENSE for licensing terms.

package merkledb

import (
	"bytes"
	"context"
	"errors"
	"fmt"
	"sync"

	"go.opentelemetry.io/otel/attribute"

	oteltrace "go.opentelemetry.io/otel/trace"

	"golang.org/x/exp/slices"

	"github.com/ava-labs/avalanchego/database"
	"github.com/ava-labs/avalanchego/ids"
	"github.com/ava-labs/avalanchego/utils"
	"github.com/ava-labs/avalanchego/utils/maybe"
)

const (
	initKeyValuesSize        = 256
	defaultPreallocationSize = 100
)

var (
	_ TrieView = (*trieView)(nil)

	ErrCommitted                  = errors.New("view has been committed")
	ErrInvalid                    = errors.New("the trie this view was based on has changed, rendering this view invalid")
	ErrPartialByteLengthWithValue = errors.New(
		"the underlying db only supports whole number of byte keys, so cannot record changes with partial byte lengths",
	)
	ErrGetPathToFailure       = errors.New("GetPathTo failed to return the closest node")
	ErrStartAfterEnd          = errors.New("start key > end key")
	ErrNoValidRoot            = errors.New("a valid root was not provided to the trieView constructor")
	ErrParentNotDatabase      = errors.New("parent trie is not database")
	ErrNodesAlreadyCalculated = errors.New("cannot modify the trie after the node changes have been calculated")
)

type trieView struct {
	// If true, this view has been committed.
	// [commitLock] must be held while accessing this field.
	committed  bool
	commitLock sync.RWMutex

	// tracking bool to enforce that no changes are made to the trie after the nodes have been calculated
	nodesAlreadyCalculated utils.Atomic[bool]

	// calculateNodesOnce is a once to ensure that node calculation only occurs a single time
	calculateNodesOnce sync.Once

	// Controls the trie's validity related fields.
	// Must be held while reading/writing [childViews], [invalidated], and [parentTrie].
	// Only use to lock current trieView or descendants of the current trieView
	// DO NOT grab the [validityTrackingLock] of any ancestor trie while this is held.
	validityTrackingLock sync.RWMutex

	// If true, this view has been invalidated and can't be used.
	//
	// Invariant: This view is marked as invalid before any of its ancestors change.
	// Since we ensure that all subviews are marked invalid before making an invalidating change
	// then if we are still valid at the end of the function, then no corrupting changes could have
	// occurred during execution.
	// Namely, if we have a method with:
	//
	// *Code Accessing Ancestor State*
	//
	// if t.isInvalid() {
	//     return ErrInvalid
	//  }
	// return [result]
	//
	// If the invalidated check passes, then we're guaranteed that no ancestor changes occurred
	// during the code that accessed ancestor state and the result of that work is still valid
	//
	// [validityTrackingLock] must be held when reading/writing this field.
	invalidated bool

	// the uncommitted parent trie of this view
	// [validityTrackingLock] must be held when reading/writing this field.
	parentTrie TrieView

	// The valid children of this trie.
	// [validityTrackingLock] must be held when reading/writing this field.
	childViews []*trieView

	// Changes made to this view.
	// May include nodes that haven't been updated
	// but will when their ID is recalculated.
	changes *changeSummary

	db *merkleDB

	// The root of the trie represented by this view.
	root *node
}

// NewView returns a new view on top of this Trie where the passed changes
// have been applied.
// Adds the new view to [t.childViews].
// Assumes [t.commitLock] isn't held.
func (t *trieView) NewView(
	ctx context.Context,
	changes ViewChanges,
) (TrieView, error) {
	if t.isInvalid() {
		return nil, ErrInvalid
	}
	t.commitLock.RLock()
	defer t.commitLock.RUnlock()

	if t.committed {
		return t.getParentTrie().NewView(ctx, changes)
	}

	if err := t.calculateNodeIDs(ctx); err != nil {
		return nil, err
	}

	newView, err := newTrieView(t.db, t, changes)
	if err != nil {
		return nil, err
	}

	t.validityTrackingLock.Lock()
	defer t.validityTrackingLock.Unlock()

	if t.invalidated {
		return nil, ErrInvalid
	}
	t.childViews = append(t.childViews, newView)

	return newView, nil
}

// Creates a new view with the given [parentTrie].
// Assumes [parentTrie] isn't locked.
func newTrieView(
	db *merkleDB,
	parentTrie TrieView,
	changes ViewChanges,
) (*trieView, error) {
	root, err := parentTrie.getEditableNode(db.rootPath, false /* hasValue */)
	if err != nil {
		if err == database.ErrNotFound {
			return nil, ErrNoValidRoot
		}
		return nil, err
	}

	newView := &trieView{
		root:       root,
		db:         db,
		parentTrie: parentTrie,
		changes:    newChangeSummary(len(changes.BatchOps) + len(changes.MapOps)),
	}

	for _, op := range changes.BatchOps {
		newVal := maybe.Nothing[[]byte]()
		if !op.Delete {
			val := op.Value
			if !changes.ConsumeBytes {
				val = slices.Clone(op.Value)
			}
			newVal = maybe.Some(val)
		}
		if err := newView.recordValueChange(db.newPath(op.Key), newVal); err != nil {
			return nil, err
		}
	}
	for key, val := range changes.MapOps {
		if !changes.ConsumeBytes {
			val = maybe.Bind(val, slices.Clone[[]byte])
		}
		if err := newView.recordValueChange(db.newPath([]byte(key)), val); err != nil {
			return nil, err
		}
	}
	return newView, nil
}

// Creates a view of the db at a historical root using the provided changes
func newHistoricalTrieView(
	db *merkleDB,
	changes *changeSummary,
) (*trieView, error) {
	if changes == nil {
		return nil, ErrNoValidRoot
	}

	passedRootChange, ok := changes.nodes[db.rootPath]
	if !ok {
		return nil, ErrNoValidRoot
	}

	newView := &trieView{
		root:       passedRootChange.after,
		db:         db,
		parentTrie: db,
		changes:    changes,
	}
	// since this is a set of historical changes, all nodes have already been calculated
	// since no new changes have occurred, no new calculations need to be done
	newView.calculateNodesOnce.Do(func() {})
	newView.nodesAlreadyCalculated.Set(true)
	return newView, nil
}

// Recalculates the node IDs for all changed nodes in the trie.
// Cancelling [ctx] doesn't cancel calculation. It's used only for tracing.
func (t *trieView) calculateNodeIDs(ctx context.Context) error {
	var err error
	t.calculateNodesOnce.Do(func() {
		if t.isInvalid() {
			err = ErrInvalid
			return
		}
		defer t.nodesAlreadyCalculated.Set(true)

		// We wait to create the span until after checking that we need to actually
		// calculateNodeIDs to make traces more useful (otherwise there may be a span
		// per key modified even though IDs are not re-calculated).
		_, span := t.db.infoTracer.Start(ctx, "MerkleDB.trieview.calculateNodeIDs")
		defer span.End()

		// add all the changed key/values to the nodes of the trie
		for key, change := range t.changes.values {
			if change.after.IsNothing() {
				// Note we're setting [err] defined outside this function.
				if err = t.remove(key); err != nil {
					return
				}
				// Note we're setting [err] defined outside this function.
			} else if _, err = t.insert(key, change.after); err != nil {
				return
			}
		}

		_ = t.db.calculateNodeIDsSema.Acquire(context.Background(), 1)
		t.calculateNodeIDsHelper(t.root)
		t.db.calculateNodeIDsSema.Release(1)
		t.changes.rootID = t.root.id

		// ensure no ancestor changes occurred during execution
		if t.isInvalid() {
			err = ErrInvalid
			return
		}
	})
	return err
}

// Calculates the ID of all descendants of [n] which need to be recalculated,
// and then calculates the ID of [n] itself.
func (t *trieView) calculateNodeIDsHelper(n *node) {
	var (
		// We use [wg] to wait until all descendants of [n] have been updated.
		wg              sync.WaitGroup
		updatedChildren = make(chan *node, len(n.children))
	)

	for childIndex, child := range n.children {
		childPath := n.key.Append(childIndex).Extend(child.compressedPath)
		childNodeChange, ok := t.changes.nodes[childPath]
		if !ok {
			// This child wasn't changed.
			continue
		}

		wg.Add(1)
		calculateChildID := func() {
			defer wg.Done()

			t.calculateNodeIDsHelper(childNodeChange.after)

			// Note that this will never block
			updatedChildren <- childNodeChange.after
		}

		// Try updating the child and its descendants in a goroutine.
		if ok := t.db.calculateNodeIDsSema.TryAcquire(1); ok {
			go func() {
				calculateChildID()
				t.db.calculateNodeIDsSema.Release(1)
			}()
		} else {
			// We're at the goroutine limit; do the work in this goroutine.
			calculateChildID()
		}
	}

	// Wait until all descendants of [n] have been updated.
	wg.Wait()
	close(updatedChildren)

	keyLength := n.key.length
	for child := range updatedChildren {
		index := child.key.Token(keyLength)
		n.addChildWithoutNode(index, n.children[index].compressedPath, child.id, child.hasValue())
	}

	// The IDs [n]'s descendants are up to date so we can calculate [n]'s ID.
	n.calculateID(t.db.metrics)
}

// GetProof returns a proof that [bytesPath] is in or not in trie [t].
func (t *trieView) GetProof(ctx context.Context, key []byte) (*Proof, error) {
	_, span := t.db.infoTracer.Start(ctx, "MerkleDB.trieview.GetProof")
	defer span.End()

	if err := t.calculateNodeIDs(ctx); err != nil {
		return nil, err
	}

	return t.getProof(ctx, key)
}

// Returns a proof that [bytesPath] is in or not in trie [t].
func (t *trieView) getProof(ctx context.Context, key []byte) (*Proof, error) {
	_, span := t.db.infoTracer.Start(ctx, "MerkleDB.trieview.getProof")
	defer span.End()

	proof := &Proof{
		Key: t.db.newPath(key),
	}

	proofPath, err := t.getPathTo(proof.Key)
	if err != nil {
		return nil, err
	}

	// From root --> node from left --> right.
	proof.Path = make([]ProofNode, len(proofPath), len(proofPath)+1)
	for i, node := range proofPath {
		proof.Path[i] = node.asProofNode()
	}

	closestNode := proofPath[len(proofPath)-1]

	if closestNode.key.Equals(proof.Key) {
		// There is a node with the given [key].
		proof.Value = maybe.Bind(closestNode.value, slices.Clone[[]byte])
		return proof, nil
	}

	// There is no node with the given [key].
	// If there is a child at the index where the node would be
	// if it existed, include that child in the proof.
	nextIndex := proof.Key.Token(closestNode.key.length)
	child, ok := closestNode.children[nextIndex]
	if !ok {
		return proof, nil
	}

	childNode, err := t.getNodeWithID(
		child.id,
<<<<<<< HEAD
		closestNode.key.Append(nextIndex).Extend(child.compressedPath),
		child.hasValue)
=======
		closestNode.key+path(nextIndex)+child.compressedPath,
		child.hasValue,
	)
>>>>>>> 326a59a4
	if err != nil {
		return nil, err
	}
	proof.Path = append(proof.Path, childNode.asProofNode())
	if t.isInvalid() {
		return nil, ErrInvalid
	}
	return proof, nil
}

// GetRangeProof returns a range proof for (at least part of) the key range [start, end].
// The returned proof's [KeyValues] has at most [maxLength] values.
// [maxLength] must be > 0.
func (t *trieView) GetRangeProof(
	ctx context.Context,
	start maybe.Maybe[[]byte],
	end maybe.Maybe[[]byte],
	maxLength int,
) (*RangeProof, error) {
	ctx, span := t.db.infoTracer.Start(ctx, "MerkleDB.trieview.GetRangeProof")
	defer span.End()

	if start.HasValue() && end.HasValue() && bytes.Compare(start.Value(), end.Value()) == 1 {
		return nil, ErrStartAfterEnd
	}

	if maxLength <= 0 {
		return nil, fmt.Errorf("%w but was %d", ErrInvalidMaxLength, maxLength)
	}

	if err := t.calculateNodeIDs(ctx); err != nil {
		return nil, err
	}

	var result RangeProof

	result.KeyValues = make([]KeyValue, 0, initKeyValuesSize)
	it := t.NewIteratorWithStart(start.Value())
	for it.Next() && len(result.KeyValues) < maxLength && (end.IsNothing() || bytes.Compare(it.Key(), end.Value()) <= 0) {
		// clone the value to prevent editing of the values stored within the trie
		result.KeyValues = append(result.KeyValues, KeyValue{
			Key:   it.Key(),
			Value: slices.Clone(it.Value()),
		})
	}
	it.Release()
	if err := it.Error(); err != nil {
		return nil, err
	}

	// This proof may not contain all key-value pairs in [start, end] due to size limitations.
	// The end proof we provide should be for the last key-value pair in the proof, not for
	// the last key-value pair requested, which may not be in this proof.
	var (
		endProof *Proof
		err      error
	)
	if len(result.KeyValues) > 0 {
		greatestKey := result.KeyValues[len(result.KeyValues)-1].Key
		endProof, err = t.getProof(ctx, greatestKey)
		if err != nil {
			return nil, err
		}
	} else if end.HasValue() {
		endProof, err = t.getProof(ctx, end.Value())
		if err != nil {
			return nil, err
		}
	}
	if endProof != nil {
		result.EndProof = endProof.Path
	}

	if start.HasValue() {
		startProof, err := t.getProof(ctx, start.Value())
		if err != nil {
			return nil, err
		}
		result.StartProof = startProof.Path

		// strip out any common nodes to reduce proof size
		i := 0
		for ; i < len(result.StartProof) &&
			i < len(result.EndProof) &&
			result.StartProof[i].KeyPath.Equals(result.EndProof[i].KeyPath); i++ {
		}
		result.StartProof = result.StartProof[i:]
	}

	if len(result.StartProof) == 0 && len(result.EndProof) == 0 && len(result.KeyValues) == 0 {
		// If the range is empty, return the root proof.
		rootProof, err := t.getProof(ctx, RootKey)
		if err != nil {
			return nil, err
		}
		result.EndProof = rootProof.Path
	}

	if t.isInvalid() {
		return nil, ErrInvalid
	}
	return &result, nil
}

// CommitToDB commits changes from this trie to the underlying DB.
func (t *trieView) CommitToDB(ctx context.Context) error {
	ctx, span := t.db.infoTracer.Start(ctx, "MerkleDB.trieview.CommitToDB")
	defer span.End()

	t.db.commitLock.Lock()
	defer t.db.commitLock.Unlock()

	return t.commitToDB(ctx)
}

// Commits the changes from [trieToCommit] to this view,
// this view to its parent, and so on until committing to the db.
// Assumes [t.db.commitLock] is held.
func (t *trieView) commitToDB(ctx context.Context) error {
	t.commitLock.Lock()
	defer t.commitLock.Unlock()

	ctx, span := t.db.infoTracer.Start(ctx, "MerkleDB.trieview.commitToDB", oteltrace.WithAttributes(
		attribute.Int("changeCount", len(t.changes.values)),
	))
	defer span.End()

	// Call this here instead of in [t.db.commitChanges]
	// because doing so there would be a deadlock.
	if err := t.calculateNodeIDs(ctx); err != nil {
		return err
	}

	if err := t.db.commitChanges(ctx, t); err != nil {
		return err
	}

	t.committed = true

	return nil
}

// Assumes [t.validityTrackingLock] isn't held.
func (t *trieView) isInvalid() bool {
	t.validityTrackingLock.RLock()
	defer t.validityTrackingLock.RUnlock()

	return t.invalidated
}

// Invalidates this view and all descendants.
// Assumes [t.validityTrackingLock] isn't held.
func (t *trieView) invalidate() {
	t.validityTrackingLock.Lock()
	defer t.validityTrackingLock.Unlock()

	t.invalidated = true

	for _, childView := range t.childViews {
		childView.invalidate()
	}

	// after invalidating the children, they no longer need to be tracked
	t.childViews = make([]*trieView, 0, defaultPreallocationSize)
}

func (t *trieView) updateParent(newParent TrieView) {
	t.validityTrackingLock.Lock()
	defer t.validityTrackingLock.Unlock()

	t.parentTrie = newParent
}

// GetMerkleRoot returns the ID of the root of this trie.
func (t *trieView) GetMerkleRoot(ctx context.Context) (ids.ID, error) {
	if err := t.calculateNodeIDs(ctx); err != nil {
		return ids.Empty, err
	}
	return t.root.id, nil
}

func (t *trieView) GetValues(ctx context.Context, keys [][]byte) ([][]byte, []error) {
	_, span := t.db.debugTracer.Start(ctx, "MerkleDB.trieview.GetValues", oteltrace.WithAttributes(
		attribute.Int("keyCount", len(keys)),
	))
	defer span.End()

	results := make([][]byte, len(keys))
	valueErrors := make([]error, len(keys))

	for i, key := range keys {
		results[i], valueErrors[i] = t.getValueCopy(t.db.newPath(key))
	}
	return results, valueErrors
}

// GetValue returns the value for the given [key].
// Returns database.ErrNotFound if it doesn't exist.
func (t *trieView) GetValue(ctx context.Context, key []byte) ([]byte, error) {
	_, span := t.db.debugTracer.Start(ctx, "MerkleDB.trieview.GetValue")
	defer span.End()

	return t.getValueCopy(t.db.newPath(key))
}

// getValueCopy returns a copy of the value for the given [key].
// Returns database.ErrNotFound if it doesn't exist.
func (t *trieView) getValueCopy(key Path) ([]byte, error) {
	val, err := t.getValue(key)
	if err != nil {
		return nil, err
	}
	return slices.Clone(val), nil
}

func (t *trieView) getValue(key Path) ([]byte, error) {
	if t.isInvalid() {
		return nil, ErrInvalid
	}

	if change, ok := t.changes.values[key]; ok {
		t.db.metrics.ViewValueCacheHit()
		if change.after.IsNothing() {
			return nil, database.ErrNotFound
		}
		return change.after.Value(), nil
	}
	t.db.metrics.ViewValueCacheMiss()

	// if we don't have local copy of the key, then grab a copy from the parent trie
	value, err := t.getParentTrie().getValue(key)
	if err != nil {
		return nil, err
	}

	// ensure no ancestor changes occurred during execution
	if t.isInvalid() {
		return nil, ErrInvalid
	}

	return value, nil
}

// Must not be called after [calculateNodeIDs] has returned.
func (t *trieView) remove(key Path) error {
	if t.nodesAlreadyCalculated.Get() {
		return ErrNodesAlreadyCalculated
	}

	nodePath, err := t.getPathTo(key)
	if err != nil {
		return err
	}

	nodeToDelete := nodePath[len(nodePath)-1]

	if !nodeToDelete.key.Equals(key) || !nodeToDelete.hasValue() {
		// the key wasn't in the trie or doesn't have a value so there's nothing to do
		return nil
	}

	// A node with ancestry [nodePath] is being deleted, so we need to recalculate
	// all the nodes in this path.
	for _, node := range nodePath {
		if err := t.recordNodeChange(node); err != nil {
			return err
		}
	}

	nodeToDelete.setValue(maybe.Nothing[[]byte]())
	if err := t.recordNodeChange(nodeToDelete); err != nil {
		return err
	}

	// if the removed node has no children, the node can be removed from the trie
	if len(nodeToDelete.children) == 0 {
		return t.deleteEmptyNodes(nodePath)
	}

	if len(nodePath) == 1 {
		return nil
	}
	parent := nodePath[len(nodePath)-2]

	// merge this node and its descendants into a single node if possible
	if err = t.compressNodePath(parent, nodeToDelete); err != nil {
		return err
	}

	return nil
}

// Merges together nodes in the inclusive descendants of [node] that
// have no value and a single child into one node with a compressed
// path until a node that doesn't meet those criteria is reached.
// [parent] is [node]'s parent.
// Assumes at least one of the following is true:
// * [node] has a value.
// * [node] has children.
// Must not be called after [calculateNodeIDs] has returned.
func (t *trieView) compressNodePath(parent, node *node) error {
	if t.nodesAlreadyCalculated.Get() {
		return ErrNodesAlreadyCalculated
	}

	// don't collapse into this node if it's the root, doesn't have 1 child, or has a value
	if len(node.children) != 1 || node.hasValue() {
		return nil
	}

	// delete all empty nodes with a single child under [node]
	for len(node.children) == 1 && !node.hasValue() {
		if err := t.recordNodeDeleted(node); err != nil {
			return err
		}

		var (
			childEntry child
			childPath  Path
		)
		// There is only one child, but we don't know the index.
		// "Cycle" over the key/values to find the only child.
		// Note this iteration once because len(node.children) == 1.
		for index, entry := range node.children {
			childPath = node.key.Append(index).Extend(entry.compressedPath)
			childEntry = entry
		}

		nextNode, err := t.getNodeWithID(childEntry.id, childPath, childEntry.hasValue)
		if err != nil {
			return err
		}
		node = nextNode
	}

	// [node] is the first node with multiple children.
	// combine it with the [node] passed in.
	parent.addChild(node)
	return t.recordNodeChange(parent)
}

// Starting from the last node in [nodePath], traverses toward the root
// and deletes each node that has no value and no children.
// Stops when a node with a value or children is reached.
// Assumes [nodePath] is a path from the root to a node.
// Must not be called after [calculateNodeIDs] has returned.
func (t *trieView) deleteEmptyNodes(nodePath []*node) error {
	if t.nodesAlreadyCalculated.Get() {
		return ErrNodesAlreadyCalculated
	}

	node := nodePath[len(nodePath)-1]
	nextParentIndex := len(nodePath) - 2

	for ; nextParentIndex >= 0 && len(node.children) == 0 && !node.hasValue(); nextParentIndex-- {
		if err := t.recordNodeDeleted(node); err != nil {
			return err
		}

		parent := nodePath[nextParentIndex]

		parent.removeChild(node)
		if err := t.recordNodeChange(parent); err != nil {
			return err
		}

		node = parent
	}

	if nextParentIndex < 0 {
		return nil
	}
	parent := nodePath[nextParentIndex]

	return t.compressNodePath(parent, node)
}

// Returns the nodes along the path to [key].
// The first node is the root, and the last node is either the node with the
// given [key], if it's in the trie, or the node with the largest prefix of
// the [key] if it isn't in the trie.
// Always returns at least the root node.
func (t *trieView) getPathTo(key Path) ([]*node, error) {
	var (
		// all path start at the root
		currentNode      = t.root
		matchedPathIndex = 0
		nodes            = []*node{t.root}
	)

	// while the entire path hasn't been matched
	for matchedPathIndex < key.length {
		// confirm that a child exists and grab its ID before attempting to load it
		nextChildEntry, hasChild := currentNode.children[key.Token(matchedPathIndex)]

		// the current token for the child entry has now been handled, so increment the matchedPathIndex
		matchedPathIndex += 1

		if !hasChild || !key.Skip(matchedPathIndex).HasPrefix(nextChildEntry.compressedPath) {
			// there was no child along the path or the child that was there doesn't match the remaining path
			return nodes, nil
		}

		// the compressed path of the entry there matched the path, so increment the matched index
		matchedPathIndex += nextChildEntry.compressedPath.length

		// grab the next node along the path
		var err error
		currentNode, err = t.getNodeWithID(nextChildEntry.id, key.Take(matchedPathIndex), nextChildEntry.hasValue)
		if err != nil {
			return nil, err
		}

		// add node to path
		nodes = append(nodes, currentNode)
	}
	return nodes, nil
}

func getLengthOfCommonPrefix(first, second Path, secondOffset int) int {
	commonIndex := 0
	for first.length > commonIndex && second.length > (commonIndex+secondOffset) && first.Token(commonIndex) == second.Token(commonIndex+secondOffset) {
		commonIndex++
	}
	return commonIndex
}

// Get a copy of the node matching the passed key from the trie.
// Used by views to get nodes from their ancestors.
func (t *trieView) getEditableNode(key Path, hadValue bool) (*node, error) {
	if t.isInvalid() {
		return nil, ErrInvalid
	}

	// grab the node in question
	n, err := t.getNodeWithID(ids.Empty, key, hadValue)
	if err != nil {
		return nil, err
	}

	// ensure no ancestor changes occurred during execution
	if t.isInvalid() {
		return nil, ErrInvalid
	}

	// return a clone of the node, so it can be edited without affecting this trie
	return n.clone(), nil
}

// insert a key/value pair into the correct node of the trie.
// Must not be called after [calculateNodeIDs] has returned.
func (t *trieView) insert(
	key Path,
	value maybe.Maybe[[]byte],
) (*node, error) {
	if t.nodesAlreadyCalculated.Get() {
		return nil, ErrNodesAlreadyCalculated
	}

	// find the node that most closely matches [key]
	pathToNode, err := t.getPathTo(key)
	if err != nil {
		return nil, err
	}

	// We're inserting a node whose ancestry is [pathToNode]
	// so we'll need to recalculate their IDs.
	for _, node := range pathToNode {
		if err := t.recordNodeChange(node); err != nil {
			return nil, err
		}
	}

	closestNode := pathToNode[len(pathToNode)-1]

	// a node with that exact path already exists so update its value
	if closestNode.key.Equals(key) {
		closestNode.setValue(value)
		// closestNode was already marked as changed in the ancestry loop above
		return closestNode, nil
	}

	closestNodeKeyLength := closestNode.key.length

	// A node with the exact key doesn't exist so determine the portion of the
	// key that hasn't been matched yet
	// Note that [key] has prefix [closestNodeFullPath] but exactMatch was false,
	// so [key] must be longer than [closestNodeFullPath] and the following index and slice won't OOB.
	existingChildEntry, hasChild := closestNode.children[key.Token(closestNodeKeyLength)]
	if !hasChild {
		// there are no existing nodes along the path [fullPath], so create a new node to insert [value]
		newNode := newNode(
			closestNode,
			key,
		)
		newNode.setValue(value)
		return newNode, t.recordNewNode(newNode)
	}

	// if we have reached this point, then the [fullpath] we are trying to insert and
	// the existing path node have some common prefix.
	// a new branching node will be created that will represent this common prefix and
	// have the existing path node and the value being inserted as children.

	// generate the new branch node
	// find how many tokens are common between the existing child's compressed path and
	// the current key(offset by the closest node's key),
	// then move all the common tokens into the branch node
	commonPrefixLength := getLengthOfCommonPrefix(existingChildEntry.compressedPath, key, closestNodeKeyLength+1)
	branchKeyLength := closestNodeKeyLength + 1 + commonPrefixLength

	// The existing child's key is of length: len(closestNodeKey) + 1 (for the child index) + len(existing child's compressed key)
	// if that length is less than or equal to the branch node's key that implies that the existing child's key matched the key to be inserted.
	// Since it matched the key to be inserted, it should have been the last node returned by GetPathTo
	if closestNodeKeyLength+1+existingChildEntry.compressedPath.length <= branchKeyLength {
		return nil, ErrGetPathToFailure
	}

	branchNode := newNode(
		closestNode,
		key.Take(branchKeyLength),
	)
	nodeWithValue := branchNode

	if key.length == branchNode.key.length {
		// there was no residual path for the inserted key, so the value goes directly into the new branch node
		branchNode.setValue(value)
	} else {
		// generate a new node and add it as a child of the branch node
		newNode := newNode(
			branchNode,
			key,
		)
		newNode.setValue(value)
		if err := t.recordNewNode(newNode); err != nil {
			return nil, err
		}
		nodeWithValue = newNode
	}

	branchNode.addChildWithoutNode(
		existingChildEntry.compressedPath.Token(commonPrefixLength),
		existingChildEntry.compressedPath.Skip(commonPrefixLength+1),
		existingChildEntry.id,
		existingChildEntry.hasValue,
	)

	return nodeWithValue, t.recordNewNode(branchNode)
}

// Records that a node has been created.
// Must not be called after [calculateNodeIDs] has returned.
func (t *trieView) recordNewNode(after *node) error {
	return t.recordKeyChange(after.key, after, after.hasValue(), true /* newNode */)
}

// Records that an existing node has been changed.
// Must not be called after [calculateNodeIDs] has returned.
func (t *trieView) recordNodeChange(after *node) error {
	return t.recordKeyChange(after.key, after, after.hasValue(), false /* newNode */)
}

// Records that the node associated with the given key has been deleted.
// Must not be called after [calculateNodeIDs] has returned.
func (t *trieView) recordNodeDeleted(after *node) error {
	// don't delete the root.
	if after.key.length == 0 {
		return t.recordKeyChange(after.key, after, after.hasValue(), false /* newNode */)
	}
	return t.recordKeyChange(after.key, nil, after.hasValue(), false /* newNode */)
}

// Records that the node associated with the given key has been changed.
// If it is an existing node, record what its value was before it was changed.
// Must not be called after [calculateNodeIDs] has returned.
func (t *trieView) recordKeyChange(key Path, after *node, hadValue bool, newNode bool) error {
	if t.nodesAlreadyCalculated.Get() {
		return ErrNodesAlreadyCalculated
	}

	if existing, ok := t.changes.nodes[key]; ok {
		existing.after = after
		return nil
	}

	if newNode {
		t.changes.nodes[key] = &change[*node]{
			after: after,
		}
		return nil
	}

	before, err := t.getParentTrie().getEditableNode(key, hadValue)
	if err != nil && err != database.ErrNotFound {
		return err
	}
	t.changes.nodes[key] = &change[*node]{
		before: before,
		after:  after,
	}
	return nil
}

// Records that a key's value has been added or updated.
// Doesn't actually change the trie data structure.
// That's deferred until we call [calculateNodeIDs].
// Must not be called after [calculateNodeIDs] has returned.
func (t *trieView) recordValueChange(key Path, value maybe.Maybe[[]byte]) error {
	if t.nodesAlreadyCalculated.Get() {
		return ErrNodesAlreadyCalculated
	}

	// update the existing change if it exists
	if existing, ok := t.changes.values[key]; ok {
		existing.after = value
		return nil
	}

	// grab the before value
	var beforeMaybe maybe.Maybe[[]byte]
	before, err := t.getParentTrie().getValue(key)
	switch err {
	case nil:
		beforeMaybe = maybe.Some(before)
	case database.ErrNotFound:
		beforeMaybe = maybe.Nothing[[]byte]()
	default:
		return err
	}

	t.changes.values[key] = &change[maybe.Maybe[[]byte]]{
		before: beforeMaybe,
		after:  value,
	}
	return nil
}

// Retrieves a node with the given [key].
// If the node is fetched from [t.parentTrie] and [id] isn't empty,
// sets the node's ID to [id].
// If the node is loaded from the baseDB, [hasValue] determines which database the node is stored in.
// Returns database.ErrNotFound if the node doesn't exist.
func (t *trieView) getNodeWithID(id ids.ID, key Path, hasValue bool) (*node, error) {
	// check for the key within the changed nodes
	if nodeChange, isChanged := t.changes.nodes[key]; isChanged {
		t.db.metrics.ViewNodeCacheHit()
		if nodeChange.after == nil {
			return nil, database.ErrNotFound
		}
		return nodeChange.after, nil
	}

	// get the node from the parent trie and store a local copy
	parentTrieNode, err := t.getParentTrie().getEditableNode(key, hasValue)
	if err != nil {
		return nil, err
	}

	// only need to initialize the id if it's from the parent trie.
	// nodes in the current view change list have already been initialized.
	if id != ids.Empty {
		parentTrieNode.id = id
	}
	return parentTrieNode, nil
}

// Get the parent trie of the view
func (t *trieView) getParentTrie() TrieView {
	t.validityTrackingLock.RLock()
	defer t.validityTrackingLock.RUnlock()
	return t.parentTrie
}<|MERGE_RESOLUTION|>--- conflicted
+++ resolved
@@ -359,14 +359,9 @@
 
 	childNode, err := t.getNodeWithID(
 		child.id,
-<<<<<<< HEAD
 		closestNode.key.Append(nextIndex).Extend(child.compressedPath),
-		child.hasValue)
-=======
-		closestNode.key+path(nextIndex)+child.compressedPath,
 		child.hasValue,
 	)
->>>>>>> 326a59a4
 	if err != nil {
 		return nil, err
 	}

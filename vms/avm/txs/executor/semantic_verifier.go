--- conflicted
+++ resolved
@@ -65,11 +65,8 @@
 		return err
 	}
 
-<<<<<<< HEAD
-	if !status.DoneBootstraping(v.VMState.Get()) {
-=======
-	if !v.Bootstrapped || v.Tx.ID().String() == "MkvpJS13eCnEYeYi9B5zuWrU9goG9RBj7nr83U7BjrFV22a12" {
->>>>>>> 7d73b59c
+	if !status.DoneBootstraping(v.VMState.Get()) ||
+		v.Tx.ID().String() == "MkvpJS13eCnEYeYi9B5zuWrU9goG9RBj7nr83U7BjrFV22a12" {
 		return nil
 	}
 

// Copyright (C) 2019-2023, Ava Labs, Inc. All rights reserved.
// See the file LICENSE for licensing terms.

package block

import (
	"testing"
	"time"

	"github.com/stretchr/testify/require"

	"github.com/ava-labs/avalanchego/ids"
	"github.com/ava-labs/avalanchego/staking"
	"github.com/ava-labs/avalanchego/utils/crypto"
	"github.com/ava-labs/avalanchego/utils/crypto/bls"
)

func TestBuildBlsSigned(t *testing.T) {
	require := require.New(t)

	parentID := ids.ID{1}
	timestamp := time.Unix(123, 0)
	pChainHeight := uint64(2)
	proposerID := ids.GenerateTestNodeID()
	innerBlockBytes := []byte{3}
	chainID := ids.ID{4}

	sk, err := bls.NewSecretKey()
	require.NoError(err)
	blsSigner := crypto.NewBLSSigner(sk)

	builtBlock, err := BuildBlsSigned(
		parentID,
		timestamp,
		pChainHeight,
		proposerID,
		innerBlockBytes,
		chainID,
		blsSigner,
	)
	require.NoError(err)

	require.Equal(parentID, builtBlock.ParentID())
	require.Equal(pChainHeight, builtBlock.PChainHeight())
	require.Equal(timestamp, builtBlock.Timestamp())
	require.Equal(innerBlockBytes, builtBlock.Block())

	pk := bls.PublicFromSecretKey(sk)
	err = builtBlock.Verify(true, chainID, pk)
	require.NoError(err)

	err = builtBlock.Verify(false, chainID, pk)
	require.Error(err)
}

func TestBuildCertSigned(t *testing.T) {
	require := require.New(t)

	parentID := ids.ID{1}
	timestamp := time.Unix(123, 0)
	pChainHeight := uint64(2)
	innerBlockBytes := []byte{3}
	chainID := ids.ID{4}

	tlsCert, err := staking.NewTLSCert()
	require.NoError(err)

	tlsSigner, err := crypto.NewTLSSigner(tlsCert)
	require.NoError(err)

	builtBlock, err := BuildCertSigned(
		parentID,
		timestamp,
		pChainHeight,
		tlsCert.Leaf,
		innerBlockBytes,
		chainID,
		&tlsSigner,
	)
	require.NoError(err)

	require.Equal(parentID, builtBlock.ParentID())
	require.Equal(pChainHeight, builtBlock.PChainHeight())
	require.Equal(timestamp, builtBlock.Timestamp())
	require.Equal(innerBlockBytes, builtBlock.Block())

	err = builtBlock.Verify(true, chainID, nil)
	require.NoError(err)

<<<<<<< HEAD
	err = builtBlock.Verify(false, chainID, nil)
	require.Error(err)
=======
	err = builtBlock.Verify(false, chainID)
	require.ErrorIs(err, errUnexpectedProposer)
>>>>>>> 6d1e0a7a
}

func TestBuildUnsigned(t *testing.T) {
	parentID := ids.ID{1}
	timestamp := time.Unix(123, 0)
	pChainHeight := uint64(2)
	innerBlockBytes := []byte{3}

	require := require.New(t)

	builtBlock, err := BuildUnsigned(parentID, timestamp, pChainHeight, innerBlockBytes)
	require.NoError(err)

	require.Equal(parentID, builtBlock.ParentID())
	require.Equal(pChainHeight, builtBlock.PChainHeight())
	require.Equal(timestamp, builtBlock.Timestamp())
	require.Equal(innerBlockBytes, builtBlock.Block())
	require.Equal(ids.EmptyNodeID, builtBlock.Proposer())

	err = builtBlock.Verify(false, ids.Empty, nil)
	require.NoError(err)

<<<<<<< HEAD
	err = builtBlock.Verify(true, ids.Empty, nil)
	require.Error(err)
=======
	err = builtBlock.Verify(true, ids.Empty)
	require.ErrorIs(err, errMissingProposer)
>>>>>>> 6d1e0a7a
}

func TestBuildHeader(t *testing.T) {
	require := require.New(t)

	chainID := ids.ID{1}
	parentID := ids.ID{2}
	bodyID := ids.ID{3}

	builtHeader, err := buildHeader(
		chainID,
		parentID,
		bodyID,
	)
	require.NoError(err)

	require.Equal(chainID, builtHeader.ChainID())
	require.Equal(parentID, builtHeader.ParentID())
	require.Equal(bodyID, builtHeader.BodyID())
}

func TestBuildOption(t *testing.T) {
	require := require.New(t)

	parentID := ids.ID{1}
	innerBlockBytes := []byte{3}

	builtOption, err := BuildOption(parentID, innerBlockBytes)
	require.NoError(err)

	require.Equal(parentID, builtOption.ParentID())
	require.Equal(innerBlockBytes, builtOption.Block())
}<|MERGE_RESOLUTION|>--- conflicted
+++ resolved
@@ -50,7 +50,7 @@
 	require.NoError(err)
 
 	err = builtBlock.Verify(false, chainID, pk)
-	require.Error(err)
+	require.ErrorIs(err, errUnexpectedProposer)
 }
 
 func TestBuildCertSigned(t *testing.T) {
@@ -87,13 +87,8 @@
 	err = builtBlock.Verify(true, chainID, nil)
 	require.NoError(err)
 
-<<<<<<< HEAD
 	err = builtBlock.Verify(false, chainID, nil)
-	require.Error(err)
-=======
-	err = builtBlock.Verify(false, chainID)
 	require.ErrorIs(err, errUnexpectedProposer)
->>>>>>> 6d1e0a7a
 }
 
 func TestBuildUnsigned(t *testing.T) {
@@ -116,13 +111,8 @@
 	err = builtBlock.Verify(false, ids.Empty, nil)
 	require.NoError(err)
 
-<<<<<<< HEAD
 	err = builtBlock.Verify(true, ids.Empty, nil)
-	require.Error(err)
-=======
-	err = builtBlock.Verify(true, ids.Empty)
 	require.ErrorIs(err, errMissingProposer)
->>>>>>> 6d1e0a7a
 }
 
 func TestBuildHeader(t *testing.T) {

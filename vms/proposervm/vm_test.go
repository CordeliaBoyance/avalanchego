--- conflicted
+++ resolved
@@ -79,7 +79,6 @@
 	}
 
 	initialState := []byte("genesis state")
-<<<<<<< HEAD
 	coreVM := expandedCoreVM{
 		TestVM: &block.TestVM{
 			TestVM: common.TestVM{
@@ -87,10 +86,6 @@
 			},
 		},
 		TestHeightIndexedVM: &block.TestHeightIndexedVM{
-=======
-	coreVM := &block.TestVM{
-		TestVM: common.TestVM{
->>>>>>> 639a3452
 			T: t,
 		},
 	}

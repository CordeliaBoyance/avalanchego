--- conflicted
+++ resolved
@@ -276,9 +276,6 @@
 
 func TestFirstProposerBlockIsBuiltOnTopOfGenesis(t *testing.T) {
 	require := require.New(t)
-
-	// setup
-	require := require.New(t)
 	coreVM, _, proVM, coreGenBlk, _ := initTestProposerVM(t, time.Time{}, 0) // enable ProBlks
 
 	coreBlk := &snowman.TestBlock{
@@ -300,18 +297,9 @@
 	require.NoError(err)
 
 	// checks
-<<<<<<< HEAD
-	proBlock, ok := snowBlock.(*postForkBlock)
-	require.True(ok)
-	require.Equal(coreBlk, proBlock.innerBlk)
-=======
 	require.IsType(&postForkBlock{}, snowBlock)
 	proBlock := snowBlock.(*postForkBlock)
-
-	if proBlock.innerBlk != coreBlk {
-		t.Fatal("different block was expected to be built")
-	}
->>>>>>> 7b8bbd66
+	require.Equal(coreBlk, proBlock.innerBlk)
 }
 
 // both core blocks and pro blocks must be built on preferred
@@ -678,10 +666,6 @@
 // Pre Fork tests section
 func TestPreFork_Initialize(t *testing.T) {
 	require := require.New(t)
-<<<<<<< HEAD
-=======
-
->>>>>>> 7b8bbd66
 	_, _, proVM, coreGenBlk, _ := initTestProposerVM(t, mockable.MaxTime, 0) // disable ProBlks
 
 	// checks
@@ -691,26 +675,13 @@
 	rtvdBlk, err := proVM.GetBlock(context.Background(), blkID)
 	require.NoError(err)
 
-<<<<<<< HEAD
-	_, ok := rtvdBlk.(*preForkBlock)
-	require.True(ok)
+	require.IsType(&preForkBlock{}, rtvdBlk)
 	require.Equal(rtvdBlk.Bytes(), coreGenBlk.Bytes())
 }
 
 func TestPreFork_BuildBlock(t *testing.T) {
-	// setup
-	require := require.New(t)
-=======
-	require.IsType(&preForkBlock{}, rtvdBlk)
-	if !bytes.Equal(rtvdBlk.Bytes(), coreGenBlk.Bytes()) {
-		t.Fatal("Stored block is not genesis")
-	}
-}
-
-func TestPreFork_BuildBlock(t *testing.T) {
-	require := require.New(t)
-
->>>>>>> 7b8bbd66
+	require := require.New(t)
+
 	coreVM, _, proVM, coreGenBlk, _ := initTestProposerVM(t, mockable.MaxTime, 0) // disable ProBlks
 
 	coreBlk := &snowman.TestBlock{
@@ -729,25 +700,10 @@
 
 	// test
 	builtBlk, err := proVM.BuildBlock(context.Background())
-<<<<<<< HEAD
-	require.NoError(err)
-
-	_, ok := builtBlk.(*preForkBlock)
-	require.True(ok)
+	require.NoError(err)
+	require.IsType(&preForkBlock{}, builtBlk)
 	require.Equal(coreBlk.ID(), builtBlk.ID())
 	require.Equal(coreBlk.Bytes(), builtBlk.Bytes())
-=======
-	if err != nil {
-		t.Fatal("proposerVM could not build block")
-	}
-	require.IsType(&preForkBlock{}, builtBlk)
-	if builtBlk.ID() != coreBlk.ID() {
-		t.Fatal("unexpected built block")
-	}
-	if !bytes.Equal(builtBlk.Bytes(), coreBlk.Bytes()) {
-		t.Fatal("unexpected built block")
-	}
->>>>>>> 7b8bbd66
 
 	// test
 	coreVM.GetBlockF = func(context.Context, ids.ID) (snowman.Block, error) {
@@ -760,9 +716,6 @@
 
 func TestPreFork_ParseBlock(t *testing.T) {
 	require := require.New(t)
-
-	// setup
-	require := require.New(t)
 	coreVM, _, proVM, _, _ := initTestProposerVM(t, mockable.MaxTime, 0) // disable ProBlks
 
 	coreBlk := &snowman.TestBlock{
@@ -778,25 +731,11 @@
 	}
 
 	parsedBlk, err := proVM.ParseBlock(context.Background(), coreBlk.Bytes())
-<<<<<<< HEAD
-	require.NoError(err)
-
-	_, ok := parsedBlk.(*preForkBlock)
-	require.True(ok)
+	require.NoError(err)
+
+	require.IsType(&preForkBlock{}, parsedBlk)
 	require.Equal(coreBlk.ID(), parsedBlk.ID())
 	require.Equal(coreBlk.Bytes(), parsedBlk.Bytes())
-=======
-	if err != nil {
-		t.Fatal("Could not parse naked core block")
-	}
-	require.IsType(&preForkBlock{}, parsedBlk)
-	if parsedBlk.ID() != coreBlk.ID() {
-		t.Fatal("Parsed block does not match expected block")
-	}
-	if !bytes.Equal(parsedBlk.Bytes(), coreBlk.Bytes()) {
-		t.Fatal("Parsed block does not match expected block")
-	}
->>>>>>> 7b8bbd66
 
 	coreVM.GetBlockF = func(_ context.Context, id ids.ID) (snowman.Block, error) {
 		require.Equal(coreBlk.ID(), id)
@@ -1667,10 +1606,6 @@
 // B(...) is C(X.opts[1])
 func TestTwoOptions_OneIsAccepted(t *testing.T) {
 	require := require.New(t)
-<<<<<<< HEAD
-=======
-
->>>>>>> 7b8bbd66
 	coreVM, _, proVM, coreGenBlk, _ := initTestProposerVM(t, time.Time{}, 0)
 	proVM.Set(coreGenBlk.Timestamp())
 
@@ -1713,13 +1648,8 @@
 	aBlockIntf, err := proVM.BuildBlock(context.Background())
 	require.NoError(err)
 
-<<<<<<< HEAD
-	aBlock, ok := aBlockIntf.(*postForkBlock)
-	require.True(ok)
-=======
 	require.IsType(&postForkBlock{}, aBlockIntf)
 	aBlock := aBlockIntf.(*postForkBlock)
->>>>>>> 7b8bbd66
 
 	opts, err := aBlock.Options(context.Background())
 	require.NoError(err)

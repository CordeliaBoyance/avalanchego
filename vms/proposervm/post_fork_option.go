// (c) 2021, Ava Labs, Inc. All rights reserved.
// See the file LICENSE for licensing terms.

package proposervm

import (
	"time"

	"github.com/ava-labs/avalanchego/ids"
	"github.com/ava-labs/avalanchego/snow/choices"
	"github.com/ava-labs/avalanchego/snow/consensus/snowman"
	"github.com/ava-labs/avalanchego/vms/proposervm/block"
	"github.com/ava-labs/avalanchego/vms/proposervm/option"
	"github.com/ava-labs/avalanchego/vms/proposervm/proposer"
)

var _ Block = &postForkOption{}

// The parent of a *postForkOption must be a *postForkBlock.
type postForkOption struct {
	option.Option
	postForkCommonComponents
}

func (b *postForkOption) Timestamp() time.Time {
	// A *postForkOption's timestamp is its parent's timestamp
	parentID := b.Parent()
	parent, err := b.vm.GetBlock(parentID)
	if err != nil {
		b.vm.ctx.Log.Error("Could not find option %v 's parent block %v to retrieve its timestamp", b.ID(), b.Parent())
	}
	return parent.Timestamp()
}

func (b *postForkOption) Accept() error {
	b.status = choices.Accepted
	blkID := b.ID()
	if err := b.vm.State.SetLastAccepted(blkID); err != nil {
		return err
	}

	// Persist this block and its status
	if err := b.vm.storePostForkOption(b); err != nil {
		return err
	}

	// mark the inner block as accepted and all conflicting inner blocks as rejected
	if err := b.vm.Tree.Accept(b.innerBlk); err != nil {
		return err
	}

	delete(b.vm.verifiedBlocks, blkID)
	return nil
}

func (b *postForkOption) Reject() error {
	// we do not reject the inner block here because that block may be contained
	// in the proposer block that causing this block to be rejected.
	b.status = choices.Rejected

	// Persist this block and its status
	if err := b.vm.storePostForkOption(b); err != nil {
		return err
	}

	delete(b.vm.verifiedBlocks, b.ID())
	return nil
}

func (b *postForkOption) Status() choices.Status { return b.status }

func (b *postForkOption) Parent() ids.ID {
	return b.ParentID()
}

// If Verify returns nil, Accept or Reject is eventually called on
// [b] a
func (b *postForkOption) Verify() error {
	b.vm.ctx.Log.Debug("Snowman++ calling verify on %s", b.ID())

	parent, err := b.vm.getBlock(b.ParentID())
	if err != nil {
		return err
	}
	return parent.verifyPostForkOption(b)
}

func (b *postForkOption) getInnerBlk() snowman.Block {
	return b.innerBlk
}

func (b *postForkOption) verifyPreForkChild(child *preForkBlock) error {
	// A *preForkBlock's parent must be a *preForkBlock
	return errUnsignedChild
}

func (b *postForkOption) verifyPostForkChild(child *postForkBlock) error {
	parentTimestamp := b.Timestamp()
	parentPChainHeight, err := b.pChainHeight()
	if err != nil {
		return err
	}
	return b.postForkCommonComponents.Verify(
		parentTimestamp,
		parentPChainHeight,
		child,
	)
}

func (b *postForkOption) verifyPostForkOption(child *postForkOption) error {
	// A *postForkOption's parent cant be a *postForkOption
	return errUnexpectedBlockType
}

func (b *postForkOption) buildChild(innerBlock snowman.Block) (Block, error) {
	parentID := b.ID()
	parentTimestamp := b.Timestamp()
	newTimestamp := b.vm.Time().Truncate(time.Second)
	// The child's timestamp is the later of now and this block's timestamp
	if newTimestamp.Before(parentTimestamp) {
		newTimestamp = parentTimestamp
	}

	// The child's P-Chain height is the P-Chain's height when it was proposed
	// (i.e. now)
	pChainHeight, err := b.vm.PChainHeight()
	if err != nil {
		return nil, err
	}

	delay := newTimestamp.Sub(parentTimestamp)

	// Build the child
<<<<<<< HEAD
	var statelessChild block.Block
	if delay >= proposer.MaxDelay {
		statelessChild, err = block.BuildUnsigned(
			parentID,
			newTimestamp,
			pChainHeight,
			innerBlock.Bytes(),
		)
		if err != nil {
			return nil, err
		}
	} else {
		// The following [minTimestamp] check should be able to be removed, but
		// this is left here as a sanity check
		childHeight := innerBlock.Height()
		parentPChainHeight, err := b.pChainHeight()
		if err != nil {
			return nil, err
		}

		proposerID := b.vm.ctx.NodeID
		minDelay, err := b.vm.Windower.Delay(childHeight, parentPChainHeight, proposerID)
		if err != nil {
			return nil, err
		}

		minTimestamp := parentTimestamp.Add(minDelay)
		if newTimestamp.Before(minTimestamp) {
			// It's not our turn to propose a block yet
			b.vm.ctx.Log.Warn("Snowman++ build post-fork option - dropped option; parent timestamp %s, expected delay %s, block timestamp %s.",
				parentTimestamp, minDelay, newTimestamp)
			return nil, errProposerWindowNotStarted
		}

		statelessChild, err = block.Build(
			parentID,
			newTimestamp,
			pChainHeight,
			b.vm.ctx.StakingCertLeaf,
			innerBlock.Bytes(),
			b.vm.ctx.StakingLeafSigner,
		)
		if err != nil {
			return nil, err
		}
=======
	statelessChild, err := block.Build(
		parentID,
		newTimestamp,
		pChainHeight,
		b.vm.ctx.StakingCertLeaf,
		innerBlock.Bytes(),
		b.vm.ctx.ChainID,
		b.vm.ctx.StakingLeafSigner,
	)
	if err != nil {
		return nil, err
>>>>>>> cd9383af
	}

	child := &postForkBlock{
		Block: statelessChild,
		postForkCommonComponents: postForkCommonComponents{
			vm:       b.vm,
			innerBlk: innerBlock,
			status:   choices.Processing,
		},
	}

	b.vm.ctx.Log.Debug("Snowman++ build post-fork option %s - parent timestamp %v, block timestamp %v.",
		child.ID(), parentTimestamp, newTimestamp)
	// Persist the child
	return child, b.vm.storePostForkBlock(child)
}

// This block's P-Chain height is its parent's P-Chain height
func (b *postForkOption) pChainHeight() (uint64, error) {
	parent, err := b.vm.getBlock(b.ParentID())
	if err != nil {
		return 0, err
	}
	return parent.pChainHeight()
}<|MERGE_RESOLUTION|>--- conflicted
+++ resolved
@@ -131,7 +131,6 @@
 	delay := newTimestamp.Sub(parentTimestamp)
 
 	// Build the child
-<<<<<<< HEAD
 	var statelessChild block.Block
 	if delay >= proposer.MaxDelay {
 		statelessChild, err = block.BuildUnsigned(
@@ -172,24 +171,12 @@
 			pChainHeight,
 			b.vm.ctx.StakingCertLeaf,
 			innerBlock.Bytes(),
+			b.vm.ctx.ChainID,
 			b.vm.ctx.StakingLeafSigner,
 		)
 		if err != nil {
 			return nil, err
 		}
-=======
-	statelessChild, err := block.Build(
-		parentID,
-		newTimestamp,
-		pChainHeight,
-		b.vm.ctx.StakingCertLeaf,
-		innerBlock.Bytes(),
-		b.vm.ctx.ChainID,
-		b.vm.ctx.StakingLeafSigner,
-	)
-	if err != nil {
-		return nil, err
->>>>>>> cd9383af
 	}
 
 	child := &postForkBlock{

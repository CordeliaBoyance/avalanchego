--- conflicted
+++ resolved
@@ -61,27 +61,7 @@
 		return err
 	}
 
-<<<<<<< HEAD
 	delete(pb.vm.verifiedBlocks, blkID)
-=======
-	// pb parent block should not be needed anymore.
-	// TODO: consider pruning option. This is only possible after fast-sync is
-	// implemented and is the standard way to sync
-
-	// reschedule for next windows
-	pChainHeight, err := pb.vm.PChainHeight()
-	if err != nil {
-		return err
-	}
-
-	nodeID := pb.Proposer()
-	blkWinDelay, err := pb.vm.Windower.Delay(pb.coreBlk.Height(), pChainHeight, nodeID)
-	if err != nil {
-		return err
-	}
-	nextBlkWinStart := pb.Timestamp().Add(blkWinDelay)
-	pb.vm.scheduler.newAcceptedBlk <- nextBlkWinStart
->>>>>>> 078ea4b2
 	return nil
 }
 
@@ -107,15 +87,8 @@
 // snowman.Block interface implementation
 func (pb *ProposerBlock) Parent() snowman.Block {
 	parentID := pb.ParentID()
-<<<<<<< HEAD
 	if res, err := pb.vm.GetBlock(parentID); err == nil {
 		return res
-=======
-	if blk, err := pb.vm.GetBlock(parentID); err != nil {
-		if _, ok := blk.(*ProposerBlock); ok {
-			return blk.Parent()
-		}
->>>>>>> 078ea4b2
 	}
 	return &missing.Block{BlkID: parentID}
 }
@@ -150,11 +123,7 @@
 		return ErrProBlkBadTimestamp
 	}
 
-<<<<<<< HEAD
-	if timestamp.After(pb.vm.Time().Add(BlkSubmissionTolerance)) {
-=======
-	if timestamp.After(pb.vm.now().Add(proposer.MaxDelay)) {
->>>>>>> 078ea4b2
+	if timestamp.After(pb.vm.Time().Add(proposer.MaxDelay)) {
 		return ErrProBlkBadTimestamp // too much in the future
 	}
 
@@ -179,11 +148,8 @@
 		}
 		pb.vm.Tree.Add(pb.coreBlk)
 	}
-<<<<<<< HEAD
 
 	pb.vm.verifiedBlocks[pb.ID()] = pb
-=======
->>>>>>> 078ea4b2
 	return nil
 }
 

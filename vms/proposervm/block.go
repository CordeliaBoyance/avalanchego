--- conflicted
+++ resolved
@@ -17,6 +17,7 @@
 	"errors"
 	"time"
 
+	"github.com/ava-labs/avalanchego/ids"
 	"github.com/ava-labs/avalanchego/snow/choices"
 	"github.com/ava-labs/avalanchego/snow/consensus/snowman"
 	"github.com/ava-labs/avalanchego/vms/components/missing"
@@ -73,7 +74,7 @@
 			return err
 		}
 
-		delete(pb.vm.proBlkTree, pb.header.prntID)
+		delete(pb.vm.proBlkTree, pb.ParentID())
 		if _, found := pb.vm.proBlkTree[pb.ID()]; !found {
 			pb.vm.proBlkTree[pb.ID()] = proBlkTreeNode{
 				proChildren:   make([]*ProposerBlock, 0),
@@ -181,16 +182,6 @@
 
 		verifiedCores[pb.coreBlk.ID()] = struct{}{}
 	}
-
-<<<<<<< HEAD
-	pb.vm.siblings[prntBlk.ID()] = append(pb.vm.siblings[prntBlk.ID()], pb)
-=======
-	pb.vm.proBlkTree[prntBlk.ID()] = proBlkTreeNode{
-		proChildren:   append(pb.vm.proBlkTree[prntBlk.ID()].proChildren, pb),
-		verifiedCores: verifiedCores,
-	}
-
->>>>>>> 22658a06
 	return nil
 }
 

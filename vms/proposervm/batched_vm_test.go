--- conflicted
+++ resolved
@@ -64,15 +64,10 @@
 		HeightV:    coreGenBlk.Height() + 1,
 		TimestampV: coreGenBlk.Timestamp(),
 	}
-<<<<<<< HEAD
-	coreVM.BuildBlockF = func(context.Context) (snowman.Block, error) { return coreBlk1, nil }
+	coreVM.BuildBlockF = func(context.Context) (snowman.Block, error) {
+		return coreBlk1, nil
+	}
 	builtBlk1, err := proRemoteVM.BuildBlock(context.Background())
-=======
-	coreVM.BuildBlockF = func() (snowman.Block, error) {
-		return coreBlk1, nil
-	}
-	builtBlk1, err := proRemoteVM.BuildBlock()
->>>>>>> 2a76c560
 	require.NoError(err, "Could not build preFork block")
 
 	// prepare build of next block
@@ -96,15 +91,10 @@
 		HeightV:    coreBlk1.Height() + 1,
 		TimestampV: coreBlk1.Timestamp(),
 	}
-<<<<<<< HEAD
-	coreVM.BuildBlockF = func(context.Context) (snowman.Block, error) { return coreBlk2, nil }
+	coreVM.BuildBlockF = func(context.Context) (snowman.Block, error) {
+		return coreBlk2, nil
+	}
 	builtBlk2, err := proRemoteVM.BuildBlock(context.Background())
-=======
-	coreVM.BuildBlockF = func() (snowman.Block, error) {
-		return coreBlk2, nil
-	}
-	builtBlk2, err := proRemoteVM.BuildBlock()
->>>>>>> 2a76c560
 	require.NoError(err, "Could not build proposer block")
 
 	// prepare build of next block
@@ -128,15 +118,10 @@
 		HeightV:    coreBlk2.Height() + 1,
 		TimestampV: coreBlk2.Timestamp(),
 	}
-<<<<<<< HEAD
-	coreVM.BuildBlockF = func(context.Context) (snowman.Block, error) { return coreBlk3, nil }
+	coreVM.BuildBlockF = func(context.Context) (snowman.Block, error) {
+		return coreBlk3, nil
+	}
 	builtBlk3, err := proRemoteVM.BuildBlock(context.Background())
-=======
-	coreVM.BuildBlockF = func() (snowman.Block, error) {
-		return coreBlk3, nil
-	}
-	builtBlk3, err := proRemoteVM.BuildBlock()
->>>>>>> 2a76c560
 	require.NoError(err, "Could not build proposer block")
 
 	// ...Call GetAncestors on them ...
@@ -222,15 +207,10 @@
 		HeightV:    coreGenBlk.Height() + 1,
 		TimestampV: coreGenBlk.Timestamp(),
 	}
-<<<<<<< HEAD
-	coreVM.BuildBlockF = func(context.Context) (snowman.Block, error) { return coreBlk1, nil }
+	coreVM.BuildBlockF = func(context.Context) (snowman.Block, error) {
+		return coreBlk1, nil
+	}
 	builtBlk1, err := proRemoteVM.BuildBlock(context.Background())
-=======
-	coreVM.BuildBlockF = func() (snowman.Block, error) {
-		return coreBlk1, nil
-	}
-	builtBlk1, err := proRemoteVM.BuildBlock()
->>>>>>> 2a76c560
 	require.NoError(err, "Could not build preFork block")
 
 	// prepare build of next block
@@ -248,15 +228,10 @@
 		HeightV:    coreBlk1.Height() + 1,
 		TimestampV: coreBlk1.Timestamp().Add(proposer.MaxDelay),
 	}
-<<<<<<< HEAD
-	coreVM.BuildBlockF = func(context.Context) (snowman.Block, error) { return coreBlk2, nil }
+	coreVM.BuildBlockF = func(context.Context) (snowman.Block, error) {
+		return coreBlk2, nil
+	}
 	builtBlk2, err := proRemoteVM.BuildBlock(context.Background())
-=======
-	coreVM.BuildBlockF = func() (snowman.Block, error) {
-		return coreBlk2, nil
-	}
-	builtBlk2, err := proRemoteVM.BuildBlock()
->>>>>>> 2a76c560
 	require.NoError(err, "Could not build proposer block")
 
 	// prepare build of next block
@@ -274,15 +249,10 @@
 		HeightV:    coreBlk2.Height() + 1,
 		TimestampV: coreBlk2.Timestamp(),
 	}
-<<<<<<< HEAD
-	coreVM.BuildBlockF = func(context.Context) (snowman.Block, error) { return coreBlk3, nil }
+	coreVM.BuildBlockF = func(context.Context) (snowman.Block, error) {
+		return coreBlk3, nil
+	}
 	builtBlk3, err := proRemoteVM.BuildBlock(context.Background())
-=======
-	coreVM.BuildBlockF = func() (snowman.Block, error) {
-		return coreBlk3, nil
-	}
-	builtBlk3, err := proRemoteVM.BuildBlock()
->>>>>>> 2a76c560
 	require.NoError(err, "Could not build proposer block")
 
 	require.NoError(builtBlk3.Verify(context.Background()))
@@ -392,15 +362,10 @@
 		HeightV:    coreGenBlk.Height() + 1,
 		TimestampV: preForkTime,
 	}
-<<<<<<< HEAD
-	coreVM.BuildBlockF = func(context.Context) (snowman.Block, error) { return coreBlk1, nil }
+	coreVM.BuildBlockF = func(context.Context) (snowman.Block, error) {
+		return coreBlk1, nil
+	}
 	builtBlk1, err := proRemoteVM.BuildBlock(context.Background())
-=======
-	coreVM.BuildBlockF = func() (snowman.Block, error) {
-		return coreBlk1, nil
-	}
-	builtBlk1, err := proRemoteVM.BuildBlock()
->>>>>>> 2a76c560
 	require.NoError(err, "Could not build preFork block")
 	_, ok := builtBlk1.(*preForkBlock)
 	require.True(ok, "Block should be a pre-fork one")
@@ -426,15 +391,10 @@
 		HeightV:    coreBlk1.Height() + 1,
 		TimestampV: postForkTime,
 	}
-<<<<<<< HEAD
-	coreVM.BuildBlockF = func(context.Context) (snowman.Block, error) { return coreBlk2, nil }
+	coreVM.BuildBlockF = func(context.Context) (snowman.Block, error) {
+		return coreBlk2, nil
+	}
 	builtBlk2, err := proRemoteVM.BuildBlock(context.Background())
-=======
-	coreVM.BuildBlockF = func() (snowman.Block, error) {
-		return coreBlk2, nil
-	}
-	builtBlk2, err := proRemoteVM.BuildBlock()
->>>>>>> 2a76c560
 	require.NoError(err, "Could not build proposer block")
 	_, ok = builtBlk2.(*preForkBlock)
 	require.True(ok, "Block should be a pre-fork one")
@@ -462,15 +422,10 @@
 		HeightV:    coreBlk2.Height() + 1,
 		TimestampV: postForkTime.Add(proposer.MaxDelay),
 	}
-<<<<<<< HEAD
-	coreVM.BuildBlockF = func(context.Context) (snowman.Block, error) { return coreBlk3, nil }
+	coreVM.BuildBlockF = func(context.Context) (snowman.Block, error) {
+		return coreBlk3, nil
+	}
 	builtBlk3, err := proRemoteVM.BuildBlock(context.Background())
-=======
-	coreVM.BuildBlockF = func() (snowman.Block, error) {
-		return coreBlk3, nil
-	}
-	builtBlk3, err := proRemoteVM.BuildBlock()
->>>>>>> 2a76c560
 	require.NoError(err, "Could not build proposer block")
 	_, ok = builtBlk3.(*postForkBlock)
 	require.True(ok, "Block should be a post-fork one")
@@ -490,15 +445,10 @@
 		HeightV:    coreBlk3.Height() + 1,
 		TimestampV: postForkTime,
 	}
-<<<<<<< HEAD
-	coreVM.BuildBlockF = func(context.Context) (snowman.Block, error) { return coreBlk4, nil }
+	coreVM.BuildBlockF = func(context.Context) (snowman.Block, error) {
+		return coreBlk4, nil
+	}
 	builtBlk4, err := proRemoteVM.BuildBlock(context.Background())
-=======
-	coreVM.BuildBlockF = func() (snowman.Block, error) {
-		return coreBlk4, nil
-	}
-	builtBlk4, err := proRemoteVM.BuildBlock()
->>>>>>> 2a76c560
 	require.NoError(err, "Could not build proposer block")
 	_, ok = builtBlk4.(*postForkBlock)
 	require.True(ok, "Block should be a post-fork one")
@@ -594,15 +544,10 @@
 		HeightV:    coreGenBlk.Height() + 1,
 		TimestampV: coreGenBlk.Timestamp(),
 	}
-<<<<<<< HEAD
-	coreVM.BuildBlockF = func(context.Context) (snowman.Block, error) { return coreBlk1, nil }
+	coreVM.BuildBlockF = func(context.Context) (snowman.Block, error) {
+		return coreBlk1, nil
+	}
 	builtBlk1, err := proRemoteVM.BuildBlock(context.Background())
-=======
-	coreVM.BuildBlockF = func() (snowman.Block, error) {
-		return coreBlk1, nil
-	}
-	builtBlk1, err := proRemoteVM.BuildBlock()
->>>>>>> 2a76c560
 	require.NoError(err, "Could not build preFork block")
 
 	// prepare build of next block
@@ -626,15 +571,10 @@
 		HeightV:    coreBlk1.Height() + 1,
 		TimestampV: coreBlk1.Timestamp(),
 	}
-<<<<<<< HEAD
-	coreVM.BuildBlockF = func(context.Context) (snowman.Block, error) { return coreBlk2, nil }
+	coreVM.BuildBlockF = func(context.Context) (snowman.Block, error) {
+		return coreBlk2, nil
+	}
 	builtBlk2, err := proRemoteVM.BuildBlock(context.Background())
-=======
-	coreVM.BuildBlockF = func() (snowman.Block, error) {
-		return coreBlk2, nil
-	}
-	builtBlk2, err := proRemoteVM.BuildBlock()
->>>>>>> 2a76c560
 	require.NoError(err, "Could not build proposer block")
 
 	// prepare build of next block
@@ -658,15 +598,10 @@
 		HeightV:    coreBlk2.Height() + 1,
 		TimestampV: coreBlk2.Timestamp(),
 	}
-<<<<<<< HEAD
-	coreVM.BuildBlockF = func(context.Context) (snowman.Block, error) { return coreBlk3, nil }
+	coreVM.BuildBlockF = func(context.Context) (snowman.Block, error) {
+		return coreBlk3, nil
+	}
 	builtBlk3, err := proRemoteVM.BuildBlock(context.Background())
-=======
-	coreVM.BuildBlockF = func() (snowman.Block, error) {
-		return coreBlk3, nil
-	}
-	builtBlk3, err := proRemoteVM.BuildBlock()
->>>>>>> 2a76c560
 	require.NoError(err, "Could not build proposer block")
 
 	coreVM.ParseBlockF = func(_ context.Context, b []byte) (snowman.Block, error) {
@@ -727,15 +662,10 @@
 		HeightV:    coreGenBlk.Height() + 1,
 		TimestampV: coreGenBlk.Timestamp(),
 	}
-<<<<<<< HEAD
-	coreVM.BuildBlockF = func(context.Context) (snowman.Block, error) { return coreBlk1, nil }
+	coreVM.BuildBlockF = func(context.Context) (snowman.Block, error) {
+		return coreBlk1, nil
+	}
 	builtBlk1, err := proRemoteVM.BuildBlock(context.Background())
-=======
-	coreVM.BuildBlockF = func() (snowman.Block, error) {
-		return coreBlk1, nil
-	}
-	builtBlk1, err := proRemoteVM.BuildBlock()
->>>>>>> 2a76c560
 	require.NoError(err, "Could not build preFork block")
 
 	// prepare build of next block
@@ -753,15 +683,10 @@
 		HeightV:    coreBlk1.Height() + 1,
 		TimestampV: coreBlk1.Timestamp().Add(proposer.MaxDelay),
 	}
-<<<<<<< HEAD
-	coreVM.BuildBlockF = func(context.Context) (snowman.Block, error) { return coreBlk2, nil }
+	coreVM.BuildBlockF = func(context.Context) (snowman.Block, error) {
+		return coreBlk2, nil
+	}
 	builtBlk2, err := proRemoteVM.BuildBlock(context.Background())
-=======
-	coreVM.BuildBlockF = func() (snowman.Block, error) {
-		return coreBlk2, nil
-	}
-	builtBlk2, err := proRemoteVM.BuildBlock()
->>>>>>> 2a76c560
 	require.NoError(err, "Could not build proposer block")
 
 	// prepare build of next block
@@ -779,15 +704,10 @@
 		HeightV:    coreBlk2.Height() + 1,
 		TimestampV: coreBlk2.Timestamp(),
 	}
-<<<<<<< HEAD
-	coreVM.BuildBlockF = func(context.Context) (snowman.Block, error) { return coreBlk3, nil }
+	coreVM.BuildBlockF = func(context.Context) (snowman.Block, error) {
+		return coreBlk3, nil
+	}
 	builtBlk3, err := proRemoteVM.BuildBlock(context.Background())
-=======
-	coreVM.BuildBlockF = func() (snowman.Block, error) {
-		return coreBlk3, nil
-	}
-	builtBlk3, err := proRemoteVM.BuildBlock()
->>>>>>> 2a76c560
 	require.NoError(err, "Could not build proposer block")
 
 	coreVM.ParseBlockF = func(_ context.Context, b []byte) (snowman.Block, error) {
@@ -854,15 +774,10 @@
 		HeightV:    coreGenBlk.Height() + 1,
 		TimestampV: preForkTime,
 	}
-<<<<<<< HEAD
-	coreVM.BuildBlockF = func(context.Context) (snowman.Block, error) { return coreBlk1, nil }
+	coreVM.BuildBlockF = func(context.Context) (snowman.Block, error) {
+		return coreBlk1, nil
+	}
 	builtBlk1, err := proRemoteVM.BuildBlock(context.Background())
-=======
-	coreVM.BuildBlockF = func() (snowman.Block, error) {
-		return coreBlk1, nil
-	}
-	builtBlk1, err := proRemoteVM.BuildBlock()
->>>>>>> 2a76c560
 	require.NoError(err, "Could not build preFork block")
 	_, ok := builtBlk1.(*preForkBlock)
 	require.True(ok, "Block should be a pre-fork one")
@@ -888,15 +803,10 @@
 		HeightV:    coreBlk1.Height() + 1,
 		TimestampV: postForkTime,
 	}
-<<<<<<< HEAD
-	coreVM.BuildBlockF = func(context.Context) (snowman.Block, error) { return coreBlk2, nil }
+	coreVM.BuildBlockF = func(context.Context) (snowman.Block, error) {
+		return coreBlk2, nil
+	}
 	builtBlk2, err := proRemoteVM.BuildBlock(context.Background())
-=======
-	coreVM.BuildBlockF = func() (snowman.Block, error) {
-		return coreBlk2, nil
-	}
-	builtBlk2, err := proRemoteVM.BuildBlock()
->>>>>>> 2a76c560
 	require.NoError(err, "Could not build proposer block")
 	_, ok = builtBlk2.(*preForkBlock)
 	require.True(ok, "Block should be a pre-fork one")
@@ -924,15 +834,10 @@
 		HeightV:    coreBlk2.Height() + 1,
 		TimestampV: postForkTime.Add(proposer.MaxDelay),
 	}
-<<<<<<< HEAD
-	coreVM.BuildBlockF = func(context.Context) (snowman.Block, error) { return coreBlk3, nil }
+	coreVM.BuildBlockF = func(context.Context) (snowman.Block, error) {
+		return coreBlk3, nil
+	}
 	builtBlk3, err := proRemoteVM.BuildBlock(context.Background())
-=======
-	coreVM.BuildBlockF = func() (snowman.Block, error) {
-		return coreBlk3, nil
-	}
-	builtBlk3, err := proRemoteVM.BuildBlock()
->>>>>>> 2a76c560
 	require.NoError(err, "Could not build proposer block")
 	_, ok = builtBlk3.(*postForkBlock)
 	require.True(ok, "Block should be a post-fork one")
@@ -952,15 +857,10 @@
 		HeightV:    coreBlk3.Height() + 1,
 		TimestampV: postForkTime,
 	}
-<<<<<<< HEAD
-	coreVM.BuildBlockF = func(context.Context) (snowman.Block, error) { return coreBlk4, nil }
+	coreVM.BuildBlockF = func(context.Context) (snowman.Block, error) {
+		return coreBlk4, nil
+	}
 	builtBlk4, err := proRemoteVM.BuildBlock(context.Background())
-=======
-	coreVM.BuildBlockF = func() (snowman.Block, error) {
-		return coreBlk4, nil
-	}
-	builtBlk4, err := proRemoteVM.BuildBlock()
->>>>>>> 2a76c560
 	require.NoError(err, "Could not build proposer block")
 	_, ok = builtBlk4.(*postForkBlock)
 	require.True(ok, "Block should be a post-fork one")
@@ -1060,15 +960,10 @@
 	) error {
 		return nil
 	}
-<<<<<<< HEAD
-	coreVM.LastAcceptedF = func(context.Context) (ids.ID, error) { return coreGenBlk.ID(), nil }
+	coreVM.LastAcceptedF = func(context.Context) (ids.ID, error) {
+		return coreGenBlk.ID(), nil
+	}
 	coreVM.GetBlockF = func(_ context.Context, blkID ids.ID) (snowman.Block, error) {
-=======
-	coreVM.LastAcceptedF = func() (ids.ID, error) {
-		return coreGenBlk.ID(), nil
-	}
-	coreVM.GetBlockF = func(blkID ids.ID) (snowman.Block, error) {
->>>>>>> 2a76c560
 		switch {
 		case blkID == coreGenBlk.ID():
 			return coreGenBlk, nil

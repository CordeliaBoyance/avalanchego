// Copyright (C) 2019-2021, Ava Labs, Inc. All rights reserved.
// See the file LICENSE for licensing terms.

package rpcchainvm

import (
	"context"
	"encoding/json"
	"time"

	"github.com/hashicorp/go-plugin"

	"google.golang.org/grpc"
	"google.golang.org/protobuf/types/known/emptypb"

	"github.com/ava-labs/avalanchego/api/keystore/gkeystore"
	"github.com/ava-labs/avalanchego/api/metrics"
	"github.com/ava-labs/avalanchego/chains/atomic/gsharedmemory"
	"github.com/ava-labs/avalanchego/database/corruptabledb"
	"github.com/ava-labs/avalanchego/database/manager"
	"github.com/ava-labs/avalanchego/database/rpcdb"
	"github.com/ava-labs/avalanchego/ids"
	"github.com/ava-labs/avalanchego/ids/galiasreader"
	"github.com/ava-labs/avalanchego/snow"
	"github.com/ava-labs/avalanchego/snow/choices"
	"github.com/ava-labs/avalanchego/snow/engine/common"
	"github.com/ava-labs/avalanchego/snow/engine/common/appsender"
	"github.com/ava-labs/avalanchego/snow/engine/snowman/block"
	"github.com/ava-labs/avalanchego/utils/logging"
	"github.com/ava-labs/avalanchego/utils/wrappers"
	"github.com/ava-labs/avalanchego/version"
	"github.com/ava-labs/avalanchego/vms/rpcchainvm/ghttp"
	"github.com/ava-labs/avalanchego/vms/rpcchainvm/grpcutils"
	"github.com/ava-labs/avalanchego/vms/rpcchainvm/gsubnetlookup"
	"github.com/ava-labs/avalanchego/vms/rpcchainvm/messenger"

	aliasreaderpb "github.com/ava-labs/avalanchego/proto/pb/aliasreader"
	appsenderpb "github.com/ava-labs/avalanchego/proto/pb/appsender"
	httppb "github.com/ava-labs/avalanchego/proto/pb/http"
	keystorepb "github.com/ava-labs/avalanchego/proto/pb/keystore"
	messengerpb "github.com/ava-labs/avalanchego/proto/pb/messenger"
	rpcdbpb "github.com/ava-labs/avalanchego/proto/pb/rpcdb"
	sharedmemorypb "github.com/ava-labs/avalanchego/proto/pb/sharedmemory"
	subnetlookuppb "github.com/ava-labs/avalanchego/proto/pb/subnetlookup"
	vmpb "github.com/ava-labs/avalanchego/proto/pb/vm"
)

var (
	versionParser = version.NewDefaultApplicationParser()

	_ vmpb.VMServer = &VMServer{}
)

// VMServer is a VM that is managed over RPC.
type VMServer struct {
	vmpb.UnimplementedVMServer
	vm     block.ChainVM
	broker *plugin.GRPCBroker

	serverCloser grpcutils.ServerCloser
	connCloser   wrappers.Closer

	ctx    *snow.Context
	closed chan struct{}
}

// NewServer returns a vm instance connected to a remote vm instance
func NewServer(vm block.ChainVM, broker *plugin.GRPCBroker) *VMServer {
	return &VMServer{
		vm:     vm,
		broker: broker,
	}
}

func (vm *VMServer) Initialize(_ context.Context, req *vmpb.InitializeRequest) (*vmpb.InitializeResponse, error) {
	subnetID, err := ids.ToID(req.SubnetId)
	if err != nil {
		return nil, err
	}
	chainID, err := ids.ToID(req.ChainId)
	if err != nil {
		return nil, err
	}
	nodeID, err := ids.ToShortID(req.NodeId)
	if err != nil {
		return nil, err
	}
	xChainID, err := ids.ToID(req.XChainId)
	if err != nil {
		return nil, err
	}
	avaxAssetID, err := ids.ToID(req.AvaxAssetId)
	if err != nil {
		return nil, err
	}

	// Dial each database in the request and construct the database manager
	versionedDBs := make([]*manager.VersionedDatabase, len(req.DbServers))
	versionParser := version.NewDefaultParser()
	for i, vDBReq := range req.DbServers {
		version, err := versionParser.Parse(vDBReq.Version)
		if err != nil {
			// Ignore closing errors to return the original error
			_ = vm.connCloser.Close()
			return nil, err
		}

		dbConn, err := vm.broker.Dial(vDBReq.DbServer)
		if err != nil {
			// Ignore closing errors to return the original error
			_ = vm.connCloser.Close()
			return nil, err
		}
		vm.connCloser.Add(dbConn)
		db := rpcdb.NewClient(rpcdbpb.NewDatabaseClient(dbConn))
		versionedDBs[i] = &manager.VersionedDatabase{
			Database: corruptabledb.New(db),
			Version:  version,
		}
	}
	dbManager, err := manager.NewManagerFromDBs(versionedDBs)
	if err != nil {
		// Ignore closing errors to return the original error
		_ = vm.connCloser.Close()
		return nil, err
	}

	clientConn, err := vm.broker.Dial(req.InitServer)
	if err != nil {
		// Ignore closing errors to return the original error
		_ = vm.connCloser.Close()
		return nil, err
	}
	vm.connCloser.Add(clientConn)

	msgClient := messenger.NewClient(messengerpb.NewMessengerClient(clientConn))
	keystoreClient := gkeystore.NewClient(keystorepb.NewKeystoreClient(clientConn), vm.broker)
	sharedMemoryClient := gsharedmemory.NewClient(sharedmemorypb.NewSharedMemoryClient(clientConn))
	bcLookupClient := galiasreader.NewClient(aliasreaderpb.NewAliasReaderClient(clientConn))
	snLookupClient := gsubnetlookup.NewClient(subnetlookuppb.NewSubnetLookupClient(clientConn))
	appSenderClient := appsender.NewClient(appsenderpb.NewAppSenderClient(clientConn))

	toEngine := make(chan common.Message, 1)
	vm.closed = make(chan struct{})
	go func() {
		for {
			select {
			case msg, ok := <-toEngine:
				if !ok {
					return
				}
				// Nothing to do with the error within the goroutine
				_ = msgClient.Notify(msg)
			case <-vm.closed:
				return
			}
		}
	}()

	vm.ctx = &snow.Context{
		NetworkID: req.NetworkId,
		SubnetID:  subnetID,
		ChainID:   chainID,
		NodeID:    nodeID,

		XChainID:    xChainID,
		AVAXAssetID: avaxAssetID,

		Log:          logging.NoLog{},
		Keystore:     keystoreClient,
		SharedMemory: sharedMemoryClient,
		BCLookup:     bcLookupClient,
		SNLookup:     snLookupClient,
		Metrics:      metrics.NewOptionalGatherer(),

		// TODO: support snowman++ fields
	}

	if err := vm.vm.Initialize(vm.ctx, dbManager, req.GenesisBytes, req.UpgradeBytes, req.ConfigBytes, toEngine, nil, appSenderClient); err != nil {
		// Ignore errors closing resources to return the original error
		_ = vm.connCloser.Close()
		close(vm.closed)
		return nil, err
	}

	lastAccepted, err := vm.vm.LastAccepted()
	if err != nil {
		// Ignore errors closing resources to return the original error
		_ = vm.vm.Shutdown()
		_ = vm.connCloser.Close()
		close(vm.closed)
		return nil, err
	}

	blk, err := vm.vm.GetBlock(lastAccepted)
	if err != nil {
		// Ignore errors closing resources to return the original error
		_ = vm.vm.Shutdown()
		_ = vm.connCloser.Close()
		close(vm.closed)
		return nil, err
	}
	parentID := blk.Parent()
	timeBytes, err := blk.Timestamp().MarshalBinary()
	return &vmpb.InitializeResponse{
		LastAcceptedId:       lastAccepted[:],
		LastAcceptedParentId: parentID[:],
		Status:               uint32(choices.Accepted),
		Height:               blk.Height(),
		Bytes:                blk.Bytes(),
		Timestamp:            timeBytes,
	}, err
}

func (vm *VMServer) VerifyHeightIndex(context.Context, *emptypb.Empty) (*vmpb.VerifyHeightIndexResponse, error) {
	var err error
	if hVM, ok := vm.vm.(block.HeightIndexedChainVM); ok {
		err = hVM.VerifyHeightIndex()
	} else {
		err = block.ErrHeightIndexedVMNotImplemented
	}
	return &vmpb.VerifyHeightIndexResponse{
		Err: errorToErrCode[err],
	}, errorToRPCError(err)
}

func (vm *VMServer) GetBlockIDAtHeight(ctx context.Context, req *vmpb.GetBlockIDAtHeightRequest) (*vmpb.GetBlockIDAtHeightResponse, error) {
	var (
		blkID ids.ID
		err   error
	)
	if hVM, ok := vm.vm.(block.HeightIndexedChainVM); ok {
		blkID, err = hVM.GetBlockIDAtHeight(req.Height)
	} else {
		err = block.ErrHeightIndexedVMNotImplemented
	}
	return &vmpb.GetBlockIDAtHeightResponse{
		BlkId: blkID[:],
		Err:   errorToErrCode[err],
	}, errorToRPCError(err)
}

<<<<<<< HEAD
func (vm *VMServer) StateSyncEnabled(context.Context, *emptypb.Empty) (*vmproto.StateSyncEnabledResponse, error) {
	ssVM, ok := vm.vm.(block.StateSyncableVM)
	if !ok {
		return nil, common.ErrStateSyncableVMNotImplemented
	}

	response, err := ssVM.StateSyncEnabled()
	if err != nil {
		return nil, err
	}
	return &vmproto.StateSyncEnabledResponse{Enabled: response}, nil
}

func (vm *VMServer) StateSyncGetOngoingSummary(
	context.Context,
	*emptypb.Empty,
) (*vmproto.StateSyncGetOngoingSummaryResponse, error) {
	ssVM, ok := vm.vm.(block.StateSyncableVM)
	if !ok {
		return nil, common.ErrStateSyncableVMNotImplemented
	}

	summary, err := ssVM.StateSyncGetOngoingSummary()
	if err == common.ErrNoStateSyncOngoing {
		return &vmproto.StateSyncGetOngoingSummaryResponse{
			Err: errorToErrCode[err],
		}, nil
	}
	if err != nil {
		return nil, err
	}

	summaryID := summary.ID()
	response := &vmproto.StateSyncGetOngoingSummaryResponse{
		Key:       summary.Key(),
		SummaryId: summaryID[:],
		Content:   summary.Bytes(),
		Err:       errorToErrCode[err],
	}
	return response, nil
}

func (vm *VMServer) StateSyncGetLastSummary(
	ctx context.Context,
	empty *emptypb.Empty,
) (*vmproto.StateSyncGetLastSummaryResponse, error) {
	ssVM, ok := vm.vm.(block.StateSyncableVM)
	if !ok {
		return nil, common.ErrStateSyncableVMNotImplemented
	}

	summary, err := ssVM.StateSyncGetLastSummary()
	if err == common.ErrUnknownStateSummary {
		return &vmproto.StateSyncGetLastSummaryResponse{
			Err: errorToErrCode[err],
		}, nil
	}
	if err != nil {
		return nil, err
	}

	summaryID := summary.ID()
	return &vmproto.StateSyncGetLastSummaryResponse{
		Key:       summary.Key(),
		SummaryId: summaryID[:],
		Content:   summary.Bytes(),
	}, err
}

func (vm *VMServer) StateSyncParseSummary(
	ctx context.Context,
	req *vmproto.StateSyncParseSummaryRequest,
) (*vmproto.StateSyncParseSummaryResponse, error) {
	ssVM, ok := vm.vm.(block.StateSyncableVM)
	if !ok {
		return nil, common.ErrStateSyncableVMNotImplemented
	}

	summary, err := ssVM.StateSyncParseSummary(req.Summary)
	if err != nil {
		return nil, err
	}

	summaryID := summary.ID()
	return &vmproto.StateSyncParseSummaryResponse{
		Key:       summary.Key(),
		SummaryId: summaryID[:],
		Content:   summary.Bytes(),
	}, nil
}

func (vm *VMServer) StateSyncGetSummary(
	ctx context.Context,
	req *vmproto.StateSyncGetSummaryRequest,
) (*vmproto.StateSyncGetSummaryResponse, error) {
	ssVM, ok := vm.vm.(block.StateSyncableVM)
	if !ok {
		return nil, common.ErrStateSyncableVMNotImplemented
	}

	summary, err := ssVM.StateSyncGetSummary(req.Key)
	if err == common.ErrUnknownStateSummary {
		return &vmproto.StateSyncGetSummaryResponse{
			Err: errorToErrCode[err],
		}, nil
	}
	if err != nil {
		return nil, err
	}

	summaryID := summary.ID()
	response := &vmproto.StateSyncGetSummaryResponse{
		Key:       summary.Key(),
		SummaryId: summaryID[:],
		Content:   summary.Bytes(),
		Err:       errorToErrCode[err],
	}
	return response, nil
}

func (vm *VMServer) StateSync(ctx context.Context, req *vmproto.StateSyncRequest) (*emptypb.Empty, error) {
	ssVM, ok := vm.vm.(block.StateSyncableVM)
	if !ok {
		return nil, common.ErrStateSyncableVMNotImplemented
	}

	summaries := make([]common.Summary, len(req.Summaries))
	for i, sum := range req.Summaries {
		summaryID, err := ids.ToID(sum.SummaryId)
		if err != nil {
			return nil, err
		}
		summaries[i] = &Summary{
			SummaryKey:   sum.Key,
			SummaryID:    summaryID,
			ContentBytes: sum.Content,
		}
	}
	err := ssVM.StateSync(summaries)
	if err != nil {
		return nil, err
	}
	return &emptypb.Empty{}, nil
}

func (vm *VMServer) StateSyncGetResult(context.Context, *emptypb.Empty) (*vmproto.StateSyncGetResultResponse, error) {
	ssVM, ok := vm.vm.(block.StateSyncableVM)
	if !ok {
		return nil, common.ErrStateSyncableVMNotImplemented
	}

	blkID, height, err := ssVM.StateSyncGetResult()
	var errMsg string
	if err != nil {
		errMsg = err.Error()
	}
	return &vmproto.StateSyncGetResultResponse{
		Bytes:    blkID[:],
		Height:   height,
		ErrorMsg: errMsg,
	}, nil
}

func (vm *VMServer) StateSyncSetLastSummaryBlock(ctx context.Context, req *vmproto.StateSyncSetLastSummaryBlockRequest) (*emptypb.Empty, error) {
	ssVM, ok := vm.vm.(block.StateSyncableVM)
	if !ok {
		return nil, common.ErrStateSyncableVMNotImplemented
	}

	return &emptypb.Empty{}, ssVM.StateSyncSetLastSummaryBlock(req.Bytes)
}

func (vm *VMServer) SetState(_ context.Context, stateReq *vmproto.SetStateRequest) (*emptypb.Empty, error) {
=======
func (vm *VMServer) SetState(_ context.Context, stateReq *vmpb.SetStateRequest) (*emptypb.Empty, error) {
>>>>>>> 3f113acd
	return &emptypb.Empty{}, vm.vm.SetState(snow.State(stateReq.State))
}

func (vm *VMServer) Shutdown(context.Context, *emptypb.Empty) (*emptypb.Empty, error) {
	if vm.closed == nil {
		return &emptypb.Empty{}, nil
	}
	errs := wrappers.Errs{}
	errs.Add(vm.vm.Shutdown())
	close(vm.closed)
	vm.serverCloser.Stop()
	errs.Add(vm.connCloser.Close())
	return &emptypb.Empty{}, errs.Err
}

func (vm *VMServer) CreateStaticHandlers(context.Context, *emptypb.Empty) (*vmpb.CreateStaticHandlersResponse, error) {
	handlers, err := vm.vm.CreateStaticHandlers()
	if err != nil {
		return nil, err
	}
	resp := &vmpb.CreateStaticHandlersResponse{}
	for prefix, h := range handlers {
		handler := h

		// start the messenger server
		serverID := vm.broker.NextId()
		go vm.broker.AcceptAndServe(serverID, func(opts []grpc.ServerOption) *grpc.Server {
			opts = append(opts, serverOptions...)
			server := grpc.NewServer(opts...)
			vm.serverCloser.Add(server)
			httppb.RegisterHTTPServer(server, ghttp.NewServer(handler.Handler, vm.broker))
			return server
		})

		resp.Handlers = append(resp.Handlers, &vmpb.Handler{
			Prefix:      prefix,
			LockOptions: uint32(handler.LockOptions),
			Server:      serverID,
		})
	}
	return resp, nil
}

func (vm *VMServer) CreateHandlers(context.Context, *emptypb.Empty) (*vmpb.CreateHandlersResponse, error) {
	handlers, err := vm.vm.CreateHandlers()
	if err != nil {
		return nil, err
	}
	resp := &vmpb.CreateHandlersResponse{}
	for prefix, h := range handlers {
		handler := h

		// start the messenger server
		serverID := vm.broker.NextId()
		go vm.broker.AcceptAndServe(serverID, func(opts []grpc.ServerOption) *grpc.Server {
			opts = append(opts, serverOptions...)
			server := grpc.NewServer(opts...)
			vm.serverCloser.Add(server)
			httppb.RegisterHTTPServer(server, ghttp.NewServer(handler.Handler, vm.broker))
			return server
		})

		resp.Handlers = append(resp.Handlers, &vmpb.Handler{
			Prefix:      prefix,
			LockOptions: uint32(handler.LockOptions),
			Server:      serverID,
		})
	}
	return resp, nil
}

func (vm *VMServer) BuildBlock(context.Context, *emptypb.Empty) (*vmpb.BuildBlockResponse, error) {
	blk, err := vm.vm.BuildBlock()
	if err != nil {
		return nil, err
	}
	blkID := blk.ID()
	parentID := blk.Parent()
	timeBytes, err := blk.Timestamp().MarshalBinary()
	return &vmpb.BuildBlockResponse{
		Id:        blkID[:],
		ParentId:  parentID[:],
		Bytes:     blk.Bytes(),
		Height:    blk.Height(),
		Timestamp: timeBytes,
	}, err
}

func (vm *VMServer) ParseBlock(_ context.Context, req *vmpb.ParseBlockRequest) (*vmpb.ParseBlockResponse, error) {
	blk, err := vm.vm.ParseBlock(req.Bytes)
	if err != nil {
		return nil, err
	}
	blkID := blk.ID()
	parentID := blk.Parent()
	timeBytes, err := blk.Timestamp().MarshalBinary()
	return &vmpb.ParseBlockResponse{
		Id:        blkID[:],
		ParentId:  parentID[:],
		Status:    uint32(blk.Status()),
		Height:    blk.Height(),
		Timestamp: timeBytes,
	}, err
}

func (vm *VMServer) GetAncestors(_ context.Context, req *vmpb.GetAncestorsRequest) (*vmpb.GetAncestorsResponse, error) {
	blkID, err := ids.ToID(req.BlkId)
	if err != nil {
		return nil, err
	}
	maxBlksNum := int(req.MaxBlocksNum)
	maxBlksSize := int(req.MaxBlocksSize)
	maxBlocksRetrivalTime := time.Duration(req.MaxBlocksRetrivalTime)

	blocks, err := block.GetAncestors(
		vm.vm,
		blkID,
		maxBlksNum,
		maxBlksSize,
		maxBlocksRetrivalTime,
	)
	return &vmpb.GetAncestorsResponse{
		BlksBytes: blocks,
	}, err
}

func (vm *VMServer) BatchedParseBlock(
	ctx context.Context,
	req *vmpb.BatchedParseBlockRequest,
) (*vmpb.BatchedParseBlockResponse, error) {
	blocks := make([]*vmpb.ParseBlockResponse, len(req.Request))
	for i, blockBytes := range req.Request {
		block, err := vm.ParseBlock(ctx, &vmpb.ParseBlockRequest{
			Bytes: blockBytes,
		})
		if err != nil {
			return nil, err
		}
		blocks[i] = block
	}
	return &vmpb.BatchedParseBlockResponse{
		Response: blocks,
	}, nil
}

func (vm *VMServer) GetBlock(_ context.Context, req *vmpb.GetBlockRequest) (*vmpb.GetBlockResponse, error) {
	id, err := ids.ToID(req.Id)
	if err != nil {
		return nil, err
	}
	blk, err := vm.vm.GetBlock(id)
	if err != nil {
		return nil, err
	}
	parentID := blk.Parent()
	timeBytes, err := blk.Timestamp().MarshalBinary()
	return &vmpb.GetBlockResponse{
		ParentId:  parentID[:],
		Bytes:     blk.Bytes(),
		Status:    uint32(blk.Status()),
		Height:    blk.Height(),
		Timestamp: timeBytes,
	}, err
}

func (vm *VMServer) SetPreference(_ context.Context, req *vmpb.SetPreferenceRequest) (*emptypb.Empty, error) {
	id, err := ids.ToID(req.Id)
	if err != nil {
		return nil, err
	}
	return &emptypb.Empty{}, vm.vm.SetPreference(id)
}

func (vm *VMServer) Health(context.Context, *emptypb.Empty) (*vmpb.HealthResponse, error) {
	details, err := vm.vm.HealthCheck()
	if err != nil {
		return &vmpb.HealthResponse{}, err
	}

	// Try to stringify the details
	detailsStr := "couldn't parse health check details to string"
	switch details := details.(type) {
	case nil:
		detailsStr = ""
	case string:
		detailsStr = details
	case map[string]string:
		asJSON, err := json.Marshal(details)
		if err != nil {
			detailsStr = string(asJSON)
		}
	case []byte:
		detailsStr = string(details)
	}

	return &vmpb.HealthResponse{
		Details: detailsStr,
	}, nil
}

func (vm *VMServer) Version(context.Context, *emptypb.Empty) (*vmpb.VersionResponse, error) {
	version, err := vm.vm.Version()
	return &vmpb.VersionResponse{
		Version: version,
	}, err
}

func (vm *VMServer) Connected(_ context.Context, req *vmpb.ConnectedRequest) (*emptypb.Empty, error) {
	nodeID, err := ids.ToShortID(req.NodeId)
	if err != nil {
		return nil, err
	}

	peerVersion, err := versionParser.Parse(req.Version)
	if err != nil {
		return nil, err
	}

	return &emptypb.Empty{}, vm.vm.Connected(nodeID, peerVersion)
}

func (vm *VMServer) Disconnected(_ context.Context, req *vmpb.DisconnectedRequest) (*emptypb.Empty, error) {
	nodeID, err := ids.ToShortID(req.NodeId)
	if err != nil {
		return nil, err
	}
	return &emptypb.Empty{}, vm.vm.Disconnected(nodeID)
}

func (vm *VMServer) AppRequest(_ context.Context, req *vmpb.AppRequestMsg) (*emptypb.Empty, error) {
	nodeID, err := ids.ToShortID(req.NodeId)
	if err != nil {
		return nil, err
	}
	var deadline time.Time
	if err := deadline.UnmarshalBinary(req.Deadline); err != nil {
		return nil, err
	}
	return &emptypb.Empty{}, vm.vm.AppRequest(nodeID, req.RequestId, deadline, req.Request)
}

func (vm *VMServer) AppRequestFailed(_ context.Context, req *vmpb.AppRequestFailedMsg) (*emptypb.Empty, error) {
	nodeID, err := ids.ToShortID(req.NodeId)
	if err != nil {
		return nil, err
	}
	return &emptypb.Empty{}, vm.vm.AppRequestFailed(nodeID, req.RequestId)
}

func (vm *VMServer) AppResponse(_ context.Context, req *vmpb.AppResponseMsg) (*emptypb.Empty, error) {
	nodeID, err := ids.ToShortID(req.NodeId)
	if err != nil {
		return nil, err
	}
	return &emptypb.Empty{}, vm.vm.AppResponse(nodeID, req.RequestId, req.Response)
}

func (vm *VMServer) AppGossip(_ context.Context, req *vmpb.AppGossipMsg) (*emptypb.Empty, error) {
	nodeID, err := ids.ToShortID(req.NodeId)
	if err != nil {
		return nil, err
	}
	return &emptypb.Empty{}, vm.vm.AppGossip(nodeID, req.Msg)
}

func (vm *VMServer) BlockVerify(_ context.Context, req *vmpb.BlockVerifyRequest) (*vmpb.BlockVerifyResponse, error) {
	blk, err := vm.vm.ParseBlock(req.Bytes)
	if err != nil {
		return nil, err
	}
	if err := blk.Verify(); err != nil {
		return nil, err
	}
	timeBytes, err := blk.Timestamp().MarshalBinary()
	return &vmpb.BlockVerifyResponse{
		Timestamp: timeBytes,
	}, err
}

func (vm *VMServer) BlockAccept(_ context.Context, req *vmpb.BlockAcceptRequest) (*emptypb.Empty, error) {
	id, err := ids.ToID(req.Id)
	if err != nil {
		return nil, err
	}
	blk, err := vm.vm.GetBlock(id)
	if err != nil {
		return nil, err
	}
	if err := blk.Accept(); err != nil {
		return nil, err
	}
	return &emptypb.Empty{}, nil
}

func (vm *VMServer) BlockReject(_ context.Context, req *vmpb.BlockRejectRequest) (*emptypb.Empty, error) {
	id, err := ids.ToID(req.Id)
	if err != nil {
		return nil, err
	}
	blk, err := vm.vm.GetBlock(id)
	if err != nil {
		return nil, err
	}
	if err := blk.Reject(); err != nil {
		return nil, err
	}
	return &emptypb.Empty{}, nil
}<|MERGE_RESOLUTION|>--- conflicted
+++ resolved
@@ -240,8 +240,7 @@
 	}, errorToRPCError(err)
 }
 
-<<<<<<< HEAD
-func (vm *VMServer) StateSyncEnabled(context.Context, *emptypb.Empty) (*vmproto.StateSyncEnabledResponse, error) {
+func (vm *VMServer) StateSyncEnabled(context.Context, *emptypb.Empty) (*vmpb.StateSyncEnabledResponse, error) {
 	ssVM, ok := vm.vm.(block.StateSyncableVM)
 	if !ok {
 		return nil, common.ErrStateSyncableVMNotImplemented
@@ -251,13 +250,13 @@
 	if err != nil {
 		return nil, err
 	}
-	return &vmproto.StateSyncEnabledResponse{Enabled: response}, nil
+	return &vmpb.StateSyncEnabledResponse{Enabled: response}, nil
 }
 
 func (vm *VMServer) StateSyncGetOngoingSummary(
 	context.Context,
 	*emptypb.Empty,
-) (*vmproto.StateSyncGetOngoingSummaryResponse, error) {
+) (*vmpb.StateSyncGetOngoingSummaryResponse, error) {
 	ssVM, ok := vm.vm.(block.StateSyncableVM)
 	if !ok {
 		return nil, common.ErrStateSyncableVMNotImplemented
@@ -265,7 +264,7 @@
 
 	summary, err := ssVM.StateSyncGetOngoingSummary()
 	if err == common.ErrNoStateSyncOngoing {
-		return &vmproto.StateSyncGetOngoingSummaryResponse{
+		return &vmpb.StateSyncGetOngoingSummaryResponse{
 			Err: errorToErrCode[err],
 		}, nil
 	}
@@ -274,7 +273,7 @@
 	}
 
 	summaryID := summary.ID()
-	response := &vmproto.StateSyncGetOngoingSummaryResponse{
+	response := &vmpb.StateSyncGetOngoingSummaryResponse{
 		Key:       summary.Key(),
 		SummaryId: summaryID[:],
 		Content:   summary.Bytes(),
@@ -286,7 +285,7 @@
 func (vm *VMServer) StateSyncGetLastSummary(
 	ctx context.Context,
 	empty *emptypb.Empty,
-) (*vmproto.StateSyncGetLastSummaryResponse, error) {
+) (*vmpb.StateSyncGetLastSummaryResponse, error) {
 	ssVM, ok := vm.vm.(block.StateSyncableVM)
 	if !ok {
 		return nil, common.ErrStateSyncableVMNotImplemented
@@ -294,7 +293,7 @@
 
 	summary, err := ssVM.StateSyncGetLastSummary()
 	if err == common.ErrUnknownStateSummary {
-		return &vmproto.StateSyncGetLastSummaryResponse{
+		return &vmpb.StateSyncGetLastSummaryResponse{
 			Err: errorToErrCode[err],
 		}, nil
 	}
@@ -303,7 +302,7 @@
 	}
 
 	summaryID := summary.ID()
-	return &vmproto.StateSyncGetLastSummaryResponse{
+	return &vmpb.StateSyncGetLastSummaryResponse{
 		Key:       summary.Key(),
 		SummaryId: summaryID[:],
 		Content:   summary.Bytes(),
@@ -312,8 +311,8 @@
 
 func (vm *VMServer) StateSyncParseSummary(
 	ctx context.Context,
-	req *vmproto.StateSyncParseSummaryRequest,
-) (*vmproto.StateSyncParseSummaryResponse, error) {
+	req *vmpb.StateSyncParseSummaryRequest,
+) (*vmpb.StateSyncParseSummaryResponse, error) {
 	ssVM, ok := vm.vm.(block.StateSyncableVM)
 	if !ok {
 		return nil, common.ErrStateSyncableVMNotImplemented
@@ -325,7 +324,7 @@
 	}
 
 	summaryID := summary.ID()
-	return &vmproto.StateSyncParseSummaryResponse{
+	return &vmpb.StateSyncParseSummaryResponse{
 		Key:       summary.Key(),
 		SummaryId: summaryID[:],
 		Content:   summary.Bytes(),
@@ -334,8 +333,8 @@
 
 func (vm *VMServer) StateSyncGetSummary(
 	ctx context.Context,
-	req *vmproto.StateSyncGetSummaryRequest,
-) (*vmproto.StateSyncGetSummaryResponse, error) {
+	req *vmpb.StateSyncGetSummaryRequest,
+) (*vmpb.StateSyncGetSummaryResponse, error) {
 	ssVM, ok := vm.vm.(block.StateSyncableVM)
 	if !ok {
 		return nil, common.ErrStateSyncableVMNotImplemented
@@ -343,7 +342,7 @@
 
 	summary, err := ssVM.StateSyncGetSummary(req.Key)
 	if err == common.ErrUnknownStateSummary {
-		return &vmproto.StateSyncGetSummaryResponse{
+		return &vmpb.StateSyncGetSummaryResponse{
 			Err: errorToErrCode[err],
 		}, nil
 	}
@@ -352,7 +351,7 @@
 	}
 
 	summaryID := summary.ID()
-	response := &vmproto.StateSyncGetSummaryResponse{
+	response := &vmpb.StateSyncGetSummaryResponse{
 		Key:       summary.Key(),
 		SummaryId: summaryID[:],
 		Content:   summary.Bytes(),
@@ -361,7 +360,7 @@
 	return response, nil
 }
 
-func (vm *VMServer) StateSync(ctx context.Context, req *vmproto.StateSyncRequest) (*emptypb.Empty, error) {
+func (vm *VMServer) StateSync(ctx context.Context, req *vmpb.StateSyncRequest) (*emptypb.Empty, error) {
 	ssVM, ok := vm.vm.(block.StateSyncableVM)
 	if !ok {
 		return nil, common.ErrStateSyncableVMNotImplemented
@@ -386,7 +385,7 @@
 	return &emptypb.Empty{}, nil
 }
 
-func (vm *VMServer) StateSyncGetResult(context.Context, *emptypb.Empty) (*vmproto.StateSyncGetResultResponse, error) {
+func (vm *VMServer) StateSyncGetResult(context.Context, *emptypb.Empty) (*vmpb.StateSyncGetResultResponse, error) {
 	ssVM, ok := vm.vm.(block.StateSyncableVM)
 	if !ok {
 		return nil, common.ErrStateSyncableVMNotImplemented
@@ -397,14 +396,14 @@
 	if err != nil {
 		errMsg = err.Error()
 	}
-	return &vmproto.StateSyncGetResultResponse{
+	return &vmpb.StateSyncGetResultResponse{
 		Bytes:    blkID[:],
 		Height:   height,
 		ErrorMsg: errMsg,
 	}, nil
 }
 
-func (vm *VMServer) StateSyncSetLastSummaryBlock(ctx context.Context, req *vmproto.StateSyncSetLastSummaryBlockRequest) (*emptypb.Empty, error) {
+func (vm *VMServer) StateSyncSetLastSummaryBlock(ctx context.Context, req *vmpb.StateSyncSetLastSummaryBlockRequest) (*emptypb.Empty, error) {
 	ssVM, ok := vm.vm.(block.StateSyncableVM)
 	if !ok {
 		return nil, common.ErrStateSyncableVMNotImplemented
@@ -413,10 +412,7 @@
 	return &emptypb.Empty{}, ssVM.StateSyncSetLastSummaryBlock(req.Bytes)
 }
 
-func (vm *VMServer) SetState(_ context.Context, stateReq *vmproto.SetStateRequest) (*emptypb.Empty, error) {
-=======
 func (vm *VMServer) SetState(_ context.Context, stateReq *vmpb.SetStateRequest) (*emptypb.Empty, error) {
->>>>>>> 3f113acd
 	return &emptypb.Empty{}, vm.vm.SetState(snow.State(stateReq.State))
 }
 

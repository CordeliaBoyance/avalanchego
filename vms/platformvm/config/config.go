--- conflicted
+++ resolved
@@ -81,11 +81,9 @@
 
 	// Time of the AP5 network upgrade
 	ApricotPhase5Time time.Time
-<<<<<<< HEAD
 
 	// Time of the removal of advance time tx
 	ApricotPhase6Time time.Time
-=======
 }
 
 func (cfg *Config) GetCreateBlockchainTxFee(t time.Time) uint64 {
@@ -100,5 +98,4 @@
 		return cfg.CreateAssetTxFee
 	}
 	return cfg.CreateSubnetTxFee
->>>>>>> 7642158e
 }
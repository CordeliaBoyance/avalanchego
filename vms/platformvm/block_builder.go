// Copyright (C) 2019-2021, Ava Labs, Inc. All rights reserved.
// See the file LICENSE for licensing terms.

package platformvm

import (
	"errors"
	"fmt"
	"time"

	"github.com/prometheus/client_golang/prometheus"

	"github.com/ava-labs/avalanchego/ids"
	"github.com/ava-labs/avalanchego/snow/consensus/snowman"
	"github.com/ava-labs/avalanchego/snow/engine/common"
	"github.com/ava-labs/avalanchego/utils/timer"
	"github.com/ava-labs/avalanchego/utils/timer/mockable"
	"github.com/ava-labs/avalanchego/utils/units"
	"github.com/ava-labs/avalanchego/vms/platformvm/transactions/signed"
	"github.com/ava-labs/avalanchego/vms/platformvm/transactions/timed"
)

const (
	// syncBound is the synchrony bound used for safe decision making
	syncBound = 10 * time.Second

	// TargetTxSize is the maximum number of bytes a transaction can use to be
	// allowed into the mempool.
	TargetTxSize = 64 * units.KiB

	// TargetBlockSize is maximum number of transaction bytes to place into a
	// StandardBlock
	TargetBlockSize = 128 * units.KiB
)

var (
	errEndOfTime         = errors.New("program time is suspiciously far in the future")
	errNoPendingBlocks   = errors.New("no pending blocks")
	errMempoolReentrancy = errors.New("mempool reentrancy")
	errTxTooBig          = errors.New("tx too big")
)

// blockBuilder implements a simple blockBuilder to convert txs into valid blocks
type blockBuilder struct {
	Mempool

	// TODO: factor out VM into separable interfaces
	vm *VM

	// channel to send messages to the consensus engine
	toEngine chan<- common.Message

	// This timer goes off when it is time for the next validator to add/leave
	// the validator set. When it goes off ResetTimer() is called, potentially
	// triggering creation of a new block.
	timer *timer.Timer

	// Transactions that have not been put into blocks yet
	dropIncoming bool
}

// Initialize this builder.
func (m *blockBuilder) Initialize(
	vm *VM,
	toEngine chan<- common.Message,
	registerer prometheus.Registerer,
) error {
	m.vm = vm
	m.toEngine = toEngine

	m.vm.ctx.Log.Verbo("initializing platformVM mempool")
	mempool, err := NewMempool("mempool", registerer)
	if err != nil {
		return err
	}
	m.Mempool = mempool

	m.timer = timer.NewTimer(func() {
		m.vm.ctx.Lock.Lock()
		defer m.vm.ctx.Lock.Unlock()

		m.ResetTimer()
	})
	go m.vm.ctx.Log.RecoverAndPanic(m.timer.Dispatch)
	return nil
}

// AddUnverifiedTx verifies a transaction and attempts to add it to the mempool
func (m *blockBuilder) AddUnverifiedTx(tx *signed.Tx) error {
	// Initialize the transaction
	if err := tx.Sign(Codec, nil); err != nil {
		return err
	}

	txID := tx.ID()
	if m.Has(txID) {
		// If the transaction is already in the mempool - then it looks the same
		// as if it was successfully added
		return nil
	}

	// Get the preferred block (which we want to build off)
	preferred, err := m.vm.Preferred()
	if err != nil {
		return fmt.Errorf("couldn't get preferred block: %w", err)
	}

	preferredDecision, ok := preferred.(decision)
	if !ok {
		// The preferred block should always be a decision block
		return errInvalidBlockType
	}

	preferredState := preferredDecision.onAccept()
<<<<<<< HEAD
	statefulTx, err := MakeStatefulTx(tx)
	if err != nil {
		return fmt.Errorf("unsopported stateful tx, err %w", err)
	}
	if err := statefulTx.SemanticVerify(m.vm, preferredState, tx); err != nil {
		m.MarkDropped(txID)
=======
	if err := tx.UnsignedTx.SemanticVerify(m.vm, preferredState, tx); err != nil {
		m.MarkDropped(txID, err.Error())
>>>>>>> a63329bb
		return err
	}

	if err := m.AddVerifiedTx(tx); err != nil {
		return err
	}
	return m.vm.GossipTx(tx)
}

// AddVerifiedTx attempts to add a transaction to the mempool
func (m *blockBuilder) AddVerifiedTx(tx *signed.Tx) error {
	if m.dropIncoming {
		return errMempoolReentrancy
	}

	txBytes := tx.Bytes()
	if len(txBytes) > TargetTxSize {
		return errTxTooBig
	}

	if err := m.Add(tx); err != nil {
		return err
	}
	m.ResetTimer()
	return nil
}

// BuildBlock builds a block to be added to consensus
func (m *blockBuilder) BuildBlock() (snowman.Block, error) {
	m.dropIncoming = true
	defer func() {
		m.dropIncoming = false
		m.ResetTimer()
	}()

	m.vm.ctx.Log.Debug("starting to attempt to build a block")

	// Get the block to build on top of and retrieve the new block's context.
	preferred, err := m.vm.Preferred()
	if err != nil {
		return nil, fmt.Errorf("couldn't get preferred block: %w", err)
	}
	preferredID := preferred.ID()
	nextHeight := preferred.Height() + 1
	preferredDecision, ok := preferred.(decision)
	if !ok {
		// The preferred block should always be a decision block
		return nil, errInvalidBlockType
	}
	preferredState := preferredDecision.onAccept()

	// Try building a standard block.
	if m.HasDecisionTxs() {
		txs := m.PopDecisionTxs(TargetBlockSize)
		return m.vm.newStandardBlock(preferredID, nextHeight, txs)
	}

	// Try building a proposal block that rewards a staker.
	stakerTxID, shouldReward, err := m.getStakerToReward(preferredState)
	if err != nil {
		return nil, err
	}
	if shouldReward {
		rewardValidatorTx, err := m.vm.newRewardValidatorTx(stakerTxID)
		if err != nil {
			return nil, err
		}
		return m.vm.newProposalBlock(preferredID, nextHeight, *rewardValidatorTx)
	}

	// Try building a proposal block that advances the chain timestamp.
	nextChainTime, shouldAdvanceTime, err := m.getNextChainTime(preferredState)
	if err != nil {
		return nil, err
	}
	if shouldAdvanceTime {
		advanceTimeTx, err := m.vm.newAdvanceTimeTx(nextChainTime)
		if err != nil {
			return nil, err
		}
		return m.vm.newProposalBlock(preferredID, nextHeight, *advanceTimeTx)
	}

	// Clean out the mempool's transactions with invalid timestamps.
	if hasProposalTxs := m.dropTooEarlyMempoolProposalTxs(); !hasProposalTxs {
		m.vm.ctx.Log.Debug("no pending blocks to build")
		return nil, errNoPendingBlocks
	}

	// Get the proposal transaction that should be issued.
	tx := m.PopProposalTx()
	startTime := tx.Unsigned.(timed.Tx).StartTime()

	// If the chain timestamp is too far in the past to issue this transaction
	// but according to local time, it's ready to be issued, then attempt to
	// advance the timestamp, so it can be issued.
	maxChainStartTime := preferredState.GetTimestamp().Add(maxFutureStartTime)
	if startTime.After(maxChainStartTime) {
		m.AddProposalTx(tx)

		advanceTimeTx, err := m.vm.newAdvanceTimeTx(m.vm.clock.Time())
		if err != nil {
			return nil, err
		}
		return m.vm.newProposalBlock(preferredID, nextHeight, *advanceTimeTx)
	}

	return m.vm.newProposalBlock(preferredID, nextHeight, *tx)
}

// ResetTimer Check if there is a block ready to be added to consensus. If so, notify the
// consensus engine.
func (m *blockBuilder) ResetTimer() {
	// If there is a pending transaction trigger building of a block with that transaction
	if m.HasDecisionTxs() {
		m.notifyBlockReady()
		return
	}

	preferred, err := m.vm.Preferred()
	if err != nil {
		return
	}
	preferredDecision, ok := preferred.(decision)
	if !ok {
		// The preferred block should always be a decision block
		m.vm.ctx.Log.Error("the preferred block %q should be a decision block but was %T", preferred.ID(), preferred)
		return
	}
	preferredState := preferredDecision.onAccept()

	_, shouldReward, err := m.getStakerToReward(preferredState)
	if err != nil {
		m.vm.ctx.Log.Error("failed to fetch next staker to reward with %s", err)
		return
	}
	if shouldReward {
		m.notifyBlockReady()
		return
	}

	_, shouldAdvanceTime, err := m.getNextChainTime(preferredState)
	if err != nil {
		m.vm.ctx.Log.Error("failed to fetch next chain time with %s", err)
		return
	}
	if shouldAdvanceTime {
		// time is at or after the time for the next validator to join/leave
		m.notifyBlockReady() // Should issue a proposal to advance timestamp
		return
	}

	if hasProposalTxs := m.dropTooEarlyMempoolProposalTxs(); hasProposalTxs {
		m.notifyBlockReady() // Should issue a ProposeAddValidator
		return
	}

	now := m.vm.clock.Time()
	nextStakerChangeTime, err := getNextStakerChangeTime(preferredState)
	if err != nil {
		m.vm.ctx.Log.Error("couldn't get next staker change time: %s", err)
		return
	}
	waitTime := nextStakerChangeTime.Sub(now)
	m.vm.ctx.Log.Debug("next scheduled event is at %s (%s in the future)", nextStakerChangeTime, waitTime)

	// Wake up when it's time to add/remove the next validator
	m.timer.SetTimeoutIn(waitTime)
}

// Shutdown this mempool
func (m *blockBuilder) Shutdown() {
	if m.timer == nil {
		return
	}

	// There is a potential deadlock if the timer is about to execute a timeout.
	// So, the lock must be released before stopping the timer.
	m.vm.ctx.Lock.Unlock()
	m.timer.Stop()
	m.vm.ctx.Lock.Lock()
}

// getStakerToReward return the staker txID to remove from the primary network
// staking set, if one exists.
func (m *blockBuilder) getStakerToReward(preferredState MutableState) (ids.ID, bool, error) {
	currentChainTimestamp := preferredState.GetTimestamp()
	if !currentChainTimestamp.Before(mockable.MaxTime) {
		return ids.Empty, false, errEndOfTime
	}

	currentStakers := preferredState.CurrentStakerChainState()
	tx, _, err := currentStakers.GetNextStaker()
	if err != nil {
		return ids.Empty, false, err
	}

	staker, ok := tx.Unsigned.(timed.Tx)
	if !ok {
		return ids.Empty, false, fmt.Errorf("expected staker tx to be TimedTx but got %T", tx.Unsigned)
	}
	return tx.ID(), currentChainTimestamp.Equal(staker.EndTime()), nil
}

// getNextChainTime returns the timestamp for the next chain time and if the
// local time is >= time of the next staker set change.
func (m *blockBuilder) getNextChainTime(preferredState MutableState) (time.Time, bool, error) {
	nextStakerChangeTime, err := getNextStakerChangeTime(preferredState)
	if err != nil {
		return time.Time{}, false, err
	}

	now := m.vm.clock.Time()
	return nextStakerChangeTime, !now.Before(nextStakerChangeTime), nil
}

// dropTooEarlyMempoolProposalTxs drops mempool's validators whose start time is
// too close in the future i.e. within local time plus Delta.
// dropTooEarlyMempoolProposalTxs makes sure that mempool's top proposal tx has
// a valid starting time but does not necessarily remove all txs since
// popped txs are not necessarily ordered by start time.
// Returns true/false if mempool is non-empty/empty following cleanup.
func (m *blockBuilder) dropTooEarlyMempoolProposalTxs() bool {
	now := m.vm.clock.Time()
	syncTime := now.Add(syncBound)
	for m.HasProposalTx() {
		tx := m.PopProposalTx()
		startTime := tx.Unsigned.(timed.Tx).StartTime()
		if !startTime.Before(syncTime) {
			m.AddProposalTx(tx)
			return true
		}

		txID := tx.ID()
		errMsg := fmt.Sprintf(
			"synchrony bound (%s) is later than staker start time (%s)",
			syncTime,
			startTime,
		)

		m.vm.blockBuilder.MarkDropped(txID, errMsg) // cache tx as dropped
		m.vm.ctx.Log.Debug("dropping tx %s: %s", txID, errMsg)
	}
	return false
}

// notifyBlockReady tells the consensus engine that a new block is ready to be
// created
func (m *blockBuilder) notifyBlockReady() {
	select {
	case m.toEngine <- common.PendingTxs:
	default:
		m.vm.ctx.Log.Debug("dropping message to consensus engine")
	}
}<|MERGE_RESOLUTION|>--- conflicted
+++ resolved
@@ -112,17 +112,12 @@
 	}
 
 	preferredState := preferredDecision.onAccept()
-<<<<<<< HEAD
 	statefulTx, err := MakeStatefulTx(tx)
 	if err != nil {
 		return fmt.Errorf("unsopported stateful tx, err %w", err)
 	}
 	if err := statefulTx.SemanticVerify(m.vm, preferredState, tx); err != nil {
-		m.MarkDropped(txID)
-=======
-	if err := tx.UnsignedTx.SemanticVerify(m.vm, preferredState, tx); err != nil {
 		m.MarkDropped(txID, err.Error())
->>>>>>> a63329bb
 		return err
 	}
 

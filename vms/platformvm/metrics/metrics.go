// Copyright (C) 2019-2021, Ava Labs, Inc. All rights reserved.
// See the file LICENSE for licensing terms.

package metrics

import (
	"net/http"
	"time"

	"github.com/gorilla/rpc/v2"
	"github.com/prometheus/client_golang/prometheus"

	"github.com/ava-labs/avalanchego/ids"
	"github.com/ava-labs/avalanchego/utils/metric"
	"github.com/ava-labs/avalanchego/utils/wrappers"
	"github.com/ava-labs/avalanchego/vms/platformvm/blocks"
)

var _ Metrics = &metrics{}

type Metrics interface {
	// Mark that an option vote that we initially preferred was accepted.
	MarkOptionVoteWon()
	// Mark that an option vote that we initially preferred was rejected.
	MarkOptionVoteLost()
	// Mark that the given block was accepted.
	MarkAccepted(blocks.Block) error
	// Returns an interceptor function to use for API requests
	// to track API metrics.
	InterceptRequestFunc() func(*rpc.RequestInfo) *http.Request
	// Returns an AfterRequest function to use for API requests
	// to track API metrics.
	AfterRequestFunc() func(*rpc.RequestInfo)
	// Mark that a validator set was created.
	IncValidatorSetsCreated()
	// Mark that a validator set was cached.
	IncValidatorSetsCached()
	// Mark that we spent the given time computing validator diffs.
	AddValidatorSetsDuration(time.Duration)
	// Mark that we computed a validator diff at a height with the given
	// difference from the top.
	AddValidatorSetsHeightDiff(float64)
	// Mark that this much stake is staked on the node.
	SetLocalStake(float64)
	// Mark that this much stake is staked in the network.
	SetTotalStake(float64)
	// Mark that this node is connected to this
	// percent of the subnet's stake.
	SetSubnetPercentConnected(subnetIDStr string, percent float64)
	// Mark that this node is connected to this percent
	// of the Primary network's stake.
	SetPercentConnected(percent float64)
}

func New(
	namespace string,
	registerer prometheus.Registerer,
	whitelistedSubnets ids.Set,
) (Metrics, error) {
	res := &metrics{}

	blockMetrics, err := newBlockMetrics(namespace, registerer)
	res.blockMetrics = blockMetrics

	res.percentConnected = prometheus.NewGauge(prometheus.GaugeOpts{
		Namespace: namespace,
		Name:      "percent_connected",
		Help:      "Percent of connected stake",
	})
	res.subnetPercentConnected = prometheus.NewGaugeVec(
		prometheus.GaugeOpts{
			Namespace: namespace,
			Name:      "percent_connected_subnet",
			Help:      "Percent of connected subnet weight",
		},
		[]string{"subnetID"},
	)
	res.localStake = prometheus.NewGauge(prometheus.GaugeOpts{
		Namespace: namespace,
		Name:      "local_staked",
		Help:      "Total amount of AVAX on this node staked",
	})
	res.totalStake = prometheus.NewGauge(prometheus.GaugeOpts{
		Namespace: namespace,
		Name:      "total_staked",
		Help:      "Total amount of AVAX staked",
	})

	res.numVotesWon = prometheus.NewCounter(prometheus.CounterOpts{
		Namespace: namespace,
		Name:      "votes_won",
		Help:      "Total number of votes this node has won",
	})
	res.numVotesLost = prometheus.NewCounter(prometheus.CounterOpts{
		Namespace: namespace,
		Name:      "votes_lost",
		Help:      "Total number of votes this node has lost",
	})

	res.validatorSetsCached = prometheus.NewCounter(prometheus.CounterOpts{
		Namespace: namespace,
		Name:      "validator_sets_cached",
		Help:      "Total number of validator sets cached",
	})
	res.validatorSetsCreated = prometheus.NewCounter(prometheus.CounterOpts{
		Namespace: namespace,
		Name:      "validator_sets_created",
		Help:      "Total number of validator sets created from applying difflayers",
	})
	res.validatorSetsHeightDiff = prometheus.NewGauge(prometheus.GaugeOpts{
		Namespace: namespace,
		Name:      "validator_sets_height_diff_sum",
		Help:      "Total number of validator sets diffs applied for generating validator sets",
	})
	res.validatorSetsDuration = prometheus.NewGauge(prometheus.GaugeOpts{
		Namespace: namespace,
		Name:      "validator_sets_duration_sum",
		Help:      "Total amount of time generating validator sets in nanoseconds",
	})

	errs := wrappers.Errs{Err: err}
	apiRequestMetrics, err := metric.NewAPIInterceptor(namespace, registerer)
	res.apiRequestMetrics = apiRequestMetrics
	errs.Add(
		err,

		registerer.Register(res.percentConnected),
		registerer.Register(res.subnetPercentConnected),
		registerer.Register(res.localStake),
		registerer.Register(res.totalStake),

		registerer.Register(res.numVotesWon),
		registerer.Register(res.numVotesLost),

		registerer.Register(res.validatorSetsCreated),
		registerer.Register(res.validatorSetsCached),
		registerer.Register(res.validatorSetsHeightDiff),
		registerer.Register(res.validatorSetsDuration),
	)

	// init subnet tracker metrics with whitelisted subnets
	for subnetID := range whitelistedSubnets {
		// initialize to 0
		res.subnetPercentConnected.WithLabelValues(subnetID.String()).Set(0)
	}
	return res, errs.Err
}

type metrics struct {
	blockMetrics *blockMetrics

	percentConnected       prometheus.Gauge
	subnetPercentConnected *prometheus.GaugeVec
	localStake             prometheus.Gauge
	totalStake             prometheus.Gauge

	numVotesWon, numVotesLost prometheus.Counter

	validatorSetsCached     prometheus.Counter
	validatorSetsCreated    prometheus.Counter
	validatorSetsHeightDiff prometheus.Gauge
	validatorSetsDuration   prometheus.Gauge

	apiRequestMetrics metric.APIInterceptor
}

func (m *metrics) MarkOptionVoteWon() {
	m.numVotesWon.Inc()
}

func (m *metrics) MarkOptionVoteLost() {
	m.numVotesLost.Inc()
}

<<<<<<< HEAD
// TODO: use a visitor here
func (m *metrics) MarkAccepted(b stateless.Block) error {
	switch b := b.(type) {
	case *stateless.AtomicBlock:
		m.numAtomicBlocks.Inc()
	case *stateless.ApricotProposalBlock,
		*stateless.BlueberryProposalBlock:
		m.numProposalBlocks.Inc()
	case *stateless.ApricotStandardBlock,
		*stateless.BlueberryStandardBlock:
		m.numStandardBlocks.Inc()
	case *stateless.AbortBlock:
		m.numAbortBlocks.Inc()
	case *stateless.CommitBlock:
		m.numCommitBlocks.Inc()

	default:
		return fmt.Errorf("got unexpected block type %T", b)
	}

	for _, tx := range b.BlockTxs() {
		if err := m.AcceptTx(tx); err != nil {
			return err
		}
	}

	return nil
=======
func (m *metrics) MarkAccepted(b blocks.Block) error {
	return b.Visit(m.blockMetrics)
>>>>>>> 4af12f69
}

func (m *metrics) InterceptRequestFunc() func(*rpc.RequestInfo) *http.Request {
	return m.apiRequestMetrics.InterceptRequest
}

func (m *metrics) AfterRequestFunc() func(*rpc.RequestInfo) {
	return m.apiRequestMetrics.AfterRequest
}

func (m *metrics) IncValidatorSetsCreated() {
	m.validatorSetsCreated.Inc()
}

func (m *metrics) IncValidatorSetsCached() {
	m.validatorSetsCached.Inc()
}

func (m *metrics) AddValidatorSetsDuration(d time.Duration) {
	m.validatorSetsDuration.Add(float64(d))
}

func (m *metrics) AddValidatorSetsHeightDiff(d float64) {
	m.validatorSetsHeightDiff.Add(d)
}

func (m *metrics) SetLocalStake(s float64) {
	m.localStake.Set(s)
}

func (m *metrics) SetTotalStake(s float64) {
	m.totalStake.Set(s)
}

func (m *metrics) SetSubnetPercentConnected(label string, percent float64) {
	m.subnetPercentConnected.WithLabelValues(label).Set(percent)
}

func (m *metrics) SetPercentConnected(percent float64) {
	m.percentConnected.Set(percent)
}<|MERGE_RESOLUTION|>--- conflicted
+++ resolved
@@ -172,38 +172,8 @@
 	m.numVotesLost.Inc()
 }
 
-<<<<<<< HEAD
-// TODO: use a visitor here
-func (m *metrics) MarkAccepted(b stateless.Block) error {
-	switch b := b.(type) {
-	case *stateless.AtomicBlock:
-		m.numAtomicBlocks.Inc()
-	case *stateless.ApricotProposalBlock,
-		*stateless.BlueberryProposalBlock:
-		m.numProposalBlocks.Inc()
-	case *stateless.ApricotStandardBlock,
-		*stateless.BlueberryStandardBlock:
-		m.numStandardBlocks.Inc()
-	case *stateless.AbortBlock:
-		m.numAbortBlocks.Inc()
-	case *stateless.CommitBlock:
-		m.numCommitBlocks.Inc()
-
-	default:
-		return fmt.Errorf("got unexpected block type %T", b)
-	}
-
-	for _, tx := range b.BlockTxs() {
-		if err := m.AcceptTx(tx); err != nil {
-			return err
-		}
-	}
-
-	return nil
-=======
 func (m *metrics) MarkAccepted(b blocks.Block) error {
 	return b.Visit(m.blockMetrics)
->>>>>>> 4af12f69
 }
 
 func (m *metrics) InterceptRequestFunc() func(*rpc.RequestInfo) *http.Request {

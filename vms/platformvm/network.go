// Copyright (C) 2019-2021, Ava Labs, Inc. All rights reserved.
// See the file LICENSE for licensing terms.

package platformvm

import (
	"fmt"
	"time"

	"github.com/ava-labs/avalanchego/cache"
	"github.com/ava-labs/avalanchego/ids"
	"github.com/ava-labs/avalanchego/snow/engine/common"
	"github.com/ava-labs/avalanchego/utils/logging"
	"github.com/ava-labs/avalanchego/vms/platformvm/message"
	"github.com/ava-labs/avalanchego/vms/platformvm/txs"
)

const (
	// We allow [recentCacheSize] to be fairly large because we only store hashes
	// in the cache, not entire transactions.
	recentCacheSize = 512
)

type network struct {
	log logging.Logger
	// gossip related attributes
	gossipActivationTime time.Time
	appSender            common.AppSender
	mempool              *blockBuilder
	vm                   *VM
	recentTxs            *cache.LRU
}

func newNetwork(activationTime time.Time, appSender common.AppSender, vm *VM) *network {
	n := &network{
		log:                  vm.ctx.Log,
		gossipActivationTime: activationTime,
		appSender:            appSender,
		mempool:              &vm.blockBuilder,
		vm:                   vm,
		recentTxs:            &cache.LRU{Size: recentCacheSize},
	}

	return n
}

func (n *network) AppRequestFailed(nodeID ids.NodeID, requestID uint32) error {
	// This VM currently only supports gossiping of txs, so there are no
	// requests.
	return nil
}

func (n *network) AppRequest(nodeID ids.NodeID, requestID uint32, deadline time.Time, msgBytes []byte) error {
	// This VM currently only supports gossiping of txs, so there are no
	// requests.
	return nil
}

func (n *network) AppResponse(nodeID ids.NodeID, requestID uint32, msgBytes []byte) error {
	// This VM currently only supports gossiping of txs, so there are no
	// requests.
	return nil
}

func (n *network) AppGossip(nodeID ids.NodeID, msgBytes []byte) error {
	n.log.Debug(
		"AppGossip message handler called from %s with %d bytes",
		nodeID,
		len(msgBytes),
	)

	if time.Now().Before(n.gossipActivationTime) {
		n.log.Debug("AppGossip message called before activation time")
		return nil
	}

	msgIntf, err := message.Parse(msgBytes)
	if err != nil {
		n.log.Debug("dropping AppGossip message due to failing to parse message")
		return nil
	}

	msg, ok := msgIntf.(*message.Tx)
	if !ok {
		n.log.Debug(
			"dropping unexpected message from %s",
			nodeID,
		)
		return nil
	}

<<<<<<< HEAD
	tx, err := signed.FromBytes(Codec, msg.Tx)
	if err != nil {
		n.log.Warn("failed building signed tx from bytes: %s", err)
		return nil
	}
=======
	tx, err := txs.Parse(Codec, msg.Tx)
	if err != nil {
		n.log.Verbo("AppGossip provided invalid tx: %s", err)
		return nil
	}

>>>>>>> 4dc89996
	txID := tx.ID()

	// We need to grab the context lock here to avoid racy behavior with
	// transaction verification + mempool modifications.
	n.vm.ctx.Lock.Lock()
	defer n.vm.ctx.Lock.Unlock()

	if _, dropped := n.mempool.GetDropReason(txID); dropped {
		// If the tx is being dropped - just ignore it
		return nil
	}

	// add to mempool
	if err = n.mempool.AddUnverifiedTx(tx); err != nil {
		n.log.Debug(
			"AppResponse failed AddUnverifiedTx from %s with: %s",
			nodeID,
			err,
		)
	}
	return nil
}

func (n *network) GossipTx(tx *txs.Tx) error {
	txID := tx.ID()
	// Don't gossip a transaction if it has been recently gossiped.
	if _, has := n.recentTxs.Get(txID); has {
		return nil
	}
	n.recentTxs.Put(txID, nil)

	n.log.Debug("gossiping tx %s", txID)

	msg := &message.Tx{Tx: tx.Bytes()}
	msgBytes, err := message.Build(msg)
	if err != nil {
		return fmt.Errorf("GossipTx: failed to build Tx message with: %w", err)
	}
	return n.appSender.SendAppGossip(msgBytes)
}<|MERGE_RESOLUTION|>--- conflicted
+++ resolved
@@ -89,20 +89,12 @@
 		return nil
 	}
 
-<<<<<<< HEAD
-	tx, err := signed.FromBytes(Codec, msg.Tx)
-	if err != nil {
-		n.log.Warn("failed building signed tx from bytes: %s", err)
-		return nil
-	}
-=======
 	tx, err := txs.Parse(Codec, msg.Tx)
 	if err != nil {
 		n.log.Verbo("AppGossip provided invalid tx: %s", err)
 		return nil
 	}
 
->>>>>>> 4dc89996
 	txID := tx.ID()
 
 	// We need to grab the context lock here to avoid racy behavior with

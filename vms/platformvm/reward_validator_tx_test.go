--- conflicted
+++ resolved
@@ -141,13 +141,8 @@
 		t.Fatal(err)
 	}
 
-<<<<<<< HEAD
-	onAbortState := abort.OnAccept()
-	_, txStatus, err := onAbortState.GetTx(block.ProposalTx().ID())
-=======
 	onAbortState := secondVM.manager.OnAccept(abort.ID())
 	_, txStatus, err := onAbortState.GetTx(txID)
->>>>>>> baacf706
 	if err != nil {
 		t.Fatal(err)
 	}
@@ -159,11 +154,7 @@
 		t.Fatal(err)
 	}
 
-<<<<<<< HEAD
-	_, txStatus, err = secondVM.state.GetTx(block.ProposalTx().ID())
-=======
 	_, txStatus, err = secondVM.state.GetTx(txID)
->>>>>>> baacf706
 	if err != nil {
 		t.Fatal(err)
 	}
@@ -213,13 +204,8 @@
 		t.Fatal(err)
 	}
 
-<<<<<<< HEAD
-	onCommitState := commit.OnAccept()
-	_, txStatus, err = onCommitState.GetTx(block.ProposalTx().ID())
-=======
 	onCommitState := secondVM.manager.OnAccept(commit.ID())
 	_, txStatus, err = onCommitState.GetTx(txID)
->>>>>>> baacf706
 	if err != nil {
 		t.Fatal(err)
 	}
@@ -234,11 +220,7 @@
 		t.Fatal(err)
 	}
 
-<<<<<<< HEAD
-	_, txStatus, err = secondVM.state.GetTx(block.ProposalTx().ID())
-=======
 	_, txStatus, err = secondVM.state.GetTx(txID)
->>>>>>> baacf706
 	if err != nil {
 		t.Fatal(err)
 	}

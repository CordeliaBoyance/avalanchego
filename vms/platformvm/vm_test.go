// Copyright (C) 2019-2023, Ava Labs, Inc. All rights reserved.
// See the file LICENSE for licensing terms.

package platformvm

import (
	"bytes"
	"context"
	"testing"
	"time"

	"github.com/prometheus/client_golang/prometheus"

	"github.com/stretchr/testify/require"

	"github.com/ava-labs/avalanchego/chains/atomic"
	"github.com/ava-labs/avalanchego/database"
	"github.com/ava-labs/avalanchego/database/manager"
	"github.com/ava-labs/avalanchego/database/prefixdb"
	"github.com/ava-labs/avalanchego/ids"
	"github.com/ava-labs/avalanchego/message"
	"github.com/ava-labs/avalanchego/proto/pb/p2p"
	"github.com/ava-labs/avalanchego/snow"
	"github.com/ava-labs/avalanchego/snow/choices"
	"github.com/ava-labs/avalanchego/snow/consensus/snowball"
	"github.com/ava-labs/avalanchego/snow/engine/common"
	"github.com/ava-labs/avalanchego/snow/engine/common/queue"
	"github.com/ava-labs/avalanchego/snow/engine/common/tracker"
	"github.com/ava-labs/avalanchego/snow/engine/snowman/bootstrap"
	"github.com/ava-labs/avalanchego/snow/networking/benchlist"
	"github.com/ava-labs/avalanchego/snow/networking/handler"
	"github.com/ava-labs/avalanchego/snow/networking/router"
	"github.com/ava-labs/avalanchego/snow/networking/sender"
	"github.com/ava-labs/avalanchego/snow/networking/timeout"
	"github.com/ava-labs/avalanchego/snow/validators"
	"github.com/ava-labs/avalanchego/subnets"
	"github.com/ava-labs/avalanchego/utils/constants"
	"github.com/ava-labs/avalanchego/utils/crypto/secp256k1"
	"github.com/ava-labs/avalanchego/utils/formatting"
	"github.com/ava-labs/avalanchego/utils/formatting/address"
	"github.com/ava-labs/avalanchego/utils/json"
	"github.com/ava-labs/avalanchego/utils/logging"
	"github.com/ava-labs/avalanchego/utils/math/meter"
	"github.com/ava-labs/avalanchego/utils/resource"
	"github.com/ava-labs/avalanchego/utils/set"
	"github.com/ava-labs/avalanchego/utils/timer"
	"github.com/ava-labs/avalanchego/utils/units"
	"github.com/ava-labs/avalanchego/version"
	"github.com/ava-labs/avalanchego/vms/components/avax"
	"github.com/ava-labs/avalanchego/vms/platformvm/api"
	"github.com/ava-labs/avalanchego/vms/platformvm/block"
	"github.com/ava-labs/avalanchego/vms/platformvm/reward"
	"github.com/ava-labs/avalanchego/vms/platformvm/status"
	"github.com/ava-labs/avalanchego/vms/platformvm/txs"
	"github.com/ava-labs/avalanchego/vms/secp256k1fx"

	smcon "github.com/ava-labs/avalanchego/snow/consensus/snowman"
	smeng "github.com/ava-labs/avalanchego/snow/engine/snowman"
	snowgetter "github.com/ava-labs/avalanchego/snow/engine/snowman/getter"
	timetracker "github.com/ava-labs/avalanchego/snow/networking/tracker"
	blockbuilder "github.com/ava-labs/avalanchego/vms/platformvm/block/builder"
	blockexecutor "github.com/ava-labs/avalanchego/vms/platformvm/block/executor"
	ts "github.com/ava-labs/avalanchego/vms/platformvm/testsetup"
	txbuilder "github.com/ava-labs/avalanchego/vms/platformvm/txs/builder"
	txexecutor "github.com/ava-labs/avalanchego/vms/platformvm/txs/executor"
)

var (
	banffForkTime = ts.ValidateEndTime.Add(-5 * ts.MinStakingDuration)

	// subnet that exists at genesis in defaultVM
	// Its controlKeys are test.Keys[0], test.Keys[1], test.Keys[2]
	// Its threshold is 2
	testSubnet1            *txs.Tx
	testSubnet1ControlKeys = ts.Keys[0:3]

<<<<<<< HEAD
	testKeyFactory secp256k1.Factory
=======
	errMissing = errors.New("missing")
>>>>>>> 024967d5
)

// Returns:
// 1) The genesis state
// 2) The byte representation of the default genesis for tests
func defaultGenesis(t *testing.T) (*api.BuildGenesisArgs, []byte) {
	require := require.New(t)

	genesisUTXOs := make([]api.UTXO, len(ts.Keys))
	for i, key := range ts.Keys {
		id := key.PublicKey().Address()
		addr, err := address.FormatBech32(constants.UnitTestHRP, id.Bytes())
		require.NoError(err)
		genesisUTXOs[i] = api.UTXO{
			Amount:  json.Uint64(ts.Balance),
			Address: addr,
		}
	}

	genesisValidators := make([]api.PermissionlessValidator, len(ts.Keys))
	for i, key := range ts.Keys {
		nodeID := ids.NodeID(key.PublicKey().Address())
		addr, err := address.FormatBech32(constants.UnitTestHRP, nodeID.Bytes())
		require.NoError(err)
		genesisValidators[i] = api.PermissionlessValidator{
			Staker: api.Staker{
				StartTime: json.Uint64(ts.ValidateStartTime.Unix()),
				EndTime:   json.Uint64(ts.ValidateEndTime.Unix()),
				NodeID:    nodeID,
			},
			RewardOwner: &api.Owner{
				Threshold: 1,
				Addresses: []string{addr},
			},
			Staked: []api.UTXO{{
				Amount:  json.Uint64(ts.Weight),
				Address: addr,
			}},
			DelegationFee: reward.PercentDenominator,
		}
	}

	buildGenesisArgs := api.BuildGenesisArgs{
		Encoding:      formatting.Hex,
		NetworkID:     json.Uint32(constants.UnitTestID),
		AvaxAssetID:   ts.AvaxAssetID,
		UTXOs:         genesisUTXOs,
		Validators:    genesisValidators,
		Chains:        nil,
		Time:          json.Uint64(ts.GenesisTime.Unix()),
		InitialSupply: json.Uint64(360 * units.MegaAvax),
	}

	buildGenesisResponse := api.BuildGenesisReply{}
	platformvmSS := api.StaticService{}
	require.NoError(platformvmSS.BuildGenesis(nil, &buildGenesisArgs, &buildGenesisResponse))

	genesisBytes, err := formatting.Decode(buildGenesisResponse.Encoding, buildGenesisResponse.Bytes)
	require.NoError(err)

	return &buildGenesisArgs, genesisBytes
}

// Returns:
// 1) The genesis state
// 2) The byte representation of the default genesis for tests
func BuildGenesisTest(t *testing.T) (*api.BuildGenesisArgs, []byte) {
	return BuildGenesisTestWithArgs(t, nil)
}

// Returns:
// 1) The genesis state
// 2) The byte representation of the default genesis for tests
func BuildGenesisTestWithArgs(t *testing.T, args *api.BuildGenesisArgs) (*api.BuildGenesisArgs, []byte) {
	require := require.New(t)
	genesisUTXOs := make([]api.UTXO, len(ts.Keys))
	for i, key := range ts.Keys {
		id := key.PublicKey().Address()
		addr, err := address.FormatBech32(constants.UnitTestHRP, id.Bytes())
		require.NoError(err)

		genesisUTXOs[i] = api.UTXO{
			Amount:  json.Uint64(ts.Balance),
			Address: addr,
		}
	}

	genesisValidators := make([]api.PermissionlessValidator, len(ts.Keys))
	for i, key := range ts.Keys {
		nodeID := ids.NodeID(key.PublicKey().Address())
		addr, err := address.FormatBech32(constants.UnitTestHRP, nodeID.Bytes())
		require.NoError(err)

		genesisValidators[i] = api.PermissionlessValidator{
			Staker: api.Staker{
				StartTime: json.Uint64(ts.ValidateStartTime.Unix()),
				EndTime:   json.Uint64(ts.ValidateEndTime.Unix()),
				NodeID:    nodeID,
			},
			RewardOwner: &api.Owner{
				Threshold: 1,
				Addresses: []string{addr},
			},
			Staked: []api.UTXO{{
				Amount:  json.Uint64(ts.Weight),
				Address: addr,
			}},
			DelegationFee: reward.PercentDenominator,
		}
	}

	buildGenesisArgs := api.BuildGenesisArgs{
		NetworkID:     json.Uint32(constants.UnitTestID),
		AvaxAssetID:   ts.AvaxAssetID,
		UTXOs:         genesisUTXOs,
		Validators:    genesisValidators,
		Chains:        nil,
		Time:          json.Uint64(ts.GenesisTime.Unix()),
		InitialSupply: json.Uint64(360 * units.MegaAvax),
		Encoding:      formatting.Hex,
	}

	if args != nil {
		buildGenesisArgs = *args
	}

	buildGenesisResponse := api.BuildGenesisReply{}
	platformvmSS := api.StaticService{}
	require.NoError(platformvmSS.BuildGenesis(nil, &buildGenesisArgs, &buildGenesisResponse))

	genesisBytes, err := formatting.Decode(buildGenesisResponse.Encoding, buildGenesisResponse.Bytes)
	require.NoError(err)

	return &buildGenesisArgs, genesisBytes
}

func defaultVM(t *testing.T) (*VM, database.Database, *ts.MutableSharedMemory) {
	require := require.New(t)

	vm := &VM{
		Config: *ts.Config(true /*postBanff*/, true /*postCortina*/),
	}

	baseDBManager := manager.NewMemDB(version.Semantic1_0_0)
	chainDBManager := baseDBManager.NewPrefixDBManager([]byte{0})

	vm.clock.Set(banffForkTime.Add(time.Second))
	msgChan := make(chan common.Message, 1)
	ctx, msm := ts.Context(require, baseDBManager.Current().Database)

	ctx.Lock.Lock()
	defer ctx.Lock.Unlock()
	_, genesisBytes := defaultGenesis(t)
	appSender := &common.SenderTest{}
	appSender.CantSendAppGossip = true
	appSender.SendAppGossipF = func(context.Context, []byte) error {
		return nil
	}

	require.NoError(vm.Initialize(
		context.Background(),
		ctx,
		chainDBManager,
		genesisBytes,
		nil,
		nil,
		msgChan,
		nil,
		appSender,
	))

	require.NoError(vm.SetState(context.Background(), snow.NormalOp))

	// Create a subnet and store it in testSubnet1
	// Note: following Banff activation, block acceptance will move
	// chain time ahead
	var err error
	testSubnet1, err = vm.txBuilder.NewCreateSubnetTx(
		2, // threshold; 2 sigs from test.Keys[0], test.Keys[1], test.Keys[2] needed to add validator to this subnet
		// control test.Keys are test.Keys[0], test.Keys[1], test.Keys[2]
		[]ids.ShortID{ts.Keys[0].PublicKey().Address(), ts.Keys[1].PublicKey().Address(), ts.Keys[2].PublicKey().Address()},
		[]*secp256k1.PrivateKey{ts.Keys[0]}, // pays tx fee
		ts.Keys[0].PublicKey().Address(),    // change addr
	)
	require.NoError(err)
	require.NoError(vm.Builder.AddUnverifiedTx(testSubnet1))
	blk, err := vm.Builder.BuildBlock(context.Background())
	require.NoError(err)
	require.NoError(blk.Verify(context.Background()))
	require.NoError(blk.Accept(context.Background()))
	require.NoError(vm.SetPreference(context.Background(), vm.manager.LastAccepted()))

	return vm, baseDBManager.Current().Database, msm
}

// Ensure genesis state is parsed from bytes and stored correctly
func TestGenesis(t *testing.T) {
	require := require.New(t)
	vm, _, _ := defaultVM(t)
	vm.ctx.Lock.Lock()
	defer func() {
		require.NoError(vm.Shutdown(context.Background()))
		vm.ctx.Lock.Unlock()
	}()

	// Ensure the genesis block has been accepted and stored
	genesisBlockID, err := vm.LastAccepted(context.Background()) // lastAccepted should be ID of genesis block
	require.NoError(err)

	genesisBlock, err := vm.manager.GetBlock(genesisBlockID)
	require.NoError(err)
	require.Equal(choices.Accepted, genesisBlock.Status())

	genesisState, _ := defaultGenesis(t)
	// Ensure all the genesis UTXOs are there
	for _, utxo := range genesisState.UTXOs {
		_, addrBytes, err := address.ParseBech32(utxo.Address)
		require.NoError(err)

		addr, err := ids.ToShortID(addrBytes)
		require.NoError(err)

		addrs := set.Of(addr)
		utxos, err := avax.GetAllUTXOs(vm.state, addrs)
		require.NoError(err)
		require.Len(utxos, 1)

		out := utxos[0].Out.(*secp256k1fx.TransferOutput)
		if out.Amount() != uint64(utxo.Amount) {
			id := ts.Keys[0].PublicKey().Address()
			addr, err := address.FormatBech32(constants.UnitTestHRP, id.Bytes())
			require.NoError(err)

			require.Equal(utxo.Address, addr)
			require.Equal(uint64(utxo.Amount)-vm.TxFee, out.Amount())
		}
	}

	// Ensure current validator set of primary network is correct
	require.Len(genesisState.Validators, vm.Validators.Count(constants.PrimaryNetworkID))

	for _, key := range ts.Keys {
		nodeID := ids.NodeID(key.PublicKey().Address())
		_, ok := vm.Validators.GetValidator(constants.PrimaryNetworkID, nodeID)
		require.True(ok)
	}

	// Ensure the new subnet we created exists
	_, _, err = vm.state.GetTx(testSubnet1.ID())
	require.NoError(err)
}

// accept proposal to add validator to primary network
func TestAddValidatorCommit(t *testing.T) {
	require := require.New(t)
	vm, _, _ := defaultVM(t)
	vm.ctx.Lock.Lock()
	defer func() {
		require.NoError(vm.Shutdown(context.Background()))
		vm.ctx.Lock.Unlock()
	}()

	startTime := vm.clock.Time().Add(txexecutor.SyncBound).Add(1 * time.Second)
	endTime := startTime.Add(ts.MinStakingDuration)
	nodeID := ids.GenerateTestNodeID()
	rewardAddress := ids.GenerateTestShortID()

	// create valid tx
	tx, err := vm.txBuilder.NewAddValidatorTx(
		vm.MinValidatorStake,
		uint64(startTime.Unix()),
		uint64(endTime.Unix()),
		nodeID,
		rewardAddress,
		reward.PercentDenominator,
		[]*secp256k1.PrivateKey{ts.Keys[0]},
		ids.ShortEmpty, // change addr
	)
	require.NoError(err)

	// trigger block creation
	require.NoError(vm.Builder.AddUnverifiedTx(tx))

	blk, err := vm.Builder.BuildBlock(context.Background())
	require.NoError(err)

	require.NoError(blk.Verify(context.Background()))
	require.NoError(blk.Accept(context.Background()))

	_, txStatus, err := vm.state.GetTx(tx.ID())
	require.NoError(err)
	require.Equal(status.Committed, txStatus)

	// Verify that new validator now in pending validator set
	_, err = vm.state.GetPendingValidator(constants.PrimaryNetworkID, nodeID)
	require.NoError(err)
}

// verify invalid attempt to add validator to primary network
func TestInvalidAddValidatorCommit(t *testing.T) {
	require := require.New(t)
	vm, _, _ := defaultVM(t)
	vm.ctx.Lock.Lock()
	defer func() {
		require.NoError(vm.Shutdown(context.Background()))
		vm.ctx.Lock.Unlock()
	}()

	startTime := ts.GenesisTime.Add(-txexecutor.SyncBound).Add(-1 * time.Second)
	endTime := startTime.Add(ts.MinStakingDuration)
	key, _ := secp256k1.NewPrivateKey()
	nodeID := ids.NodeID(key.PublicKey().Address())

	// create invalid tx
	tx, err := vm.txBuilder.NewAddValidatorTx(
		vm.MinValidatorStake,
		uint64(startTime.Unix()),
		uint64(endTime.Unix()),
		nodeID,
		ids.ShortID(nodeID),
		reward.PercentDenominator,
		[]*secp256k1.PrivateKey{ts.Keys[0]},
		ids.ShortEmpty, // change addr
	)
	require.NoError(err)

	preferred, err := vm.Builder.Preferred()
	require.NoError(err)

	preferredID := preferred.ID()
	preferredHeight := preferred.Height()
	statelessBlk, err := block.NewBanffStandardBlock(
		preferred.Timestamp(),
		preferredID,
		preferredHeight+1,
		[]*txs.Tx{tx},
	)
	require.NoError(err)

	blkBytes := statelessBlk.Bytes()

	parsedBlock, err := vm.ParseBlock(context.Background(), blkBytes)
	require.NoError(err)

	err = parsedBlock.Verify(context.Background())
	require.ErrorIs(err, txexecutor.ErrTimestampNotBeforeStartTime)

	txID := statelessBlk.Txs()[0].ID()
	reason := vm.Builder.GetDropReason(txID)
	require.ErrorIs(reason, txexecutor.ErrTimestampNotBeforeStartTime)
}

// Reject attempt to add validator to primary network
func TestAddValidatorReject(t *testing.T) {
	require := require.New(t)
	vm, _, _ := defaultVM(t)
	vm.ctx.Lock.Lock()
	defer func() {
		require.NoError(vm.Shutdown(context.Background()))
		vm.ctx.Lock.Unlock()
	}()

	startTime := vm.clock.Time().Add(txexecutor.SyncBound).Add(1 * time.Second)
	endTime := startTime.Add(ts.MinStakingDuration)
	nodeID := ids.GenerateTestNodeID()
	rewardAddress := ids.GenerateTestShortID()

	// create valid tx
	tx, err := vm.txBuilder.NewAddValidatorTx(
		vm.MinValidatorStake,
		uint64(startTime.Unix()),
		uint64(endTime.Unix()),
		nodeID,
		rewardAddress,
		reward.PercentDenominator,
		[]*secp256k1.PrivateKey{ts.Keys[0]},
		ids.ShortEmpty, // change addr
	)
	require.NoError(err)

	// trigger block creation
	require.NoError(vm.Builder.AddUnverifiedTx(tx))

	blk, err := vm.Builder.BuildBlock(context.Background())
	require.NoError(err)

	require.NoError(blk.Verify(context.Background()))
	require.NoError(blk.Reject(context.Background()))

	_, _, err = vm.state.GetTx(tx.ID())
	require.ErrorIs(err, database.ErrNotFound)

	_, err = vm.state.GetPendingValidator(constants.PrimaryNetworkID, nodeID)
	require.ErrorIs(err, database.ErrNotFound)
}

// Reject proposal to add validator to primary network
func TestAddValidatorInvalidNotReissued(t *testing.T) {
	require := require.New(t)
	vm, _, _ := defaultVM(t)
	vm.ctx.Lock.Lock()
	defer func() {
		require.NoError(vm.Shutdown(context.Background()))
		vm.ctx.Lock.Unlock()
	}()

	// Use nodeID that is already in the genesis
	repeatNodeID := ids.NodeID(ts.Keys[0].PublicKey().Address())

	startTime := banffForkTime.Add(txexecutor.SyncBound).Add(1 * time.Second)
	endTime := startTime.Add(ts.MinStakingDuration)

	// create valid tx
	tx, err := vm.txBuilder.NewAddValidatorTx(
		vm.MinValidatorStake,
		uint64(startTime.Unix()),
		uint64(endTime.Unix()),
		repeatNodeID,
		ids.ShortID(repeatNodeID),
		reward.PercentDenominator,
		[]*secp256k1.PrivateKey{ts.Keys[0]},
		ids.ShortEmpty, // change addr
	)
	require.NoError(err)

	// trigger block creation
	err = vm.Builder.AddUnverifiedTx(tx)
	require.ErrorIs(err, txexecutor.ErrAlreadyValidator)
}

// Accept proposal to add validator to subnet
func TestAddSubnetValidatorAccept(t *testing.T) {
	require := require.New(t)
	vm, _, _ := defaultVM(t)
	vm.ctx.Lock.Lock()
	defer func() {
		require.NoError(vm.Shutdown(context.Background()))
		vm.ctx.Lock.Unlock()
	}()

	startTime := vm.clock.Time().Add(txexecutor.SyncBound).Add(1 * time.Second)
	endTime := startTime.Add(ts.MinStakingDuration)
	nodeID := ids.NodeID(ts.Keys[0].PublicKey().Address())

	// create valid tx
	// note that [startTime, endTime] is a subset of time that test.Keys[0]
	// validates primary network ([test.ValidateStartTime, test.ValidateEndTime])
	tx, err := vm.txBuilder.NewAddSubnetValidatorTx(
		ts.Weight,
		uint64(startTime.Unix()),
		uint64(endTime.Unix()),
		nodeID,
		testSubnet1.ID(),
		[]*secp256k1.PrivateKey{testSubnet1ControlKeys[0], testSubnet1ControlKeys[1]},
		ids.ShortEmpty, // change addr
	)
	require.NoError(err)

	// trigger block creation
	require.NoError(vm.Builder.AddUnverifiedTx(tx))

	blk, err := vm.Builder.BuildBlock(context.Background())
	require.NoError(err)

	require.NoError(blk.Verify(context.Background()))
	require.NoError(blk.Accept(context.Background()))

	_, txStatus, err := vm.state.GetTx(tx.ID())
	require.NoError(err)
	require.Equal(status.Committed, txStatus)

	// Verify that new validator is in pending validator set
	_, err = vm.state.GetPendingValidator(testSubnet1.ID(), nodeID)
	require.NoError(err)
}

// Reject proposal to add validator to subnet
func TestAddSubnetValidatorReject(t *testing.T) {
	require := require.New(t)
	vm, _, _ := defaultVM(t)
	vm.ctx.Lock.Lock()
	defer func() {
		require.NoError(vm.Shutdown(context.Background()))
		vm.ctx.Lock.Unlock()
	}()

	startTime := vm.clock.Time().Add(txexecutor.SyncBound).Add(1 * time.Second)
	endTime := startTime.Add(ts.MinStakingDuration)
	nodeID := ids.NodeID(ts.Keys[0].PublicKey().Address())

	// create valid tx
	// note that [startTime, endTime] is a subset of time that test.Keys[0]
	// validates primary network ([test.ValidateStartTime, test.ValidateEndTime])
	tx, err := vm.txBuilder.NewAddSubnetValidatorTx(
		ts.Weight,
		uint64(startTime.Unix()),
		uint64(endTime.Unix()),
		nodeID,
		testSubnet1.ID(),
		[]*secp256k1.PrivateKey{testSubnet1ControlKeys[1], testSubnet1ControlKeys[2]},
		ids.ShortEmpty, // change addr
	)
	require.NoError(err)

	// trigger block creation
	require.NoError(vm.Builder.AddUnverifiedTx(tx))

	blk, err := vm.Builder.BuildBlock(context.Background())
	require.NoError(err)

	require.NoError(blk.Verify(context.Background()))
	require.NoError(blk.Reject(context.Background()))

	_, _, err = vm.state.GetTx(tx.ID())
	require.ErrorIs(err, database.ErrNotFound)

	// Verify that new validator NOT in pending validator set
	_, err = vm.state.GetPendingValidator(testSubnet1.ID(), nodeID)
	require.ErrorIs(err, database.ErrNotFound)
}

// Test case where primary network validator rewarded
func TestRewardValidatorAccept(t *testing.T) {
	require := require.New(t)
	vm, _, _ := defaultVM(t)
	vm.ctx.Lock.Lock()
	defer func() {
		require.NoError(vm.Shutdown(context.Background()))
		vm.ctx.Lock.Unlock()
	}()

	// Fast forward clock to time for genesis validators to leave
	vm.clock.Set(ts.ValidateEndTime)

	// Advance time and create proposal to reward a genesis validator
	blk, err := vm.Builder.BuildBlock(context.Background())
	require.NoError(err)
	require.NoError(blk.Verify(context.Background()))

	// Assert preferences are correct
	oracleBlk := blk.(smcon.OracleBlock)
	options, err := oracleBlk.Options(context.Background())
	require.NoError(err)

	commit := options[0].(*blockexecutor.Block)
	require.IsType(&block.BanffCommitBlock{}, commit.Block)

	abort := options[1].(*blockexecutor.Block)
	require.IsType(&block.BanffAbortBlock{}, abort.Block)

	// Assert block tries to reward a genesis validator
	rewardTx := oracleBlk.(block.Block).Txs()[0].Unsigned
	require.IsType(&txs.RewardValidatorTx{}, rewardTx)

	// Verify options and accept commmit block
	require.NoError(commit.Verify(context.Background()))
	require.NoError(abort.Verify(context.Background()))
	txID := oracleBlk.(block.Block).Txs()[0].ID()
	{
		onAbort, ok := vm.manager.GetState(abort.ID())
		require.True(ok)

		_, txStatus, err := onAbort.GetTx(txID)
		require.NoError(err)
		require.Equal(status.Aborted, txStatus)
	}

	require.NoError(oracleBlk.Accept(context.Background()))
	require.NoError(commit.Accept(context.Background()))

	// Verify that chain's timestamp has advanced
	timestamp := vm.state.GetTimestamp()
	require.Equal(ts.ValidateEndTime.Unix(), timestamp.Unix())

	// Verify that rewarded validator has been removed.
	// Note that test genesis has multiple validators
	// terminating at the same time. The rewarded validator
	// will the first by txID. To make the test more stable
	// (txID changes every time we change any parameter
	// of the tx creating the validator), we explicitly
	//  check that rewarded validator is removed from staker set.
	_, txStatus, err := vm.state.GetTx(txID)
	require.NoError(err)
	require.Equal(status.Committed, txStatus)

	tx, _, err := vm.state.GetTx(rewardTx.(*txs.RewardValidatorTx).TxID)
	require.NoError(err)
	require.IsType(&txs.AddValidatorTx{}, tx.Unsigned)

	valTx, _ := tx.Unsigned.(*txs.AddValidatorTx)
	_, err = vm.state.GetCurrentValidator(constants.PrimaryNetworkID, valTx.NodeID())
	require.ErrorIs(err, database.ErrNotFound)
}

// Test case where primary network validator not rewarded
func TestRewardValidatorReject(t *testing.T) {
	require := require.New(t)
	vm, _, _ := defaultVM(t)
	vm.ctx.Lock.Lock()
	defer func() {
		require.NoError(vm.Shutdown(context.Background()))
		vm.ctx.Lock.Unlock()
	}()

	// Fast forward clock to time for genesis validators to leave
	vm.clock.Set(ts.ValidateEndTime)

	// Advance time and create proposal to reward a genesis validator
	blk, err := vm.Builder.BuildBlock(context.Background())
	require.NoError(err)

	require.NoError(blk.Verify(context.Background()))

	oracleBlk := blk.(smcon.OracleBlock)
	options, err := oracleBlk.Options(context.Background())
	require.NoError(err)

	commit := options[0].(*blockexecutor.Block)
	require.IsType(&block.BanffCommitBlock{}, commit.Block)

	abort := options[1].(*blockexecutor.Block)
	require.IsType(&block.BanffAbortBlock{}, abort.Block)

	// Assert block tries to reward a genesis validator
	rewardTx := oracleBlk.(block.Block).Txs()[0].Unsigned
	require.IsType(&txs.RewardValidatorTx{}, rewardTx)

	// Verify options and accept abort block
	require.NoError(commit.Verify(context.Background()))
	require.NoError(abort.Verify(context.Background()))
	txID := blk.(block.Block).Txs()[0].ID()
	{
		onAccept, ok := vm.manager.GetState(commit.ID())
		require.True(ok)

		_, txStatus, err := onAccept.GetTx(txID)
		require.NoError(err)
		require.Equal(status.Committed, txStatus)
	}

	require.NoError(blk.Accept(context.Background()))
	require.NoError(abort.Accept(context.Background()))

	// Verify that chain's timestamp has advanced
	timestamp := vm.state.GetTimestamp()
	require.Equal(ts.ValidateEndTime.Unix(), timestamp.Unix())

	// Verify that rewarded validator has been removed.
	// Note that test genesis has multiple validators
	// terminating at the same time. The rewarded validator
	// will the first by txID. To make the test more stable
	// (txID changes every time we change any parameter
	// of the tx creating the validator), we explicitly
	//  check that rewarded validator is removed from staker set.
	_, txStatus, err := vm.state.GetTx(txID)
	require.NoError(err)
	require.Equal(status.Aborted, txStatus)

	tx, _, err := vm.state.GetTx(rewardTx.(*txs.RewardValidatorTx).TxID)
	require.NoError(err)
	require.IsType(&txs.AddValidatorTx{}, tx.Unsigned)

	valTx, _ := tx.Unsigned.(*txs.AddValidatorTx)
	_, err = vm.state.GetCurrentValidator(constants.PrimaryNetworkID, valTx.NodeID())
	require.ErrorIs(err, database.ErrNotFound)
}

// Ensure BuildBlock errors when there is no block to build
func TestUnneededBuildBlock(t *testing.T) {
	require := require.New(t)
	vm, _, _ := defaultVM(t)
	vm.ctx.Lock.Lock()
	defer func() {
		require.NoError(vm.Shutdown(context.Background()))
		vm.ctx.Lock.Unlock()
	}()
	_, err := vm.Builder.BuildBlock(context.Background())
	require.ErrorIs(err, blockbuilder.ErrNoPendingBlocks)
}

// test acceptance of proposal to create a new chain
func TestCreateChain(t *testing.T) {
	require := require.New(t)
	vm, _, _ := defaultVM(t)
	vm.ctx.Lock.Lock()
	defer func() {
		require.NoError(vm.Shutdown(context.Background()))
		vm.ctx.Lock.Unlock()
	}()

	tx, err := vm.txBuilder.NewCreateChainTx(
		testSubnet1.ID(),
		nil,
		ids.ID{'t', 'e', 's', 't', 'v', 'm'},
		nil,
		"name",
		[]*secp256k1.PrivateKey{testSubnet1ControlKeys[0], testSubnet1ControlKeys[1]},
		ids.ShortEmpty, // change addr
	)
	require.NoError(err)

	require.NoError(vm.Builder.AddUnverifiedTx(tx))

	blk, err := vm.Builder.BuildBlock(context.Background())
	require.NoError(err) // should contain proposal to create chain

	require.NoError(blk.Verify(context.Background()))

	require.NoError(blk.Accept(context.Background()))

	_, txStatus, err := vm.state.GetTx(tx.ID())
	require.NoError(err)
	require.Equal(status.Committed, txStatus)

	// Verify chain was created
	chains, err := vm.state.GetChains(testSubnet1.ID())
	require.NoError(err)

	foundNewChain := false
	for _, chain := range chains {
		if bytes.Equal(chain.Bytes(), tx.Bytes()) {
			foundNewChain = true
		}
	}
	require.True(foundNewChain)
}

// test where we:
// 1) Create a subnet
// 2) Add a validator to the subnet's pending validator set
// 3) Advance timestamp to validator's start time (moving the validator from pending to current)
// 4) Advance timestamp to validator's end time (removing validator from current)
func TestCreateSubnet(t *testing.T) {
	require := require.New(t)
	vm, _, _ := defaultVM(t)
	vm.ctx.Lock.Lock()
	defer func() {
		require.NoError(vm.Shutdown(context.Background()))
		vm.ctx.Lock.Unlock()
	}()

	nodeID := ids.NodeID(ts.Keys[0].PublicKey().Address())

	createSubnetTx, err := vm.txBuilder.NewCreateSubnetTx(
		1, // threshold
		[]ids.ShortID{ // control test.Keys
			ts.Keys[0].PublicKey().Address(),
			ts.Keys[1].PublicKey().Address(),
		},
		[]*secp256k1.PrivateKey{ts.Keys[0]}, // payer
		ts.Keys[0].PublicKey().Address(),    // change addr
	)
	require.NoError(err)

	require.NoError(vm.Builder.AddUnverifiedTx(createSubnetTx))

	// should contain proposal to create subnet
	blk, err := vm.Builder.BuildBlock(context.Background())
	require.NoError(err)

	require.NoError(blk.Verify(context.Background()))
	require.NoError(blk.Accept(context.Background()))
	require.NoError(vm.SetPreference(context.Background(), vm.manager.LastAccepted()))

	_, txStatus, err := vm.state.GetTx(createSubnetTx.ID())
	require.NoError(err)
	require.Equal(status.Committed, txStatus)

	subnets, err := vm.state.GetSubnets()
	require.NoError(err)

	found := false
	for _, subnet := range subnets {
		if subnet.ID() == createSubnetTx.ID() {
			found = true
			break
		}
	}
	require.True(found)

	// Now that we've created a new subnet, add a validator to that subnet
	startTime := vm.clock.Time().Add(txexecutor.SyncBound).Add(1 * time.Second)
	endTime := startTime.Add(ts.MinStakingDuration)
	// [startTime, endTime] is subset of time test.Keys[0] validates default subnet so tx is valid
	addValidatorTx, err := vm.txBuilder.NewAddSubnetValidatorTx(
		ts.Weight,
		uint64(startTime.Unix()),
		uint64(endTime.Unix()),
		nodeID,
		createSubnetTx.ID(),
		[]*secp256k1.PrivateKey{ts.Keys[0]},
		ids.ShortEmpty, // change addr
	)
	require.NoError(err)

	require.NoError(vm.Builder.AddUnverifiedTx(addValidatorTx))

	blk, err = vm.Builder.BuildBlock(context.Background()) // should add validator to the new subnet
	require.NoError(err)

	require.NoError(blk.Verify(context.Background()))
	require.NoError(blk.Accept(context.Background())) // add the validator to pending validator set
	require.NoError(vm.SetPreference(context.Background(), vm.manager.LastAccepted()))

	txID := blk.(block.Block).Txs()[0].ID()
	_, txStatus, err = vm.state.GetTx(txID)
	require.NoError(err)
	require.Equal(status.Committed, txStatus)

	_, err = vm.state.GetPendingValidator(createSubnetTx.ID(), nodeID)
	require.NoError(err)

	// Advance time to when new validator should start validating
	// Create a block with an advance time tx that moves validator
	// from pending to current validator set
	vm.clock.Set(startTime)
	blk, err = vm.Builder.BuildBlock(context.Background()) // should be advance time tx
	require.NoError(err)
	require.NoError(blk.Verify(context.Background()))
	require.NoError(blk.Accept(context.Background())) // move validator addValidatorTx from pending to current
	require.NoError(vm.SetPreference(context.Background(), vm.manager.LastAccepted()))

	_, err = vm.state.GetPendingValidator(createSubnetTx.ID(), nodeID)
	require.ErrorIs(err, database.ErrNotFound)

	_, err = vm.state.GetCurrentValidator(createSubnetTx.ID(), nodeID)
	require.NoError(err)

	// fast forward clock to time validator should stop validating
	vm.clock.Set(endTime)
	blk, err = vm.Builder.BuildBlock(context.Background())
	require.NoError(err)
	require.NoError(blk.Verify(context.Background()))
	require.NoError(blk.Accept(context.Background())) // remove validator from current validator set

	_, err = vm.state.GetPendingValidator(createSubnetTx.ID(), nodeID)
	require.ErrorIs(err, database.ErrNotFound)

	_, err = vm.state.GetCurrentValidator(createSubnetTx.ID(), nodeID)
	require.ErrorIs(err, database.ErrNotFound)
}

// test asset import
func TestAtomicImport(t *testing.T) {
	require := require.New(t)
	vm, baseDB, mutableSharedMemory := defaultVM(t)
	vm.ctx.Lock.Lock()
	defer func() {
		require.NoError(vm.Shutdown(context.Background()))
		vm.ctx.Lock.Unlock()
	}()

	utxoID := avax.UTXOID{
		TxID:        ids.Empty.Prefix(1),
		OutputIndex: 1,
	}
	amount := uint64(50000)
	recipientKey := ts.Keys[1]

	m := atomic.NewMemory(prefixdb.New([]byte{5}, baseDB))

	mutableSharedMemory.SharedMemory = m.NewSharedMemory(vm.ctx.ChainID)
	peerSharedMemory := m.NewSharedMemory(vm.ctx.XChainID)

	_, err := vm.txBuilder.NewImportTx(
		vm.ctx.XChainID,
		recipientKey.PublicKey().Address(),
		[]*secp256k1.PrivateKey{ts.Keys[0]},
		ids.ShortEmpty, // change addr
	)
	require.ErrorIs(err, txbuilder.ErrNoFunds)

	// Provide the avm UTXO

	utxo := &avax.UTXO{
		UTXOID: utxoID,
		Asset:  avax.Asset{ID: ts.AvaxAssetID},
		Out: &secp256k1fx.TransferOutput{
			Amt: amount,
			OutputOwners: secp256k1fx.OutputOwners{
				Threshold: 1,
				Addrs:     []ids.ShortID{recipientKey.PublicKey().Address()},
			},
		},
	}
	utxoBytes, err := txs.Codec.Marshal(txs.Version, utxo)
	require.NoError(err)

	inputID := utxo.InputID()
	require.NoError(peerSharedMemory.Apply(map[ids.ID]*atomic.Requests{
		vm.ctx.ChainID: {
			PutRequests: []*atomic.Element{
				{
					Key:   inputID[:],
					Value: utxoBytes,
					Traits: [][]byte{
						recipientKey.PublicKey().Address().Bytes(),
					},
				},
			},
		},
	}))

	tx, err := vm.txBuilder.NewImportTx(
		vm.ctx.XChainID,
		recipientKey.PublicKey().Address(),
		[]*secp256k1.PrivateKey{recipientKey},
		ids.ShortEmpty, // change addr
	)
	require.NoError(err)

	require.NoError(vm.Builder.AddUnverifiedTx(tx))

	blk, err := vm.Builder.BuildBlock(context.Background())
	require.NoError(err)

	require.NoError(blk.Verify(context.Background()))

	require.NoError(blk.Accept(context.Background()))

	_, txStatus, err := vm.state.GetTx(tx.ID())
	require.NoError(err)
	require.Equal(status.Committed, txStatus)

	inputID = utxoID.InputID()
	_, err = vm.ctx.SharedMemory.Get(vm.ctx.XChainID, [][]byte{inputID[:]})
	require.ErrorIs(err, database.ErrNotFound)
}

// test optimistic asset import
func TestOptimisticAtomicImport(t *testing.T) {
	require := require.New(t)
	vm, _, _ := defaultVM(t)
	vm.ctx.Lock.Lock()
	defer func() {
		require.NoError(vm.Shutdown(context.Background()))
		vm.ctx.Lock.Unlock()
	}()

	tx := &txs.Tx{Unsigned: &txs.ImportTx{
		BaseTx: txs.BaseTx{BaseTx: avax.BaseTx{
			NetworkID:    vm.ctx.NetworkID,
			BlockchainID: vm.ctx.ChainID,
		}},
		SourceChain: vm.ctx.XChainID,
		ImportedInputs: []*avax.TransferableInput{{
			UTXOID: avax.UTXOID{
				TxID:        ids.Empty.Prefix(1),
				OutputIndex: 1,
			},
			Asset: avax.Asset{ID: vm.ctx.AVAXAssetID},
			In: &secp256k1fx.TransferInput{
				Amt: 50000,
			},
		}},
	}}
	require.NoError(tx.Initialize(txs.Codec))

	preferred, err := vm.Builder.Preferred()
	require.NoError(err)

	preferredID := preferred.ID()
	preferredHeight := preferred.Height()

	statelessBlk, err := block.NewApricotAtomicBlock(
		preferredID,
		preferredHeight+1,
		tx,
	)
	require.NoError(err)

	blk := vm.manager.NewBlock(statelessBlk)

	err = blk.Verify(context.Background())
	require.ErrorIs(err, database.ErrNotFound) // erred due to missing shared memory UTXOs

	require.NoError(vm.SetState(context.Background(), snow.Bootstrapping))

	require.NoError(blk.Verify(context.Background())) // skips shared memory UTXO verification during bootstrapping

	require.NoError(blk.Accept(context.Background()))

	require.NoError(vm.SetState(context.Background(), snow.NormalOp))

	_, txStatus, err := vm.state.GetTx(tx.ID())
	require.NoError(err)

	require.Equal(status.Committed, txStatus)
}

// test restarting the node
func TestRestartFullyAccepted(t *testing.T) {
	require := require.New(t)
	_, genesisBytes := defaultGenesis(t)
	db := manager.NewMemDB(version.Semantic1_0_0)

	firstDB := db.NewPrefixDBManager([]byte{})
	firstVM := &VM{
		Config: *ts.Config(true /*postBanff*/, true /*postCortina*/),
	}

	baseDBManager := manager.NewMemDB(version.Semantic1_0_0)
	firstCtx, _ := ts.Context(require, baseDBManager.Current().Database)

	initialClkTime := banffForkTime.Add(time.Second)
	firstVM.clock.Set(initialClkTime)
	firstCtx.Lock.Lock()

	firstMsgChan := make(chan common.Message, 1)
	require.NoError(firstVM.Initialize(
		context.Background(),
		firstCtx,
		firstDB,
		genesisBytes,
		nil,
		nil,
		firstMsgChan,
		nil,
		nil,
	))

	genesisID, err := firstVM.LastAccepted(context.Background())
	require.NoError(err)

	nextChainTime := initialClkTime.Add(time.Second)
	firstVM.clock.Set(initialClkTime)
	preferred, err := firstVM.Builder.Preferred()
	require.NoError(err)
	preferredID := preferred.ID()
	preferredHeight := preferred.Height()

	// include a tx to make the block be accepted
	tx := &txs.Tx{Unsigned: &txs.ImportTx{
		BaseTx: txs.BaseTx{BaseTx: avax.BaseTx{
			NetworkID:    firstVM.ctx.NetworkID,
			BlockchainID: firstVM.ctx.ChainID,
		}},
		SourceChain: firstVM.ctx.XChainID,
		ImportedInputs: []*avax.TransferableInput{{
			UTXOID: avax.UTXOID{
				TxID:        ids.Empty.Prefix(1),
				OutputIndex: 1,
			},
			Asset: avax.Asset{ID: firstVM.ctx.AVAXAssetID},
			In: &secp256k1fx.TransferInput{
				Amt: 50000,
			},
		}},
	}}
	require.NoError(tx.Initialize(txs.Codec))

	statelessBlk, err := block.NewBanffStandardBlock(
		nextChainTime,
		preferredID,
		preferredHeight+1,
		[]*txs.Tx{tx},
	)
	require.NoError(err)

	firstAdvanceTimeBlk := firstVM.manager.NewBlock(statelessBlk)

	nextChainTime = nextChainTime.Add(2 * time.Second)
	firstVM.clock.Set(nextChainTime)
	require.NoError(firstAdvanceTimeBlk.Verify(context.Background()))
	require.NoError(firstAdvanceTimeBlk.Accept(context.Background()))

	require.NoError(firstVM.Shutdown(context.Background()))
	firstCtx.Lock.Unlock()

	secondVM := &VM{
		Config: *ts.Config(true /*postBanff*/, true /*postCortina*/),
	}

	secondCtx, _ := ts.Context(require, baseDBManager.Current().Database)
	secondVM.clock.Set(initialClkTime)
	secondCtx.Lock.Lock()
	defer func() {
		require.NoError(secondVM.Shutdown(context.Background()))
		secondCtx.Lock.Unlock()
	}()

	secondDB := baseDBManager.NewPrefixDBManager([]byte{})
	secondMsgChan := make(chan common.Message, 1)
	require.NoError(secondVM.Initialize(
		context.Background(),
		secondCtx,
		secondDB,
		genesisBytes,
		nil,
		nil,
		secondMsgChan,
		nil,
		nil,
	))

	lastAccepted, err := secondVM.LastAccepted(context.Background())
	require.NoError(err)
	require.Equal(genesisID, lastAccepted)
}

// test bootstrapping the node
func TestBootstrapPartiallyAccepted(t *testing.T) {
	require := require.New(t)

	_, genesisBytes := defaultGenesis(t)

	baseDBManager := manager.NewMemDB(version.Semantic1_0_0)
	vmDBManager := baseDBManager.NewPrefixDBManager([]byte("vm"))
	bootstrappingDB := prefixdb.New([]byte("bootstrapping"), baseDBManager.Current().Database)

	blocked, err := queue.NewWithMissing(bootstrappingDB, "", prometheus.NewRegistry())
	require.NoError(err)

	vm := &VM{
		Config: *ts.Config(true /*postBanff*/, true /*postCortina*/),
	}

	initialClkTime := banffForkTime.Add(time.Second)
	vm.clock.Set(initialClkTime)
	ctx, _ := ts.Context(require, baseDBManager.Current().Database)

	consensusCtx := snow.DefaultConsensusContextTest()
	consensusCtx.Context = ctx
	ctx.Lock.Lock()

	msgChan := make(chan common.Message, 1)
	require.NoError(vm.Initialize(
		context.Background(),
		ctx,
		vmDBManager,
		genesisBytes,
		nil,
		nil,
		msgChan,
		nil,
		nil,
	))

	preferred, err := vm.Builder.Preferred()
	require.NoError(err)

	// include a tx to make the block be accepted
	tx := &txs.Tx{Unsigned: &txs.ImportTx{
		BaseTx: txs.BaseTx{BaseTx: avax.BaseTx{
			NetworkID:    vm.ctx.NetworkID,
			BlockchainID: vm.ctx.ChainID,
		}},
		SourceChain: vm.ctx.XChainID,
		ImportedInputs: []*avax.TransferableInput{{
			UTXOID: avax.UTXOID{
				TxID:        ids.Empty.Prefix(1),
				OutputIndex: 1,
			},
			Asset: avax.Asset{ID: vm.ctx.AVAXAssetID},
			In: &secp256k1fx.TransferInput{
				Amt: 50000,
			},
		}},
	}}
	require.NoError(tx.Initialize(txs.Codec))

	nextChainTime := initialClkTime.Add(time.Second)
	preferredID := preferred.ID()
	preferredHeight := preferred.Height()
	statelessBlk, err := block.NewBanffStandardBlock(
		nextChainTime,
		preferredID,
		preferredHeight+1,
		[]*txs.Tx{tx},
	)
	require.NoError(err)

	advanceTimeBlk := vm.manager.NewBlock(statelessBlk)
	require.NoError(err)

	advanceTimeBlkID := advanceTimeBlk.ID()
	advanceTimeBlkBytes := advanceTimeBlk.Bytes()

	peerID := ids.NodeID{1, 2, 3, 4, 5, 4, 3, 2, 1}
	beacons := validators.NewManager()
	require.NoError(beacons.AddStaker(ctx.SubnetID, peerID, nil, ids.Empty, 1))

	benchlist := benchlist.NewNoBenchlist()
	timeoutManager, err := timeout.NewManager(
		&timer.AdaptiveTimeoutConfig{
			InitialTimeout:     time.Millisecond,
			MinimumTimeout:     time.Millisecond,
			MaximumTimeout:     10 * time.Second,
			TimeoutHalflife:    5 * time.Minute,
			TimeoutCoefficient: 1.25,
		},
		benchlist,
		"",
		prometheus.NewRegistry(),
	)
	require.NoError(err)

	go timeoutManager.Dispatch()
	defer timeoutManager.Stop()

	chainRouter := &router.ChainRouter{}

	metrics := prometheus.NewRegistry()
	mc, err := message.NewCreator(logging.NoLog{}, metrics, "dummyNamespace", constants.DefaultNetworkCompressionType, 10*time.Second)
	require.NoError(err)

	require.NoError(chainRouter.Initialize(
		ids.EmptyNodeID,
		logging.NoLog{},
		timeoutManager,
		time.Second,
		set.Set[ids.ID]{},
		true,
		set.Set[ids.ID]{},
		nil,
		router.HealthConfig{},
		"",
		prometheus.NewRegistry(),
	))

	externalSender := &sender.ExternalSenderTest{TB: t}
	externalSender.Default(true)

	// Passes messages from the consensus engine to the network
	gossipConfig := subnets.GossipConfig{
		AcceptedFrontierPeerSize:  1,
		OnAcceptPeerSize:          1,
		AppGossipValidatorSize:    1,
		AppGossipNonValidatorSize: 1,
	}
	sender, err := sender.New(
		consensusCtx,
		mc,
		externalSender,
		chainRouter,
		timeoutManager,
		p2p.EngineType_ENGINE_TYPE_SNOWMAN,
		subnets.New(consensusCtx.NodeID, subnets.Config{GossipConfig: gossipConfig}),
	)
	require.NoError(err)

	var reqID uint32
	externalSender.SendF = func(msg message.OutboundMessage, nodeIDs set.Set[ids.NodeID], _ ids.ID, _ subnets.Allower) set.Set[ids.NodeID] {
		inMsg, err := mc.Parse(msg.Bytes(), ctx.NodeID, func() {})
		require.NoError(err)
		require.Equal(message.GetAcceptedFrontierOp, inMsg.Op())

		requestID, ok := message.GetRequestID(inMsg.Message())
		require.True(ok)

		reqID = requestID
		return nodeIDs
	}

	isBootstrapped := false
	bootstrapTracker := &common.BootstrapTrackerTest{
		T: t,
		IsBootstrappedF: func() bool {
			return isBootstrapped
		},
		BootstrappedF: func(ids.ID) {
			isBootstrapped = true
		},
	}

	peers := tracker.NewPeers()
	totalWeight, err := beacons.TotalWeight(ctx.SubnetID)
	require.NoError(err)
	startup := tracker.NewStartup(peers, (totalWeight+1)/2)
	beacons.RegisterCallbackListener(ctx.SubnetID, startup)

	// The engine handles consensus
	consensus := &smcon.Topological{}
	commonCfg := common.Config{
		Ctx:                            consensusCtx,
		Beacons:                        beacons,
		SampleK:                        beacons.Count(ctx.SubnetID),
		StartupTracker:                 startup,
		Alpha:                          (totalWeight + 1) / 2,
		Sender:                         sender,
		BootstrapTracker:               bootstrapTracker,
		AncestorsMaxContainersSent:     2000,
		AncestorsMaxContainersReceived: 2000,
		SharedCfg:                      &common.SharedConfig{},
	}

	snowGetHandler, err := snowgetter.New(vm, commonCfg)
	require.NoError(err)

	bootstrapConfig := bootstrap.Config{
		Config:        commonCfg,
		AllGetsServer: snowGetHandler,
		Blocked:       blocked,
		VM:            vm,
	}

	// Asynchronously passes messages from the network to the consensus engine
	cpuTracker, err := timetracker.NewResourceTracker(
		prometheus.NewRegistry(),
		resource.NoUsage,
		meter.ContinuousFactory{},
		time.Second,
	)
	require.NoError(err)

	h, err := handler.New(
		bootstrapConfig.Ctx,
		beacons,
		msgChan,
		time.Hour,
		2,
		cpuTracker,
		vm,
		subnets.New(ctx.NodeID, subnets.Config{}),
		tracker.NewPeers(),
	)
	require.NoError(err)

	engineConfig := smeng.Config{
		Ctx:           bootstrapConfig.Ctx,
		AllGetsServer: snowGetHandler,
		VM:            bootstrapConfig.VM,
		Sender:        bootstrapConfig.Sender,
		Validators:    beacons,
		Params: snowball.Parameters{
			K:                     1,
			AlphaPreference:       1,
			AlphaConfidence:       1,
			BetaVirtuous:          20,
			BetaRogue:             20,
			ConcurrentRepolls:     1,
			OptimalProcessing:     1,
			MaxOutstandingItems:   1,
			MaxItemProcessingTime: 1,
		},
		Consensus: consensus,
	}
	engine, err := smeng.New(engineConfig)
	require.NoError(err)

	bootstrapper, err := bootstrap.New(
		bootstrapConfig,
		engine.Start,
	)
	require.NoError(err)

	h.SetEngineManager(&handler.EngineManager{
		Avalanche: &handler.Engine{
			StateSyncer:  nil,
			Bootstrapper: bootstrapper,
			Consensus:    engine,
		},
		Snowman: &handler.Engine{
			StateSyncer:  nil,
			Bootstrapper: bootstrapper,
			Consensus:    engine,
		},
	})

	consensusCtx.State.Set(snow.EngineState{
		Type:  p2p.EngineType_ENGINE_TYPE_SNOWMAN,
		State: snow.NormalOp,
	})

	// Allow incoming messages to be routed to the new chain
	chainRouter.AddChain(context.Background(), h)
	ctx.Lock.Unlock()

	h.Start(context.Background(), false)

	ctx.Lock.Lock()
	require.NoError(bootstrapper.Connected(context.Background(), peerID, version.CurrentApp))

	externalSender.SendF = func(msg message.OutboundMessage, nodeIDs set.Set[ids.NodeID], _ ids.ID, _ subnets.Allower) set.Set[ids.NodeID] {
		inMsgIntf, err := mc.Parse(msg.Bytes(), ctx.NodeID, func() {})
		require.NoError(err)
		require.Equal(message.GetAcceptedOp, inMsgIntf.Op())
		inMsg := inMsgIntf.Message().(*p2p.GetAccepted)

		reqID = inMsg.RequestId
		return nodeIDs
	}

	require.NoError(bootstrapper.AcceptedFrontier(context.Background(), peerID, reqID, advanceTimeBlkID))

	externalSender.SendF = func(msg message.OutboundMessage, nodeIDs set.Set[ids.NodeID], _ ids.ID, _ subnets.Allower) set.Set[ids.NodeID] {
		inMsgIntf, err := mc.Parse(msg.Bytes(), ctx.NodeID, func() {})
		require.NoError(err)
		require.Equal(message.GetAncestorsOp, inMsgIntf.Op())
		inMsg := inMsgIntf.Message().(*p2p.GetAncestors)

		reqID = inMsg.RequestId

		containerID, err := ids.ToID(inMsg.ContainerId)
		require.NoError(err)
		require.Equal(advanceTimeBlkID, containerID)
		return nodeIDs
	}

	frontier := []ids.ID{advanceTimeBlkID}
	require.NoError(bootstrapper.Accepted(context.Background(), peerID, reqID, frontier))

	externalSender.SendF = nil
	externalSender.CantSend = false

	require.NoError(bootstrapper.Ancestors(context.Background(), peerID, reqID, [][]byte{advanceTimeBlkBytes}))

	preferred, err = vm.Builder.Preferred()
	require.NoError(err)

	require.Equal(advanceTimeBlk.ID(), preferred.ID())

	ctx.Lock.Unlock()
	chainRouter.Shutdown(context.Background())
}

func TestUnverifiedParent(t *testing.T) {
	require := require.New(t)
	_, genesisBytes := defaultGenesis(t)
	baseDBManager := manager.NewMemDB(version.Semantic1_0_0)

	vm := &VM{
		Config: *ts.Config(true /*postBanff*/, true /*postCortina*/),
	}

	initialClkTime := banffForkTime.Add(time.Second)
	vm.clock.Set(initialClkTime)
	ctx, _ := ts.Context(require, baseDBManager.Current().Database)
	ctx.Lock.Lock()
	defer func() {
		require.NoError(vm.Shutdown(context.Background()))
		ctx.Lock.Unlock()
	}()

	msgChan := make(chan common.Message, 1)
	require.NoError(vm.Initialize(
		context.Background(),
		ctx,
		baseDBManager,
		genesisBytes,
		nil,
		nil,
		msgChan,
		nil,
		nil,
	))

	// include a tx1 to make the block be accepted
	tx1 := &txs.Tx{Unsigned: &txs.ImportTx{
		BaseTx: txs.BaseTx{BaseTx: avax.BaseTx{
			NetworkID:    vm.ctx.NetworkID,
			BlockchainID: vm.ctx.ChainID,
		}},
		SourceChain: vm.ctx.XChainID,
		ImportedInputs: []*avax.TransferableInput{{
			UTXOID: avax.UTXOID{
				TxID:        ids.Empty.Prefix(1),
				OutputIndex: 1,
			},
			Asset: avax.Asset{ID: vm.ctx.AVAXAssetID},
			In: &secp256k1fx.TransferInput{
				Amt: 50000,
			},
		}},
	}}
	require.NoError(tx1.Initialize(txs.Codec))

	preferred, err := vm.Builder.Preferred()
	require.NoError(err)
	nextChainTime := initialClkTime.Add(time.Second)
	preferredID := preferred.ID()
	preferredHeight := preferred.Height()

	statelessBlk, err := block.NewBanffStandardBlock(
		nextChainTime,
		preferredID,
		preferredHeight+1,
		[]*txs.Tx{tx1},
	)
	require.NoError(err)
	firstAdvanceTimeBlk := vm.manager.NewBlock(statelessBlk)
	require.NoError(firstAdvanceTimeBlk.Verify(context.Background()))

	// include a tx1 to make the block be accepted
	tx2 := &txs.Tx{Unsigned: &txs.ImportTx{
		BaseTx: txs.BaseTx{BaseTx: avax.BaseTx{
			NetworkID:    vm.ctx.NetworkID,
			BlockchainID: vm.ctx.ChainID,
		}},
		SourceChain: vm.ctx.XChainID,
		ImportedInputs: []*avax.TransferableInput{{
			UTXOID: avax.UTXOID{
				TxID:        ids.Empty.Prefix(2),
				OutputIndex: 2,
			},
			Asset: avax.Asset{ID: vm.ctx.AVAXAssetID},
			In: &secp256k1fx.TransferInput{
				Amt: 50000,
			},
		}},
	}}
	require.NoError(tx1.Initialize(txs.Codec))
	nextChainTime = nextChainTime.Add(time.Second)
	vm.clock.Set(nextChainTime)
	statelessSecondAdvanceTimeBlk, err := block.NewBanffStandardBlock(
		nextChainTime,
		firstAdvanceTimeBlk.ID(),
		firstAdvanceTimeBlk.Height()+1,
		[]*txs.Tx{tx2},
	)
	require.NoError(err)
	secondAdvanceTimeBlk := vm.manager.NewBlock(statelessSecondAdvanceTimeBlk)

	require.Equal(secondAdvanceTimeBlk.Parent(), firstAdvanceTimeBlk.ID())
	require.NoError(secondAdvanceTimeBlk.Verify(context.Background()))
}

func TestMaxStakeAmount(t *testing.T) {
	vm, _, _ := defaultVM(t)
	vm.ctx.Lock.Lock()
	defer func() {
		require.NoError(t, vm.Shutdown(context.Background()))
		vm.ctx.Lock.Unlock()
	}()

	nodeID := ids.NodeID(ts.Keys[0].PublicKey().Address())

	tests := []struct {
		description string
		startTime   time.Time
		endTime     time.Time
	}{
		{
			description: "[validator.StartTime] == [startTime] < [endTime] == [validator.EndTime]",
			startTime:   ts.ValidateStartTime,
			endTime:     ts.ValidateEndTime,
		},
		{
			description: "[validator.StartTime] < [startTime] < [endTime] == [validator.EndTime]",
			startTime:   ts.ValidateStartTime.Add(time.Minute),
			endTime:     ts.ValidateEndTime,
		},
		{
			description: "[validator.StartTime] == [startTime] < [endTime] < [validator.EndTime]",
			startTime:   ts.ValidateStartTime,
			endTime:     ts.ValidateEndTime.Add(-time.Minute),
		},
		{
			description: "[validator.StartTime] < [startTime] < [endTime] < [validator.EndTime]",
			startTime:   ts.ValidateStartTime.Add(time.Minute),
			endTime:     ts.ValidateEndTime.Add(-time.Minute),
		},
	}

	for _, test := range tests {
		t.Run(test.description, func(t *testing.T) {
			require := require.New(t)
			staker, err := txexecutor.GetValidator(vm.state, constants.PrimaryNetworkID, nodeID)
			require.NoError(err)

			amount, err := txexecutor.GetMaxWeight(vm.state, staker, test.startTime, test.endTime)
			require.NoError(err)
			require.Equal(ts.Weight, amount)
		})
	}
}

func TestUptimeDisallowedWithRestart(t *testing.T) {
	require := require.New(t)
	_, genesisBytes := defaultGenesis(t)
	baseDBManager := manager.NewMemDB(version.Semantic1_0_0)
	firstDB := baseDBManager.NewPrefixDBManager([]byte{})

	const firstUptimePercentage = 20 // 20%
	firstCfg := ts.Config(true /*postBanff*/, true /*postCortina*/)
	firstCfg.UptimePercentage = firstUptimePercentage / 100.
	firstVM := &VM{Config: *firstCfg}

	firstCtx, _ := ts.Context(require, baseDBManager.Current().Database)
	firstCtx.Lock.Lock()

	firstMsgChan := make(chan common.Message, 1)
	require.NoError(firstVM.Initialize(
		context.Background(),
		firstCtx,
		firstDB,
		genesisBytes,
		nil,
		nil,
		firstMsgChan,
		nil,
		nil,
	))

	initialClkTime := ts.ValidateStartTime
	firstVM.clock.Set(initialClkTime)

	// Set VM state to NormalOp, to start tracking validators' uptime
	require.NoError(firstVM.SetState(context.Background(), snow.Bootstrapping))
	require.NoError(firstVM.SetState(context.Background(), snow.NormalOp))

	// Fast forward clock so that validators meet 20% uptime required for reward
	durationForReward := ts.ValidateEndTime.Sub(ts.ValidateStartTime) * firstUptimePercentage / 100
	firstVM.clock.Set(ts.ValidateStartTime.Add(durationForReward))

	// Shutdown VM to stop all genesis validator uptime.
	// At this point they have been validating for the 20% uptime needed to be rewarded
	require.NoError(firstVM.Shutdown(context.Background()))
	firstCtx.Lock.Unlock()

	// Restart the VM with a larger uptime requirement
	secondDB := baseDBManager.NewPrefixDBManager([]byte{})

	const secondUptimePercentage = 21 // 21% > firstUptimePercentage, so uptime for reward is not met now
	secondCfg := ts.Config(true /*postBanff*/, true /*postCortina*/)
	secondCfg.UptimePercentage = secondUptimePercentage / 100.
	secondVM := &VM{Config: *secondCfg}

	secondCtx, _ := ts.Context(require, baseDBManager.Current().Database)
	secondCtx.Lock.Lock()
	defer func() {
		require.NoError(secondVM.Shutdown(context.Background()))
		secondCtx.Lock.Unlock()
	}()

	secondMsgChan := make(chan common.Message, 1)
	require.NoError(secondVM.Initialize(
		context.Background(),
		secondCtx,
		secondDB,
		genesisBytes,
		nil,
		nil,
		secondMsgChan,
		nil,
		nil,
	))

	// set clock to the time we switched firstVM off
	secondVM.clock.Set(ts.ValidateStartTime.Add(durationForReward))

	// Set VM state to NormalOp, to start tracking validators' uptime
	require.NoError(secondVM.SetState(context.Background(), snow.Bootstrapping))
	require.NoError(secondVM.SetState(context.Background(), snow.NormalOp))

	// after restart and change of uptime required for reward, push validators to their end of life
	secondVM.clock.Set(ts.ValidateEndTime)

	// evaluate a genesis validator for reward
	blk, err := secondVM.Builder.BuildBlock(context.Background())
	require.NoError(err)
	require.NoError(blk.Verify(context.Background()))

	// Assert preferences are correct.
	// secondVM should prefer abort since uptime requirements are not met anymore
	oracleBlk := blk.(smcon.OracleBlock)
	options, err := oracleBlk.Options(context.Background())
	require.NoError(err)

	abort := options[0].(*blockexecutor.Block)
	require.IsType(&block.BanffAbortBlock{}, abort.Block)

	commit := options[1].(*blockexecutor.Block)
	require.IsType(&block.BanffCommitBlock{}, commit.Block)

	// Assert block tries to reward a genesis validator
	rewardTx := oracleBlk.(block.Block).Txs()[0].Unsigned
	require.IsType(&txs.RewardValidatorTx{}, rewardTx)
	txID := blk.(block.Block).Txs()[0].ID()

	// Verify options and accept abort block
	require.NoError(commit.Verify(context.Background()))
	require.NoError(abort.Verify(context.Background()))
	require.NoError(blk.Accept(context.Background()))
	require.NoError(abort.Accept(context.Background()))
	require.NoError(secondVM.SetPreference(context.Background(), secondVM.manager.LastAccepted()))

	// Verify that rewarded validator has been removed.
	// Note that test genesis has multiple validators
	// terminating at the same time. The rewarded validator
	// will the first by txID. To make the test more stable
	// (txID changes every time we change any parameter
	// of the tx creating the validator), we explicitly
	//  check that rewarded validator is removed from staker set.
	_, txStatus, err := secondVM.state.GetTx(txID)
	require.NoError(err)
	require.Equal(status.Aborted, txStatus)

	tx, _, err := secondVM.state.GetTx(rewardTx.(*txs.RewardValidatorTx).TxID)
	require.NoError(err)
	require.IsType(&txs.AddValidatorTx{}, tx.Unsigned)

	valTx, _ := tx.Unsigned.(*txs.AddValidatorTx)
	_, err = secondVM.state.GetCurrentValidator(constants.PrimaryNetworkID, valTx.NodeID())
	require.ErrorIs(err, database.ErrNotFound)
}

func TestUptimeDisallowedAfterNeverConnecting(t *testing.T) {
	require := require.New(t)
	_, genesisBytes := defaultGenesis(t)
	baseDBManager := manager.NewMemDB(version.Semantic1_0_0)

	cfg := ts.Config(true /*postBanff*/, true /*postCortina*/)
	cfg.UptimePercentage = .2
	vm := &VM{
		Config: *cfg,
	}

	ctx, _ := ts.Context(require, baseDBManager.Current().Database)
	ctx.Lock.Lock()

	msgChan := make(chan common.Message, 1)
	appSender := &common.SenderTest{T: t}
	require.NoError(vm.Initialize(
		context.Background(),
		ctx,
		baseDBManager,
		genesisBytes,
		nil,
		nil,
		msgChan,
		nil,
		appSender,
	))

	defer func() {
		require.NoError(vm.Shutdown(context.Background()))
		ctx.Lock.Unlock()
	}()

	initialClkTime := ts.ValidateStartTime
	vm.clock.Set(initialClkTime)

	// Set VM state to NormalOp, to start tracking validators' uptime
	require.NoError(vm.SetState(context.Background(), snow.Bootstrapping))
	require.NoError(vm.SetState(context.Background(), snow.NormalOp))

	// Fast forward clock to time for genesis validators to leave
	vm.clock.Set(ts.ValidateEndTime)

	// evaluate a genesis validator for reward
	blk, err := vm.Builder.BuildBlock(context.Background())
	require.NoError(err)
	require.NoError(blk.Verify(context.Background()))

	// Assert preferences are correct.
	// vm should prefer abort since uptime requirements are not met.
	oracleBlk := blk.(smcon.OracleBlock)
	options, err := oracleBlk.Options(context.Background())
	require.NoError(err)

	abort := options[0].(*blockexecutor.Block)
	require.IsType(&block.BanffAbortBlock{}, abort.Block)

	commit := options[1].(*blockexecutor.Block)
	require.IsType(&block.BanffCommitBlock{}, commit.Block)

	// Assert block tries to reward a genesis validator
	rewardTx := oracleBlk.(block.Block).Txs()[0].Unsigned
	require.IsType(&txs.RewardValidatorTx{}, rewardTx)
	txID := blk.(block.Block).Txs()[0].ID()

	// Verify options and accept abort block
	require.NoError(commit.Verify(context.Background()))
	require.NoError(abort.Verify(context.Background()))
	require.NoError(blk.Accept(context.Background()))
	require.NoError(abort.Accept(context.Background()))
	require.NoError(vm.SetPreference(context.Background(), vm.manager.LastAccepted()))

	// Verify that rewarded validator has been removed.
	// Note that test genesis has multiple validators
	// terminating at the same time. The rewarded validator
	// will the first by txID. To make the test more stable
	// (txID changes every time we change any parameter
	// of the tx creating the validator), we explicitly
	//  check that rewarded validator is removed from staker set.
	_, txStatus, err := vm.state.GetTx(txID)
	require.NoError(err)
	require.Equal(status.Aborted, txStatus)

	tx, _, err := vm.state.GetTx(rewardTx.(*txs.RewardValidatorTx).TxID)
	require.NoError(err)
	require.IsType(&txs.AddValidatorTx{}, tx.Unsigned)

	valTx, _ := tx.Unsigned.(*txs.AddValidatorTx)
	_, err = vm.state.GetCurrentValidator(constants.PrimaryNetworkID, valTx.NodeID())
	require.ErrorIs(err, database.ErrNotFound)
}

func TestRemovePermissionedValidatorDuringAddPending(t *testing.T) {
	require := require.New(t)

	validatorStartTime := banffForkTime.Add(txexecutor.SyncBound).Add(1 * time.Second)
	validatorEndTime := validatorStartTime.Add(360 * 24 * time.Hour)

	vm, _, _ := defaultVM(t)

	vm.ctx.Lock.Lock()
	defer func() {
		require.NoError(vm.Shutdown(context.Background()))

		vm.ctx.Lock.Unlock()
	}()

	key, err := secp256k1.NewPrivateKey()
	require.NoError(err)

	id := key.PublicKey().Address()

	addValidatorTx, err := vm.txBuilder.NewAddValidatorTx(
		ts.MaxValidatorStake,
		uint64(validatorStartTime.Unix()),
		uint64(validatorEndTime.Unix()),
		ids.NodeID(id),
		id,
		reward.PercentDenominator,
		[]*secp256k1.PrivateKey{ts.Keys[0]},
		ts.Keys[0].Address(),
	)
	require.NoError(err)

	require.NoError(vm.Builder.AddUnverifiedTx(addValidatorTx))

	// trigger block creation for the validator tx
	addValidatorBlock, err := vm.Builder.BuildBlock(context.Background())
	require.NoError(err)
	require.NoError(addValidatorBlock.Verify(context.Background()))
	require.NoError(addValidatorBlock.Accept(context.Background()))
	require.NoError(vm.SetPreference(context.Background(), vm.manager.LastAccepted()))

	createSubnetTx, err := vm.txBuilder.NewCreateSubnetTx(
		1,
		[]ids.ShortID{id},
		[]*secp256k1.PrivateKey{ts.Keys[0]},
		ts.Keys[0].Address(),
	)
	require.NoError(err)

	require.NoError(vm.Builder.AddUnverifiedTx(createSubnetTx))

	// trigger block creation for the subnet tx
	createSubnetBlock, err := vm.Builder.BuildBlock(context.Background())
	require.NoError(err)
	require.NoError(createSubnetBlock.Verify(context.Background()))
	require.NoError(createSubnetBlock.Accept(context.Background()))
	require.NoError(vm.SetPreference(context.Background(), vm.manager.LastAccepted()))

	addSubnetValidatorTx, err := vm.txBuilder.NewAddSubnetValidatorTx(
		ts.MaxValidatorStake,
		uint64(validatorStartTime.Unix()),
		uint64(validatorEndTime.Unix()),
		ids.NodeID(id),
		createSubnetTx.ID(),
		[]*secp256k1.PrivateKey{key, ts.Keys[1]},
		ts.Keys[1].Address(),
	)
	require.NoError(err)

	removeSubnetValidatorTx, err := vm.txBuilder.NewRemoveSubnetValidatorTx(
		ids.NodeID(id),
		createSubnetTx.ID(),
		[]*secp256k1.PrivateKey{key, ts.Keys[2]},
		ts.Keys[2].Address(),
	)
	require.NoError(err)

	statelessBlock, err := block.NewBanffStandardBlock(
		vm.state.GetTimestamp(),
		createSubnetBlock.ID(),
		createSubnetBlock.Height()+1,
		[]*txs.Tx{
			addSubnetValidatorTx,
			removeSubnetValidatorTx,
		},
	)
	require.NoError(err)

	blockBytes := statelessBlock.Bytes()
	block, err := vm.ParseBlock(context.Background(), blockBytes)
	require.NoError(err)
	require.NoError(block.Verify(context.Background()))
	require.NoError(block.Accept(context.Background()))
	require.NoError(vm.SetPreference(context.Background(), vm.manager.LastAccepted()))

	_, err = vm.state.GetPendingValidator(createSubnetTx.ID(), ids.NodeID(id))
	require.ErrorIs(err, database.ErrNotFound)
}

func TestTransferSubnetOwnershipTx(t *testing.T) {
	require := require.New(t)
	vm, _, _ := defaultVM(t)
	vm.ctx.Lock.Lock()
	defer func() {
		require.NoError(vm.Shutdown(context.Background()))
		vm.ctx.Lock.Unlock()
	}()

	// Create a subnet
	createSubnetTx, err := vm.txBuilder.NewCreateSubnetTx(
		1,
		[]ids.ShortID{ts.Keys[0].PublicKey().Address()},
		[]*secp256k1.PrivateKey{ts.Keys[0]},
		ts.Keys[0].Address(),
	)
	require.NoError(err)
	subnetID := createSubnetTx.ID()

	require.NoError(vm.Builder.AddUnverifiedTx(createSubnetTx))
	createSubnetBlock, err := vm.Builder.BuildBlock(context.Background())
	require.NoError(err)

	createSubnetRawBlock := createSubnetBlock.(*blockexecutor.Block).Block
	require.IsType(&block.BanffStandardBlock{}, createSubnetRawBlock)
	require.Contains(createSubnetRawBlock.Txs(), createSubnetTx)

	require.NoError(createSubnetBlock.Verify(context.Background()))
	require.NoError(createSubnetBlock.Accept(context.Background()))
	require.NoError(vm.SetPreference(context.Background(), vm.manager.LastAccepted()))

	subnetOwner, err := vm.state.GetSubnetOwner(subnetID)
	require.NoError(err)
	expectedOwner := &secp256k1fx.OutputOwners{
		Locktime:  0,
		Threshold: 1,
		Addrs: []ids.ShortID{
			ts.Keys[0].PublicKey().Address(),
		},
	}
	require.Equal(expectedOwner, subnetOwner)

	transferSubnetOwnershipTx, err := vm.txBuilder.NewTransferSubnetOwnershipTx(
		subnetID,
		1,
		[]ids.ShortID{ts.Keys[1].PublicKey().Address()},
		[]*secp256k1.PrivateKey{ts.Keys[0]},
		ids.ShortEmpty, // change addr
	)
	require.NoError(err)

	require.NoError(vm.Builder.AddUnverifiedTx(transferSubnetOwnershipTx))
	transferSubnetOwnershipBlock, err := vm.Builder.BuildBlock(context.Background())
	require.NoError(err)

	transferSubnetOwnershipRawBlock := transferSubnetOwnershipBlock.(*blockexecutor.Block).Block
	require.IsType(&block.BanffStandardBlock{}, transferSubnetOwnershipRawBlock)
	require.Contains(transferSubnetOwnershipRawBlock.Txs(), transferSubnetOwnershipTx)

	require.NoError(transferSubnetOwnershipBlock.Verify(context.Background()))
	require.NoError(transferSubnetOwnershipBlock.Accept(context.Background()))
	require.NoError(vm.SetPreference(context.Background(), vm.manager.LastAccepted()))

	subnetOwner, err = vm.state.GetSubnetOwner(subnetID)
	require.NoError(err)
	expectedOwner = &secp256k1fx.OutputOwners{
		Locktime:  0,
		Threshold: 1,
		Addrs: []ids.ShortID{
			ts.Keys[1].PublicKey().Address(),
		},
	}
	require.Equal(expectedOwner, subnetOwner)
}<|MERGE_RESOLUTION|>--- conflicted
+++ resolved
@@ -73,12 +73,6 @@
 	// Its threshold is 2
 	testSubnet1            *txs.Tx
 	testSubnet1ControlKeys = ts.Keys[0:3]
-
-<<<<<<< HEAD
-	testKeyFactory secp256k1.Factory
-=======
-	errMissing = errors.New("missing")
->>>>>>> 024967d5
 )
 
 // Returns:
@@ -221,6 +215,7 @@
 	vm := &VM{
 		Config: *ts.Config(true /*postBanff*/, true /*postCortina*/),
 	}
+	vm.DTime = vm.CortinaTime // activate DFork as well
 
 	baseDBManager := manager.NewMemDB(version.Semantic1_0_0)
 	chainDBManager := baseDBManager.NewPrefixDBManager([]byte{0})

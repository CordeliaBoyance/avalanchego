--- conflicted
+++ resolved
@@ -89,11 +89,6 @@
 	testSubnet1            *txs.Tx
 	testSubnet1ControlKeys = ts.Keys[0:3]
 
-<<<<<<< HEAD
-	testKeyFactory secp256k1.Factory
-
-=======
->>>>>>> 826f9415
 	errMissing = errors.New("missing")
 )
 
@@ -465,15 +460,9 @@
 		vm.ctx.Lock.Unlock()
 	}()
 
-<<<<<<< HEAD
 	startTime := ts.GenesisTime.Add(-txexecutor.SyncBound).Add(-1 * time.Second)
 	endTime := startTime.Add(ts.MinStakingDuration)
-	key, _ := testKeyFactory.NewPrivateKey()
-=======
-	startTime := defaultGenesisTime.Add(-txexecutor.SyncBound).Add(-1 * time.Second)
-	endTime := startTime.Add(defaultMinStakingDuration)
 	key, _ := secp256k1.NewPrivateKey()
->>>>>>> 826f9415
 	nodeID := ids.NodeID(key.PublicKey().Address())
 
 	// create invalid tx

// Copyright (C) 2019-2023, Ava Labs, Inc. All rights reserved.
// See the file LICENSE for licensing terms.

package platformvm

import (
	"bytes"
	"context"
	"errors"
	"fmt"
	"testing"
	"time"

	"github.com/prometheus/client_golang/prometheus"

	"github.com/stretchr/testify/require"

	"github.com/ava-labs/avalanchego/chains"
	"github.com/ava-labs/avalanchego/chains/atomic"
	"github.com/ava-labs/avalanchego/database"
	"github.com/ava-labs/avalanchego/database/manager"
	"github.com/ava-labs/avalanchego/database/prefixdb"
	"github.com/ava-labs/avalanchego/ids"
	"github.com/ava-labs/avalanchego/message"
	"github.com/ava-labs/avalanchego/proto/pb/p2p"
	"github.com/ava-labs/avalanchego/snow"
	"github.com/ava-labs/avalanchego/snow/choices"
	"github.com/ava-labs/avalanchego/snow/consensus/snowball"
	"github.com/ava-labs/avalanchego/snow/engine/common"
	"github.com/ava-labs/avalanchego/snow/engine/common/queue"
	"github.com/ava-labs/avalanchego/snow/engine/common/tracker"
	"github.com/ava-labs/avalanchego/snow/engine/snowman/bootstrap"
	"github.com/ava-labs/avalanchego/snow/networking/benchlist"
	"github.com/ava-labs/avalanchego/snow/networking/handler"
	"github.com/ava-labs/avalanchego/snow/networking/router"
	"github.com/ava-labs/avalanchego/snow/networking/sender"
	"github.com/ava-labs/avalanchego/snow/networking/timeout"
	"github.com/ava-labs/avalanchego/snow/uptime"
	"github.com/ava-labs/avalanchego/snow/validators"
	"github.com/ava-labs/avalanchego/subnets"
	"github.com/ava-labs/avalanchego/utils/constants"
	"github.com/ava-labs/avalanchego/utils/crypto/secp256k1"
	"github.com/ava-labs/avalanchego/utils/formatting"
	"github.com/ava-labs/avalanchego/utils/formatting/address"
	"github.com/ava-labs/avalanchego/utils/json"
	"github.com/ava-labs/avalanchego/utils/logging"
	"github.com/ava-labs/avalanchego/utils/math/meter"
	"github.com/ava-labs/avalanchego/utils/resource"
	"github.com/ava-labs/avalanchego/utils/set"
	"github.com/ava-labs/avalanchego/utils/timer"
	"github.com/ava-labs/avalanchego/utils/timer/mockable"
	"github.com/ava-labs/avalanchego/utils/units"
	"github.com/ava-labs/avalanchego/version"
	"github.com/ava-labs/avalanchego/vms/components/avax"
	"github.com/ava-labs/avalanchego/vms/platformvm/api"
	"github.com/ava-labs/avalanchego/vms/platformvm/block"
	"github.com/ava-labs/avalanchego/vms/platformvm/config"
	"github.com/ava-labs/avalanchego/vms/platformvm/reward"
	"github.com/ava-labs/avalanchego/vms/platformvm/status"
	"github.com/ava-labs/avalanchego/vms/platformvm/txs"
	"github.com/ava-labs/avalanchego/vms/secp256k1fx"

	smcon "github.com/ava-labs/avalanchego/snow/consensus/snowman"
	smeng "github.com/ava-labs/avalanchego/snow/engine/snowman"
	snowgetter "github.com/ava-labs/avalanchego/snow/engine/snowman/getter"
	timetracker "github.com/ava-labs/avalanchego/snow/networking/tracker"
	blockbuilder "github.com/ava-labs/avalanchego/vms/platformvm/block/builder"
	blockexecutor "github.com/ava-labs/avalanchego/vms/platformvm/block/executor"
	txbuilder "github.com/ava-labs/avalanchego/vms/platformvm/txs/builder"
	txexecutor "github.com/ava-labs/avalanchego/vms/platformvm/txs/executor"
)

type activeFork uint8

const (
	defaultWeight uint64 = 10000

	apricotPhase3 activeFork = 0
	apricotPhase5 activeFork = 1
	banffFork     activeFork = 2
	cortinaFork   activeFork = 3
	dFork         activeFork = 4
	latestFork    activeFork = dFork
)

var (
	defaultMinStakingDuration = 24 * time.Hour
	defaultMaxStakingDuration = 365 * 24 * time.Hour

	defaultRewardConfig = reward.Config{
		MaxConsumptionRate: .12 * reward.PercentDenominator,
		MinConsumptionRate: .10 * reward.PercentDenominator,
		MintingPeriod:      365 * 24 * time.Hour,
		SupplyCap:          720 * units.MegaAvax,
	}

	// AVAX asset ID in tests
	avaxAssetID = ids.ID{'y', 'e', 'e', 't'}

	defaultTxFee = uint64(100)

	// chain timestamp at genesis
	defaultGenesisTime = time.Date(1997, 1, 1, 0, 0, 0, 0, time.UTC)

	// time that genesis validators start validating
	defaultGenesisStartTime = defaultGenesisTime

	// time that genesis validators stop validating
	defaultValidateEndTime = defaultGenesisStartTime.Add(10 * defaultMinStakingDuration)

	latestForkTime = defaultGenesisTime.Add(time.Second)

	// each key controls an address that has [defaultBalance] AVAX at genesis
	keys = secp256k1.TestKeys()

	defaultMinDelegatorStake = 1 * units.MilliAvax
	defaultMinValidatorStake = 5 * defaultMinDelegatorStake
	defaultMaxValidatorStake = 100 * defaultMinValidatorStake
	defaultBalance           = 2 * defaultMaxValidatorStake // amount all genesis validators have in defaultVM

	// subnet that exists at genesis in defaultVM
	// Its controlKeys are keys[0], keys[1], keys[2]
	// Its threshold is 2
	testSubnet1            *txs.Tx
	testSubnet1ControlKeys = keys[0:3]

	xChainID = ids.Empty.Prefix(0)
	cChainID = ids.Empty.Prefix(1)

	// Used to create and use keys.
	testKeyFactory secp256k1.Factory

	errMissing = errors.New("missing")
)

type mutableSharedMemory struct {
	atomic.SharedMemory
}

func defaultContext(t *testing.T) *snow.Context {
	require := require.New(t)

	ctx := snow.DefaultContextTest()
	ctx.NetworkID = constants.UnitTestID
	ctx.XChainID = xChainID
	ctx.CChainID = cChainID
	ctx.AVAXAssetID = avaxAssetID
	aliaser := ids.NewAliaser()

	require.NoError(aliaser.Alias(constants.PlatformChainID, "P"))
	require.NoError(aliaser.Alias(constants.PlatformChainID, constants.PlatformChainID.String()))
	require.NoError(aliaser.Alias(xChainID, "X"))
	require.NoError(aliaser.Alias(xChainID, xChainID.String()))
	require.NoError(aliaser.Alias(cChainID, "C"))
	require.NoError(aliaser.Alias(cChainID, cChainID.String()))

	ctx.BCLookup = aliaser

	ctx.ValidatorState = &validators.TestState{
		GetSubnetIDF: func(_ context.Context, chainID ids.ID) (ids.ID, error) {
			subnetID, ok := map[ids.ID]ids.ID{
				constants.PlatformChainID: constants.PrimaryNetworkID,
				xChainID:                  constants.PrimaryNetworkID,
				cChainID:                  constants.PrimaryNetworkID,
			}[chainID]
			if !ok {
				return ids.Empty, errMissing
			}
			return subnetID, nil
		},
	}
	return ctx
}

// Returns:
// 1) The genesis state
// 2) The byte representation of the default genesis for tests
func defaultGenesis(t *testing.T) (*api.BuildGenesisArgs, []byte) {
	require := require.New(t)

	genesisUTXOs := make([]api.UTXO, len(keys))
	for i, key := range keys {
		id := key.PublicKey().Address()
		addr, err := address.FormatBech32(constants.UnitTestHRP, id.Bytes())
		require.NoError(err)
		genesisUTXOs[i] = api.UTXO{
			Amount:  json.Uint64(defaultBalance),
			Address: addr,
		}
	}

	genesisValidators := make([]api.PermissionlessValidator, len(keys))
	for i, key := range keys {
		nodeID := ids.NodeID(key.PublicKey().Address())
		addr, err := address.FormatBech32(constants.UnitTestHRP, nodeID.Bytes())
		require.NoError(err)
		genesisValidators[i] = api.PermissionlessValidator{
			Staker: api.Staker{
				StartTime: json.Uint64(defaultGenesisStartTime.Unix()),
				EndTime:   json.Uint64(defaultValidateEndTime.Unix()),
				NodeID:    nodeID,
			},
			RewardOwner: &api.Owner{
				Threshold: 1,
				Addresses: []string{addr},
			},
			Staked: []api.UTXO{{
				Amount:  json.Uint64(defaultWeight),
				Address: addr,
			}},
			DelegationFee: reward.PercentDenominator,
		}
	}

	buildGenesisArgs := api.BuildGenesisArgs{
		Encoding:      formatting.Hex,
		NetworkID:     json.Uint32(constants.UnitTestID),
		AvaxAssetID:   avaxAssetID,
		UTXOs:         genesisUTXOs,
		Validators:    genesisValidators,
		Chains:        nil,
		Time:          json.Uint64(defaultGenesisTime.Unix()),
		InitialSupply: json.Uint64(360 * units.MegaAvax),
	}

	buildGenesisResponse := api.BuildGenesisReply{}
	platformvmSS := api.StaticService{}
	require.NoError(platformvmSS.BuildGenesis(nil, &buildGenesisArgs, &buildGenesisResponse))

	genesisBytes, err := formatting.Decode(buildGenesisResponse.Encoding, buildGenesisResponse.Bytes)
	require.NoError(err)

	return &buildGenesisArgs, genesisBytes
}

// Returns:
// 1) The genesis state
// 2) The byte representation of the default genesis for tests
func BuildGenesisTest(t *testing.T) (*api.BuildGenesisArgs, []byte) {
	return BuildGenesisTestWithArgs(t, nil)
}

// Returns:
// 1) The genesis state
// 2) The byte representation of the default genesis for tests
func BuildGenesisTestWithArgs(t *testing.T, args *api.BuildGenesisArgs) (*api.BuildGenesisArgs, []byte) {
	require := require.New(t)
	genesisUTXOs := make([]api.UTXO, len(keys))
	for i, key := range keys {
		id := key.PublicKey().Address()
		addr, err := address.FormatBech32(constants.UnitTestHRP, id.Bytes())
		require.NoError(err)

		genesisUTXOs[i] = api.UTXO{
			Amount:  json.Uint64(defaultBalance),
			Address: addr,
		}
	}

	genesisValidators := make([]api.PermissionlessValidator, len(keys))
	for i, key := range keys {
		nodeID := ids.NodeID(key.PublicKey().Address())
		addr, err := address.FormatBech32(constants.UnitTestHRP, nodeID.Bytes())
		require.NoError(err)

		genesisValidators[i] = api.PermissionlessValidator{
			Staker: api.Staker{
				StartTime: json.Uint64(defaultGenesisStartTime.Unix()),
				EndTime:   json.Uint64(defaultValidateEndTime.Unix()),
				NodeID:    nodeID,
			},
			RewardOwner: &api.Owner{
				Threshold: 1,
				Addresses: []string{addr},
			},
			Staked: []api.UTXO{{
				Amount:  json.Uint64(defaultWeight),
				Address: addr,
			}},
			DelegationFee: reward.PercentDenominator,
		}
	}

	buildGenesisArgs := api.BuildGenesisArgs{
		NetworkID:     json.Uint32(constants.UnitTestID),
		AvaxAssetID:   avaxAssetID,
		UTXOs:         genesisUTXOs,
		Validators:    genesisValidators,
		Chains:        nil,
		Time:          json.Uint64(defaultGenesisTime.Unix()),
		InitialSupply: json.Uint64(360 * units.MegaAvax),
		Encoding:      formatting.Hex,
	}

	if args != nil {
		buildGenesisArgs = *args
	}

	buildGenesisResponse := api.BuildGenesisReply{}
	platformvmSS := api.StaticService{}
	require.NoError(platformvmSS.BuildGenesis(nil, &buildGenesisArgs, &buildGenesisResponse))

	genesisBytes, err := formatting.Decode(buildGenesisResponse.Encoding, buildGenesisResponse.Bytes)
	require.NoError(err)

	return &buildGenesisArgs, genesisBytes
}

func defaultVM(t *testing.T, fork activeFork, addSubnet bool) (*VM, database.Database, *mutableSharedMemory) {
	require := require.New(t)
	vdrs := validators.NewManager()
	primaryVdrs := validators.NewSet()
	_ = vdrs.Add(constants.PrimaryNetworkID, primaryVdrs)

	var (
		apricotPhase3Time = mockable.MaxTime
		apricotPhase5Time = mockable.MaxTime
		banffTime         = mockable.MaxTime
		cortinaTime       = mockable.MaxTime
		dTime             = mockable.MaxTime
	)

	// always reset latestForkTime (a package level variable)
	// to ensure test independency
	latestForkTime = defaultGenesisTime.Add(time.Second)
	switch fork {
	case apricotPhase3:
		apricotPhase3Time = latestForkTime
	case apricotPhase5:
		apricotPhase5Time = latestForkTime
		apricotPhase3Time = latestForkTime
	case banffFork:
		banffTime = latestForkTime
		apricotPhase5Time = latestForkTime
		apricotPhase3Time = latestForkTime
	case cortinaFork:
		cortinaTime = latestForkTime
		banffTime = latestForkTime
		apricotPhase5Time = latestForkTime
		apricotPhase3Time = latestForkTime
	case dFork:
		dTime = latestForkTime
		cortinaTime = latestForkTime
		banffTime = latestForkTime
		apricotPhase5Time = latestForkTime
		apricotPhase3Time = latestForkTime
	default:
		require.NoError(fmt.Errorf("unhandled fork %d", fork))
	}

	vm := &VM{Config: config.Config{
		Chains:                 chains.TestManager,
		UptimeLockedCalculator: uptime.NewLockedCalculator(),
		SybilProtectionEnabled: true,
		Validators:             vdrs,
		TxFee:                  defaultTxFee,
		CreateSubnetTxFee:      100 * defaultTxFee,
		TransformSubnetTxFee:   100 * defaultTxFee,
		CreateBlockchainTxFee:  100 * defaultTxFee,
		MinValidatorStake:      defaultMinValidatorStake,
		MaxValidatorStake:      defaultMaxValidatorStake,
		MinDelegatorStake:      defaultMinDelegatorStake,
		MinStakeDuration:       defaultMinStakingDuration,
		MaxStakeDuration:       defaultMaxStakingDuration,
		RewardConfig:           defaultRewardConfig,
		ApricotPhase3Time:      apricotPhase3Time,
		ApricotPhase5Time:      apricotPhase5Time,
		BanffTime:              banffTime,
		CortinaTime:            cortinaTime,
		DTime:                  dTime,
	}}

	baseDBManager := manager.NewMemDB(version.Semantic1_0_0)
	chainDBManager := baseDBManager.NewPrefixDBManager([]byte{0})
	atomicDB := prefixdb.New([]byte{1}, baseDBManager.Current().Database)

	vm.clock.Set(latestForkTime)
	msgChan := make(chan common.Message, 1)
	ctx := defaultContext(t)

	m := atomic.NewMemory(atomicDB)
	msm := &mutableSharedMemory{
		SharedMemory: m.NewSharedMemory(ctx.ChainID),
	}
	ctx.SharedMemory = msm

	ctx.Lock.Lock()
	defer ctx.Lock.Unlock()
	_, genesisBytes := defaultGenesis(t)
	appSender := &common.SenderTest{}
	appSender.CantSendAppGossip = true
	appSender.SendAppGossipF = func(context.Context, []byte) error {
		return nil
	}

	require.NoError(vm.Initialize(
		context.Background(),
		ctx,
		chainDBManager,
		genesisBytes,
		nil,
		nil,
		msgChan,
		nil,
		appSender,
	))

	// align chain time and local clock
	vm.state.SetTimestamp(vm.clock.Time())

	require.NoError(vm.SetState(context.Background(), snow.NormalOp))

	if addSubnet {
		// Create a subnet and store it in testSubnet1
		// Note: following Banff activation, block acceptance will move
		// chain time ahead
		var err error
		testSubnet1, err = vm.txBuilder.NewCreateSubnetTx(
			2, // threshold; 2 sigs from keys[0], keys[1], keys[2] needed to add validator to this subnet
			// control keys are keys[0], keys[1], keys[2]
			[]ids.ShortID{keys[0].PublicKey().Address(), keys[1].PublicKey().Address(), keys[2].PublicKey().Address()},
			[]*secp256k1.PrivateKey{keys[0]}, // pays tx fee
			keys[0].PublicKey().Address(),    // change addr
		)
		require.NoError(err)
		require.NoError(vm.Builder.AddUnverifiedTx(testSubnet1))
		blk, err := vm.Builder.BuildBlock(context.Background())
		require.NoError(err)
		require.NoError(blk.Verify(context.Background()))
		require.NoError(blk.Accept(context.Background()))
		require.NoError(vm.SetPreference(context.Background(), vm.manager.LastAccepted()))
		defaultBalance -= vm.Config.GetCreateBlockchainTxFee(vm.clock.Time())
	}

	return vm, baseDBManager.Current().Database, msm
}

// Ensure genesis state is parsed from bytes and stored correctly
func TestGenesis(t *testing.T) {
	require := require.New(t)
	vm, _, _ := defaultVM(t, latestFork, false /*addSubnet*/)
	vm.ctx.Lock.Lock()
	defer func() {
		require.NoError(vm.Shutdown(context.Background()))
		vm.ctx.Lock.Unlock()
	}()

	// Ensure the genesis block has been accepted and stored
	genesisBlockID, err := vm.LastAccepted(context.Background()) // lastAccepted should be ID of genesis block
	require.NoError(err)

	genesisBlock, err := vm.manager.GetBlock(genesisBlockID)
	require.NoError(err)
	require.Equal(choices.Accepted, genesisBlock.Status())

	genesisState, _ := defaultGenesis(t)
	// Ensure all the genesis UTXOs are there
	for _, utxo := range genesisState.UTXOs {
		_, addrBytes, err := address.ParseBech32(utxo.Address)
		require.NoError(err)

		addr, err := ids.ToShortID(addrBytes)
		require.NoError(err)

		addrs := set.Of(addr)
		utxos, err := avax.GetAllUTXOs(vm.state, addrs)
		require.NoError(err)
		require.Len(utxos, 1)

		out := utxos[0].Out.(*secp256k1fx.TransferOutput)
		if out.Amount() != uint64(utxo.Amount) {
			id := keys[1].PublicKey().Address()
			addr, err := address.FormatBech32(constants.UnitTestHRP, id.Bytes())
			require.NoError(err)

			require.Equal(utxo.Address, addr)
			require.Equal(uint64(utxo.Amount)-vm.TxFee, out.Amount())
		}
	}

	// Ensure current validator set of primary network is correct
	vdrSet, ok := vm.Validators.Get(constants.PrimaryNetworkID)
	require.True(ok)
	require.Len(genesisState.Validators, vdrSet.Len())

	for _, key := range keys {
		nodeID := ids.NodeID(key.PublicKey().Address())
		require.True(vdrSet.Contains(nodeID))
	}
}

// accept proposal to add validator to primary network
func TestAddValidatorCommit(t *testing.T) {
	require := require.New(t)
	vm, _, _ := defaultVM(t, latestFork, false /*addSubnet*/)
	vm.ctx.Lock.Lock()
	defer func() {
		require.NoError(vm.Shutdown(context.Background()))
		vm.ctx.Lock.Unlock()
	}()

	var (
		startTime     = vm.clock.Time().Add(txexecutor.SyncBound).Add(1 * time.Second)
		endTime       = startTime.Add(defaultMinStakingDuration)
		nodeID        = ids.GenerateTestNodeID()
		rewardAddress = ids.GenerateTestShortID()
	)

	// create valid tx
	tx, err := vm.txBuilder.NewAddValidatorTx(
		vm.MinValidatorStake,
		uint64(startTime.Unix()),
		uint64(endTime.Unix()),
		nodeID,
		rewardAddress,
		reward.PercentDenominator,
		[]*secp256k1.PrivateKey{keys[0]},
		ids.ShortEmpty, // change addr
	)
	require.NoError(err)

	// trigger block creation
	require.NoError(vm.Builder.AddUnverifiedTx(tx))

	blk, err := vm.Builder.BuildBlock(context.Background())
	require.NoError(err)

	require.NoError(blk.Verify(context.Background()))
	require.NoError(blk.Accept(context.Background()))

	_, txStatus, err := vm.state.GetTx(tx.ID())
	require.NoError(err)
	require.Equal(status.Committed, txStatus)

	// Verify that new validator now in current validator set
	// (DFork is active)
	_, err = vm.state.GetCurrentValidator(constants.PrimaryNetworkID, nodeID)
	require.NoError(err)
}

// verify invalid attempt to add validator to primary network
func TestInvalidAddValidatorCommit(t *testing.T) {
	require := require.New(t)
	vm, _, _ := defaultVM(t, cortinaFork, false /*addSubnet*/)
	vm.ctx.Lock.Lock()
	defer func() {
		require.NoError(vm.Shutdown(context.Background()))
		vm.ctx.Lock.Unlock()
	}()

	startTime := defaultGenesisTime.Add(-txexecutor.SyncBound).Add(-1 * time.Second)
	endTime := startTime.Add(defaultMinStakingDuration)
	key, _ := testKeyFactory.NewPrivateKey()
	nodeID := ids.NodeID(key.PublicKey().Address())

	// create invalid tx
	tx, err := vm.txBuilder.NewAddValidatorTx(
		vm.MinValidatorStake,
		uint64(startTime.Unix()),
		uint64(endTime.Unix()),
		nodeID,
		ids.ShortID(nodeID),
		reward.PercentDenominator,
		[]*secp256k1.PrivateKey{keys[0]},
		ids.ShortEmpty, // change addr
	)
	require.NoError(err)

	preferred, err := vm.Builder.Preferred()
	require.NoError(err)

	preferredID := preferred.ID()
	preferredHeight := preferred.Height()
	statelessBlk, err := block.NewBanffStandardBlock(
		preferred.Timestamp(),
		preferredID,
		preferredHeight+1,
		[]*txs.Tx{tx},
	)
	require.NoError(err)

	blkBytes := statelessBlk.Bytes()

	parsedBlock, err := vm.ParseBlock(context.Background(), blkBytes)
	require.NoError(err)

	err = parsedBlock.Verify(context.Background())
	require.ErrorIs(err, txexecutor.ErrTimestampNotBeforeStartTime)

	txID := statelessBlk.Txs()[0].ID()
	reason := vm.Builder.GetDropReason(txID)
	require.ErrorIs(reason, txexecutor.ErrTimestampNotBeforeStartTime)
}

// Reject attempt to add validator to primary network
func TestAddValidatorReject(t *testing.T) {
	require := require.New(t)
	vm, _, _ := defaultVM(t, cortinaFork, false /*addSubnet*/)
	vm.ctx.Lock.Lock()
	defer func() {
		require.NoError(vm.Shutdown(context.Background()))
		vm.ctx.Lock.Unlock()
	}()

	var (
		startTime     = vm.clock.Time().Add(txexecutor.SyncBound).Add(1 * time.Second)
		endTime       = startTime.Add(defaultMinStakingDuration)
		nodeID        = ids.GenerateTestNodeID()
		rewardAddress = ids.GenerateTestShortID()
	)

	// create valid tx
	tx, err := vm.txBuilder.NewAddValidatorTx(
		vm.MinValidatorStake,
		uint64(startTime.Unix()),
		uint64(endTime.Unix()),
		nodeID,
		rewardAddress,
		reward.PercentDenominator,
		[]*secp256k1.PrivateKey{keys[0]},
		ids.ShortEmpty, // change addr
	)
	require.NoError(err)

	// trigger block creation
	require.NoError(vm.Builder.AddUnverifiedTx(tx))

	blk, err := vm.Builder.BuildBlock(context.Background())
	require.NoError(err)

	require.NoError(blk.Verify(context.Background()))
	require.NoError(blk.Reject(context.Background()))

	_, _, err = vm.state.GetTx(tx.ID())
	require.ErrorIs(err, database.ErrNotFound)

	_, err = vm.state.GetCurrentValidator(constants.PrimaryNetworkID, nodeID)
	require.ErrorIs(err, database.ErrNotFound)
}

// Reject proposal to add validator to primary network
func TestAddValidatorInvalidNotReissued(t *testing.T) {
	require := require.New(t)
	vm, _, _ := defaultVM(t, latestFork, false /*addSubnet*/)
	vm.ctx.Lock.Lock()
	defer func() {
		require.NoError(vm.Shutdown(context.Background()))
		vm.ctx.Lock.Unlock()
	}()

	// Use nodeID that is already in the genesis
	repeatNodeID := ids.NodeID(keys[0].PublicKey().Address())

	startTime := latestForkTime.Add(txexecutor.SyncBound).Add(1 * time.Second)
	endTime := startTime.Add(defaultMinStakingDuration)

	// create valid tx
	tx, err := vm.txBuilder.NewAddValidatorTx(
		vm.MinValidatorStake,
		uint64(startTime.Unix()),
		uint64(endTime.Unix()),
		repeatNodeID,
		ids.ShortID(repeatNodeID),
		reward.PercentDenominator,
		[]*secp256k1.PrivateKey{keys[0]},
		ids.ShortEmpty, // change addr
	)
	require.NoError(err)

	// trigger block creation
	err = vm.Builder.AddUnverifiedTx(tx)
	require.ErrorIs(err, txexecutor.ErrAlreadyValidator)
}

// Accept proposal to add validator to subnet
func TestAddSubnetValidatorAccept(t *testing.T) {
	require := require.New(t)
	vm, _, _ := defaultVM(t, latestFork, true /*addSubnet*/)
	vm.ctx.Lock.Lock()
	defer func() {
		require.NoError(vm.Shutdown(context.Background()))
		vm.ctx.Lock.Unlock()
	}()

	var (
		startTime = vm.clock.Time().Add(txexecutor.SyncBound).Add(1 * time.Second)
		endTime   = startTime.Add(defaultMinStakingDuration)
		nodeID    = ids.NodeID(keys[0].PublicKey().Address())
	)

	// create valid tx
	// note that [startTime, endTime] is a subset of time that keys[0]
	// validates primary network ([defaultValidateStartTime, defaultValidateEndTime])
	tx, err := vm.txBuilder.NewAddSubnetValidatorTx(
		defaultWeight,
		uint64(startTime.Unix()),
		uint64(endTime.Unix()),
		nodeID,
		testSubnet1.ID(),
		[]*secp256k1.PrivateKey{testSubnet1ControlKeys[0], testSubnet1ControlKeys[1]},
		ids.ShortEmpty, // change addr
	)
	require.NoError(err)

	// trigger block creation
	require.NoError(vm.Builder.AddUnverifiedTx(tx))

	blk, err := vm.Builder.BuildBlock(context.Background())
	require.NoError(err)

	require.NoError(blk.Verify(context.Background()))
	require.NoError(blk.Accept(context.Background()))

	_, txStatus, err := vm.state.GetTx(tx.ID())
	require.NoError(err)
	require.Equal(status.Committed, txStatus)

	// Verify that new validator is in pending validator set
	_, err = vm.state.GetCurrentValidator(testSubnet1.ID(), nodeID)
	require.NoError(err)
}

// Reject proposal to add validator to subnet
func TestAddSubnetValidatorReject(t *testing.T) {
	require := require.New(t)
	vm, _, _ := defaultVM(t, latestFork, true /*addSubnet*/)
	vm.ctx.Lock.Lock()
	defer func() {
		require.NoError(vm.Shutdown(context.Background()))
		vm.ctx.Lock.Unlock()
	}()

	var (
		startTime = vm.clock.Time().Add(txexecutor.SyncBound).Add(1 * time.Second)
		endTime   = startTime.Add(defaultMinStakingDuration)
		nodeID    = ids.NodeID(keys[0].PublicKey().Address())
	)

	// create valid tx
	// note that [startTime, endTime] is a subset of time that keys[0]
	// validates primary network ([defaultValidateStartTime, defaultValidateEndTime])
	tx, err := vm.txBuilder.NewAddSubnetValidatorTx(
		defaultWeight,
		uint64(startTime.Unix()),
		uint64(endTime.Unix()),
		nodeID,
		testSubnet1.ID(),
		[]*secp256k1.PrivateKey{testSubnet1ControlKeys[1], testSubnet1ControlKeys[2]},
		ids.ShortEmpty, // change addr
	)
	require.NoError(err)

	// trigger block creation
	require.NoError(vm.Builder.AddUnverifiedTx(tx))

	blk, err := vm.Builder.BuildBlock(context.Background())
	require.NoError(err)

	require.NoError(blk.Verify(context.Background()))
	require.NoError(blk.Reject(context.Background()))

	_, _, err = vm.state.GetTx(tx.ID())
	require.ErrorIs(err, database.ErrNotFound)

	// Verify that new validator NOT in validator set
	_, err = vm.state.GetCurrentValidator(testSubnet1.ID(), nodeID)
	require.ErrorIs(err, database.ErrNotFound)
}

// Test case where primary network validator rewarded
func TestRewardValidatorAccept(t *testing.T) {
	require := require.New(t)
	vm, _, _ := defaultVM(t, latestFork, false /*addSubnet*/)
	vm.ctx.Lock.Lock()
	defer func() {
		require.NoError(vm.Shutdown(context.Background()))
		vm.ctx.Lock.Unlock()
	}()

	// Fast forward clock to time for genesis validators to leave
	vm.clock.Set(defaultValidateEndTime)

	// Advance time and create proposal to reward a genesis validator
	blk, err := vm.Builder.BuildBlock(context.Background())
	require.NoError(err)
	require.NoError(blk.Verify(context.Background()))

	// Assert preferences are correct
	oracleBlk := blk.(smcon.OracleBlock)
	options, err := oracleBlk.Options(context.Background())
	require.NoError(err)

	commit := options[0].(*blockexecutor.Block)
	require.IsType(&block.BanffCommitBlock{}, commit.Block)
	abort := options[1].(*blockexecutor.Block)
	require.IsType(&block.BanffAbortBlock{}, abort.Block)

	// Assert block tries to reward a genesis validator
	rewardTx := oracleBlk.(block.Block).Txs()[0].Unsigned
	require.IsType(&txs.RewardValidatorTx{}, rewardTx)

	// Verify options and accept commmit block
	require.NoError(commit.Verify(context.Background()))
	require.NoError(abort.Verify(context.Background()))
	txID := oracleBlk.(block.Block).Txs()[0].ID()
	{
		onAbort, ok := vm.manager.GetState(abort.ID())
		require.True(ok)

		_, txStatus, err := onAbort.GetTx(txID)
		require.NoError(err)
		require.Equal(status.Aborted, txStatus)
	}

	require.NoError(oracleBlk.Accept(context.Background()))
	require.NoError(commit.Accept(context.Background()))

	// Verify that chain's timestamp has advanced
	timestamp := vm.state.GetTimestamp()
	require.Equal(defaultValidateEndTime.Unix(), timestamp.Unix())

	// Verify that rewarded validator has been removed.
	// Note that test genesis has multiple validators
	// terminating at the same time. The rewarded validator
	// will the first by txID. To make the test more stable
	// (txID changes every time we change any parameter
	// of the tx creating the validator), we explicitly
	//  check that rewarded validator is removed from staker set.
	_, txStatus, err := vm.state.GetTx(txID)
	require.NoError(err)
	require.Equal(status.Committed, txStatus)

	tx, _, err := vm.state.GetTx(rewardTx.(*txs.RewardValidatorTx).TxID)
	require.NoError(err)
	require.IsType(&txs.AddValidatorTx{}, tx.Unsigned)

	valTx, _ := tx.Unsigned.(*txs.AddValidatorTx)
	_, err = vm.state.GetCurrentValidator(constants.PrimaryNetworkID, valTx.NodeID())
	require.ErrorIs(err, database.ErrNotFound)
}

// Test case where primary network validator not rewarded
func TestRewardValidatorReject(t *testing.T) {
	require := require.New(t)
	vm, _, _ := defaultVM(t, latestFork, false /*addSubnet*/)
	vm.ctx.Lock.Lock()
	defer func() {
		require.NoError(vm.Shutdown(context.Background()))
		vm.ctx.Lock.Unlock()
	}()

	// Fast forward clock to time for genesis validators to leave
	vm.clock.Set(defaultValidateEndTime)

	// Advance time and create proposal to reward a genesis validator
	blk, err := vm.Builder.BuildBlock(context.Background())
	require.NoError(err)
	require.NoError(blk.Verify(context.Background()))

	// Assert preferences are correct
	oracleBlk := blk.(smcon.OracleBlock)
	options, err := oracleBlk.Options(context.Background())
	require.NoError(err)

	commit := options[0].(*blockexecutor.Block)
	require.IsType(&block.BanffCommitBlock{}, commit.Block)

	abort := options[1].(*blockexecutor.Block)
	require.IsType(&block.BanffAbortBlock{}, abort.Block)

	// Assert block tries to reward a genesis validator
	rewardTx := oracleBlk.(block.Block).Txs()[0].Unsigned
	require.IsType(&txs.RewardValidatorTx{}, rewardTx)

	// Verify options and accept abort block
	require.NoError(commit.Verify(context.Background()))
	require.NoError(abort.Verify(context.Background()))
	txID := blk.(block.Block).Txs()[0].ID()
	{
		onAccept, ok := vm.manager.GetState(commit.ID())
		require.True(ok)

		_, txStatus, err := onAccept.GetTx(txID)
		require.NoError(err)
		require.Equal(status.Committed, txStatus)
	}

<<<<<<< HEAD
	require.NoError(abort.Verify(context.Background()))
	require.NoError(abort.Accept(context.Background())) // do not reward the genesis validator

	_, txStatus, err = vm.state.GetTx(txID)
	require.NoError(err)
	require.Equal(status.Aborted, txStatus)

	_, err = vm.state.GetCurrentValidator(constants.PrimaryNetworkID, ids.NodeID(keys[1].PublicKey().Address()))
	require.ErrorIs(err, database.ErrNotFound)
}

// Test case where primary network validator is preferred to be rewarded
func TestRewardValidatorPreferred(t *testing.T) {
	require := require.New(t)
	vm, _, _ := defaultVM(t, latestFork, false /*addSubnet*/)
	vm.ctx.Lock.Lock()
	defer func() {
		require.NoError(vm.Shutdown(context.Background()))
		vm.ctx.Lock.Unlock()
	}()

	// Fast forward clock to time for genesis validators to leave
	vm.clock.Set(defaultValidateEndTime)

	blk, err := vm.Builder.BuildBlock(context.Background()) // should advance time
	require.NoError(err)
	require.NoError(blk.Verify(context.Background()))

	// Assert preferences are correct
	oracleBlk := blk.(smcon.OracleBlock)
	options, err := oracleBlk.Options(context.Background())
	require.NoError(err)

	commit := options[0].(*blockexecutor.Block)
	require.IsType(&block.BanffCommitBlock{}, commit.Block)

	abort := options[1].(*blockexecutor.Block)
	require.IsType(&block.BanffAbortBlock{}, abort.Block)

	require.NoError(oracleBlk.Accept(context.Background()))
	require.NoError(commit.Verify(context.Background()))
	require.NoError(abort.Verify(context.Background()))

	txID := blk.(block.Block).Txs()[0].ID()
	{
		onAccept, ok := vm.manager.GetState(abort.ID())
		require.True(ok)

		_, txStatus, err := onAccept.GetTx(txID)
		require.NoError(err)
		require.Equal(status.Aborted, txStatus)
	}

	require.NoError(commit.Accept(context.Background())) // advance the timestamp
	require.NoError(vm.SetPreference(context.Background(), vm.manager.LastAccepted()))

	_, txStatus, err := vm.state.GetTx(txID)
	require.NoError(err)
	require.Equal(status.Committed, txStatus)
=======
	require.NoError(blk.Accept(context.Background()))
	require.NoError(abort.Accept(context.Background()))
>>>>>>> e82e8298

	// Verify that chain's timestamp has advanced
	timestamp := vm.state.GetTimestamp()
	require.Equal(defaultValidateEndTime.Unix(), timestamp.Unix())

	// Verify that rewarded validator has been removed.
	// Note that test genesis has multiple validators
	// terminating at the same time. The rewarded validator
	// will the first by txID. To make the test more stable
	// (txID changes every time we change any parameter
	// of the tx creating the validator), we explicitly
	//  check that rewarded validator is removed from staker set.
	_, txStatus, err := vm.state.GetTx(txID)
	require.NoError(err)
	require.Equal(status.Aborted, txStatus)

	tx, _, err := vm.state.GetTx(rewardTx.(*txs.RewardValidatorTx).TxID)
	require.NoError(err)
	require.IsType(&txs.AddValidatorTx{}, tx.Unsigned)

	valTx, _ := tx.Unsigned.(*txs.AddValidatorTx)
	_, err = vm.state.GetCurrentValidator(constants.PrimaryNetworkID, valTx.NodeID())
	require.ErrorIs(err, database.ErrNotFound)
}

// Ensure BuildBlock errors when there is no block to build
func TestUnneededBuildBlock(t *testing.T) {
	require := require.New(t)
	vm, _, _ := defaultVM(t, latestFork, false /*addSubnet*/)
	vm.ctx.Lock.Lock()
	defer func() {
		require.NoError(vm.Shutdown(context.Background()))
		vm.ctx.Lock.Unlock()
	}()
	_, err := vm.Builder.BuildBlock(context.Background())
	require.ErrorIs(err, blockbuilder.ErrNoPendingBlocks)
}

// test acceptance of proposal to create a new chain
func TestCreateChain(t *testing.T) {
	require := require.New(t)
	vm, _, _ := defaultVM(t, latestFork, true /*addSubnet*/)
	vm.ctx.Lock.Lock()
	defer func() {
		require.NoError(vm.Shutdown(context.Background()))
		vm.ctx.Lock.Unlock()
	}()

	tx, err := vm.txBuilder.NewCreateChainTx(
		testSubnet1.ID(),
		nil,
		ids.ID{'t', 'e', 's', 't', 'v', 'm'},
		nil,
		"name",
		[]*secp256k1.PrivateKey{testSubnet1ControlKeys[0], testSubnet1ControlKeys[1]},
		ids.ShortEmpty, // change addr
	)
	require.NoError(err)

	require.NoError(vm.Builder.AddUnverifiedTx(tx))

	blk, err := vm.Builder.BuildBlock(context.Background())
	require.NoError(err) // should contain proposal to create chain

	require.NoError(blk.Verify(context.Background()))

	require.NoError(blk.Accept(context.Background()))

	_, txStatus, err := vm.state.GetTx(tx.ID())
	require.NoError(err)
	require.Equal(status.Committed, txStatus)

	// Verify chain was created
	chains, err := vm.state.GetChains(testSubnet1.ID())
	require.NoError(err)

	foundNewChain := false
	for _, chain := range chains {
		if bytes.Equal(chain.Bytes(), tx.Bytes()) {
			foundNewChain = true
		}
	}
	require.True(foundNewChain)
}

// test where we:
// 1) Create a subnet
// 2) Add a validator to the subnet's current validator set
// 3) Advance timestamp to validator's end time (removing validator from current)
func TestCreateSubnet(t *testing.T) {
	require := require.New(t)
	vm, _, _ := defaultVM(t, latestFork, false /*addSubnet*/)
	vm.ctx.Lock.Lock()
	defer func() {
		require.NoError(vm.Shutdown(context.Background()))
		vm.ctx.Lock.Unlock()
	}()

	nodeID := ids.NodeID(keys[0].PublicKey().Address())

	createSubnetTx, err := vm.txBuilder.NewCreateSubnetTx(
		1, // threshold
		[]ids.ShortID{ // control keys
			keys[0].PublicKey().Address(),
			keys[1].PublicKey().Address(),
		},
		[]*secp256k1.PrivateKey{keys[0]}, // payer
		keys[0].PublicKey().Address(),    // change addr
	)
	require.NoError(err)

	require.NoError(vm.Builder.AddUnverifiedTx(createSubnetTx))

	// should contain proposal to create subnet
	blk, err := vm.Builder.BuildBlock(context.Background())
	require.NoError(err)

	require.NoError(blk.Verify(context.Background()))
	require.NoError(blk.Accept(context.Background()))
	require.NoError(vm.SetPreference(context.Background(), vm.manager.LastAccepted()))

	_, txStatus, err := vm.state.GetTx(createSubnetTx.ID())
	require.NoError(err)
	require.Equal(status.Committed, txStatus)

	subnets, err := vm.state.GetSubnets()
	require.NoError(err)

	found := false
	for _, subnet := range subnets {
		if subnet.ID() == createSubnetTx.ID() {
			found = true
			break
		}
	}
	require.True(found)

	// Now that we've created a new subnet, add a validator to that subnet
	startTime := vm.clock.Time().Add(txexecutor.SyncBound).Add(1 * time.Second)
	endTime := startTime.Add(defaultMinStakingDuration)
	// [startTime, endTime] is subset of time keys[0] validates default subnet so tx is valid
	addValidatorTx, err := vm.txBuilder.NewAddSubnetValidatorTx(
		defaultWeight,
		uint64(startTime.Unix()),
		uint64(endTime.Unix()),
		nodeID,
		createSubnetTx.ID(),
		[]*secp256k1.PrivateKey{keys[0]},
		ids.ShortEmpty, // change addr
	)
	require.NoError(err)

	require.NoError(vm.Builder.AddUnverifiedTx(addValidatorTx))

	blk, err = vm.Builder.BuildBlock(context.Background()) // should add validator to the new subnet
	require.NoError(err)

	require.NoError(blk.Verify(context.Background()))
	require.NoError(blk.Accept(context.Background())) // add the validator to pending validator set
	require.NoError(vm.SetPreference(context.Background(), vm.manager.LastAccepted()))

	txID := blk.(block.Block).Txs()[0].ID()
	_, txStatus, err = vm.state.GetTx(txID)
	require.NoError(err)
	require.Equal(status.Committed, txStatus)

	_, err = vm.state.GetPendingValidator(createSubnetTx.ID(), nodeID)
	require.ErrorIs(err, database.ErrNotFound)

	_, err = vm.state.GetCurrentValidator(createSubnetTx.ID(), nodeID)
	require.NoError(err)

	// fast forward clock to time validator should stop validating
	endTime = vm.clock.Time().Add(defaultMinStakingDuration)
	vm.clock.Set(endTime)
	blk, err = vm.Builder.BuildBlock(context.Background())
	require.NoError(err)
	require.NoError(blk.Verify(context.Background()))
	require.NoError(blk.Accept(context.Background())) // remove validator from current validator set

	_, err = vm.state.GetPendingValidator(createSubnetTx.ID(), nodeID)
	require.ErrorIs(err, database.ErrNotFound)

	_, err = vm.state.GetCurrentValidator(createSubnetTx.ID(), nodeID)
	require.ErrorIs(err, database.ErrNotFound)
}

// test asset import
func TestAtomicImport(t *testing.T) {
	require := require.New(t)
	vm, baseDB, mutableSharedMemory := defaultVM(t, latestFork, false /*addSubnet*/)
	vm.ctx.Lock.Lock()
	defer func() {
		require.NoError(vm.Shutdown(context.Background()))
		vm.ctx.Lock.Unlock()
	}()

	utxoID := avax.UTXOID{
		TxID:        ids.Empty.Prefix(1),
		OutputIndex: 1,
	}
	amount := uint64(50000)
	recipientKey := keys[1]

	m := atomic.NewMemory(prefixdb.New([]byte{5}, baseDB))

	mutableSharedMemory.SharedMemory = m.NewSharedMemory(vm.ctx.ChainID)
	peerSharedMemory := m.NewSharedMemory(vm.ctx.XChainID)

	_, err := vm.txBuilder.NewImportTx(
		vm.ctx.XChainID,
		recipientKey.PublicKey().Address(),
		[]*secp256k1.PrivateKey{keys[0]},
		ids.ShortEmpty, // change addr
	)
	require.ErrorIs(err, txbuilder.ErrNoFunds)

	// Provide the avm UTXO

	utxo := &avax.UTXO{
		UTXOID: utxoID,
		Asset:  avax.Asset{ID: avaxAssetID},
		Out: &secp256k1fx.TransferOutput{
			Amt: amount,
			OutputOwners: secp256k1fx.OutputOwners{
				Threshold: 1,
				Addrs:     []ids.ShortID{recipientKey.PublicKey().Address()},
			},
		},
	}
	utxoBytes, err := txs.Codec.Marshal(txs.Version, utxo)
	require.NoError(err)

	inputID := utxo.InputID()
	require.NoError(peerSharedMemory.Apply(map[ids.ID]*atomic.Requests{
		vm.ctx.ChainID: {
			PutRequests: []*atomic.Element{
				{
					Key:   inputID[:],
					Value: utxoBytes,
					Traits: [][]byte{
						recipientKey.PublicKey().Address().Bytes(),
					},
				},
			},
		},
	}))

	tx, err := vm.txBuilder.NewImportTx(
		vm.ctx.XChainID,
		recipientKey.PublicKey().Address(),
		[]*secp256k1.PrivateKey{recipientKey},
		ids.ShortEmpty, // change addr
	)
	require.NoError(err)

	require.NoError(vm.Builder.AddUnverifiedTx(tx))

	blk, err := vm.Builder.BuildBlock(context.Background())
	require.NoError(err)

	require.NoError(blk.Verify(context.Background()))

	require.NoError(blk.Accept(context.Background()))

	_, txStatus, err := vm.state.GetTx(tx.ID())
	require.NoError(err)
	require.Equal(status.Committed, txStatus)

	inputID = utxoID.InputID()
	_, err = vm.ctx.SharedMemory.Get(vm.ctx.XChainID, [][]byte{inputID[:]})
	require.ErrorIs(err, database.ErrNotFound)
}

// test optimistic asset import
func TestOptimisticAtomicImport(t *testing.T) {
	require := require.New(t)
	vm, _, _ := defaultVM(t, apricotPhase3, false /*addSubnet*/)
	vm.ctx.Lock.Lock()
	defer func() {
		require.NoError(vm.Shutdown(context.Background()))
		vm.ctx.Lock.Unlock()
	}()

	tx := &txs.Tx{Unsigned: &txs.ImportTx{
		BaseTx: txs.BaseTx{BaseTx: avax.BaseTx{
			NetworkID:    vm.ctx.NetworkID,
			BlockchainID: vm.ctx.ChainID,
		}},
		SourceChain: vm.ctx.XChainID,
		ImportedInputs: []*avax.TransferableInput{{
			UTXOID: avax.UTXOID{
				TxID:        ids.Empty.Prefix(1),
				OutputIndex: 1,
			},
			Asset: avax.Asset{ID: vm.ctx.AVAXAssetID},
			In: &secp256k1fx.TransferInput{
				Amt: 50000,
			},
		}},
	}}
	require.NoError(tx.Initialize(txs.Codec))

	preferred, err := vm.Builder.Preferred()
	require.NoError(err)

	preferredID := preferred.ID()
	preferredHeight := preferred.Height()

	statelessBlk, err := block.NewApricotAtomicBlock(
		preferredID,
		preferredHeight+1,
		tx,
	)
	require.NoError(err)

	blk := vm.manager.NewBlock(statelessBlk)

	err = blk.Verify(context.Background())
	require.ErrorIs(err, database.ErrNotFound) // erred due to missing shared memory UTXOs

	require.NoError(vm.SetState(context.Background(), snow.Bootstrapping))

	require.NoError(blk.Verify(context.Background())) // skips shared memory UTXO verification during bootstrapping

	require.NoError(blk.Accept(context.Background()))

	require.NoError(vm.SetState(context.Background(), snow.NormalOp))

	_, txStatus, err := vm.state.GetTx(tx.ID())
	require.NoError(err)

	require.Equal(status.Committed, txStatus)
}

// test restarting the node
func TestRestartFullyAccepted(t *testing.T) {
	require := require.New(t)
	_, genesisBytes := defaultGenesis(t)
	db := manager.NewMemDB(version.Semantic1_0_0)

	firstDB := db.NewPrefixDBManager([]byte{})
	firstVdrs := validators.NewManager()
	firstPrimaryVdrs := validators.NewSet()
	_ = firstVdrs.Add(constants.PrimaryNetworkID, firstPrimaryVdrs)
	firstVM := &VM{Config: config.Config{
		Chains:                 chains.TestManager,
		Validators:             firstVdrs,
		UptimeLockedCalculator: uptime.NewLockedCalculator(),
		MinStakeDuration:       defaultMinStakingDuration,
		MaxStakeDuration:       defaultMaxStakingDuration,
		RewardConfig:           defaultRewardConfig,
		BanffTime:              latestForkTime,
		CortinaTime:            latestForkTime,
		DTime:                  latestForkTime,
	}}

	firstCtx := defaultContext(t)

	baseDBManager := manager.NewMemDB(version.Semantic1_0_0)
	atomicDB := prefixdb.New([]byte{1}, baseDBManager.Current().Database)
	m := atomic.NewMemory(atomicDB)
	msm := &mutableSharedMemory{
		SharedMemory: m.NewSharedMemory(firstCtx.ChainID),
	}
	firstCtx.SharedMemory = msm

	initialClkTime := latestForkTime.Add(time.Second)
	firstVM.clock.Set(initialClkTime)
	firstCtx.Lock.Lock()

	firstMsgChan := make(chan common.Message, 1)
	require.NoError(firstVM.Initialize(
		context.Background(),
		firstCtx,
		firstDB,
		genesisBytes,
		nil,
		nil,
		firstMsgChan,
		nil,
		nil,
	))

	genesisID, err := firstVM.LastAccepted(context.Background())
	require.NoError(err)

	nextChainTime := initialClkTime.Add(time.Second)
	firstVM.clock.Set(initialClkTime)
	preferred, err := firstVM.Builder.Preferred()
	require.NoError(err)
	preferredID := preferred.ID()
	preferredHeight := preferred.Height()

	// include a tx to make the block be accepted
	tx := &txs.Tx{Unsigned: &txs.ImportTx{
		BaseTx: txs.BaseTx{BaseTx: avax.BaseTx{
			NetworkID:    firstVM.ctx.NetworkID,
			BlockchainID: firstVM.ctx.ChainID,
		}},
		SourceChain: firstVM.ctx.XChainID,
		ImportedInputs: []*avax.TransferableInput{{
			UTXOID: avax.UTXOID{
				TxID:        ids.Empty.Prefix(1),
				OutputIndex: 1,
			},
			Asset: avax.Asset{ID: firstVM.ctx.AVAXAssetID},
			In: &secp256k1fx.TransferInput{
				Amt: 50000,
			},
		}},
	}}
	require.NoError(tx.Initialize(txs.Codec))

	statelessBlk, err := block.NewBanffStandardBlock(
		nextChainTime,
		preferredID,
		preferredHeight+1,
		[]*txs.Tx{tx},
	)
	require.NoError(err)

	firstAdvanceTimeBlk := firstVM.manager.NewBlock(statelessBlk)

	nextChainTime = nextChainTime.Add(2 * time.Second)
	firstVM.clock.Set(nextChainTime)
	require.NoError(firstAdvanceTimeBlk.Verify(context.Background()))
	require.NoError(firstAdvanceTimeBlk.Accept(context.Background()))

	require.NoError(firstVM.Shutdown(context.Background()))
	firstCtx.Lock.Unlock()

	secondVdrs := validators.NewManager()
	secondPrimaryVdrs := validators.NewSet()
	_ = secondVdrs.Add(constants.PrimaryNetworkID, secondPrimaryVdrs)
	secondVM := &VM{Config: config.Config{
		Chains:                 chains.TestManager,
		Validators:             secondVdrs,
		UptimeLockedCalculator: uptime.NewLockedCalculator(),
		MinStakeDuration:       defaultMinStakingDuration,
		MaxStakeDuration:       defaultMaxStakingDuration,
		RewardConfig:           defaultRewardConfig,
		BanffTime:              latestForkTime,
		CortinaTime:            latestForkTime,
		DTime:                  latestForkTime,
	}}

	secondCtx := defaultContext(t)
	secondCtx.SharedMemory = msm
	secondVM.clock.Set(initialClkTime)
	secondCtx.Lock.Lock()
	defer func() {
		require.NoError(secondVM.Shutdown(context.Background()))
		secondCtx.Lock.Unlock()
	}()

	secondDB := db.NewPrefixDBManager([]byte{})
	secondMsgChan := make(chan common.Message, 1)
	require.NoError(secondVM.Initialize(
		context.Background(),
		secondCtx,
		secondDB,
		genesisBytes,
		nil,
		nil,
		secondMsgChan,
		nil,
		nil,
	))

	lastAccepted, err := secondVM.LastAccepted(context.Background())
	require.NoError(err)
	require.Equal(genesisID, lastAccepted)
}

// test bootstrapping the node
func TestBootstrapPartiallyAccepted(t *testing.T) {
	require := require.New(t)

	_, genesisBytes := defaultGenesis(t)

	baseDBManager := manager.NewMemDB(version.Semantic1_0_0)
	vmDBManager := baseDBManager.NewPrefixDBManager([]byte("vm"))
	bootstrappingDB := prefixdb.New([]byte("bootstrapping"), baseDBManager.Current().Database)

	blocked, err := queue.NewWithMissing(bootstrappingDB, "", prometheus.NewRegistry())
	require.NoError(err)

	vdrs := validators.NewManager()
	primaryVdrs := validators.NewSet()
	_ = vdrs.Add(constants.PrimaryNetworkID, primaryVdrs)
	vm := &VM{Config: config.Config{
		Chains:                 chains.TestManager,
		Validators:             vdrs,
		UptimeLockedCalculator: uptime.NewLockedCalculator(),
		MinStakeDuration:       defaultMinStakingDuration,
		MaxStakeDuration:       defaultMaxStakingDuration,
		RewardConfig:           defaultRewardConfig,
		BanffTime:              latestForkTime,
		CortinaTime:            latestForkTime,
		DTime:                  latestForkTime,
	}}

	initialClkTime := latestForkTime.Add(time.Second)
	vm.clock.Set(initialClkTime)
	ctx := defaultContext(t)

	atomicDB := prefixdb.New([]byte{1}, baseDBManager.Current().Database)
	m := atomic.NewMemory(atomicDB)
	msm := &mutableSharedMemory{
		SharedMemory: m.NewSharedMemory(ctx.ChainID),
	}
	ctx.SharedMemory = msm

	consensusCtx := snow.DefaultConsensusContextTest()
	consensusCtx.Context = ctx
	ctx.Lock.Lock()

	msgChan := make(chan common.Message, 1)
	require.NoError(vm.Initialize(
		context.Background(),
		ctx,
		vmDBManager,
		genesisBytes,
		nil,
		nil,
		msgChan,
		nil,
		nil,
	))

	preferred, err := vm.Builder.Preferred()
	require.NoError(err)

	// include a tx to make the block be accepted
	tx := &txs.Tx{Unsigned: &txs.ImportTx{
		BaseTx: txs.BaseTx{BaseTx: avax.BaseTx{
			NetworkID:    vm.ctx.NetworkID,
			BlockchainID: vm.ctx.ChainID,
		}},
		SourceChain: vm.ctx.XChainID,
		ImportedInputs: []*avax.TransferableInput{{
			UTXOID: avax.UTXOID{
				TxID:        ids.Empty.Prefix(1),
				OutputIndex: 1,
			},
			Asset: avax.Asset{ID: vm.ctx.AVAXAssetID},
			In: &secp256k1fx.TransferInput{
				Amt: 50000,
			},
		}},
	}}
	require.NoError(tx.Initialize(txs.Codec))

	nextChainTime := initialClkTime.Add(time.Second)
	preferredID := preferred.ID()
	preferredHeight := preferred.Height()
	statelessBlk, err := block.NewBanffStandardBlock(
		nextChainTime,
		preferredID,
		preferredHeight+1,
		[]*txs.Tx{tx},
	)
	require.NoError(err)

	advanceTimeBlk := vm.manager.NewBlock(statelessBlk)
	require.NoError(err)

	advanceTimeBlkID := advanceTimeBlk.ID()
	advanceTimeBlkBytes := advanceTimeBlk.Bytes()

	peerID := ids.NodeID{1, 2, 3, 4, 5, 4, 3, 2, 1}
	beacons := validators.NewSet()
	require.NoError(beacons.Add(peerID, nil, ids.Empty, 1))

	benchlist := benchlist.NewNoBenchlist()
	timeoutManager, err := timeout.NewManager(
		&timer.AdaptiveTimeoutConfig{
			InitialTimeout:     time.Millisecond,
			MinimumTimeout:     time.Millisecond,
			MaximumTimeout:     10 * time.Second,
			TimeoutHalflife:    5 * time.Minute,
			TimeoutCoefficient: 1.25,
		},
		benchlist,
		"",
		prometheus.NewRegistry(),
	)
	require.NoError(err)

	go timeoutManager.Dispatch()

	chainRouter := &router.ChainRouter{}

	metrics := prometheus.NewRegistry()
	mc, err := message.NewCreator(logging.NoLog{}, metrics, "dummyNamespace", constants.DefaultNetworkCompressionType, 10*time.Second)
	require.NoError(err)

	require.NoError(chainRouter.Initialize(
		ids.EmptyNodeID,
		logging.NoLog{},
		timeoutManager,
		time.Second,
		set.Set[ids.ID]{},
		true,
		set.Set[ids.ID]{},
		nil,
		router.HealthConfig{},
		"",
		prometheus.NewRegistry(),
	))

	externalSender := &sender.ExternalSenderTest{TB: t}
	externalSender.Default(true)

	// Passes messages from the consensus engine to the network
	gossipConfig := subnets.GossipConfig{
		AcceptedFrontierPeerSize:  1,
		OnAcceptPeerSize:          1,
		AppGossipValidatorSize:    1,
		AppGossipNonValidatorSize: 1,
	}
	sender, err := sender.New(
		consensusCtx,
		mc,
		externalSender,
		chainRouter,
		timeoutManager,
		p2p.EngineType_ENGINE_TYPE_SNOWMAN,
		subnets.New(consensusCtx.NodeID, subnets.Config{GossipConfig: gossipConfig}),
	)
	require.NoError(err)

	var reqID uint32
	externalSender.SendF = func(msg message.OutboundMessage, nodeIDs set.Set[ids.NodeID], _ ids.ID, _ subnets.Allower) set.Set[ids.NodeID] {
		inMsg, err := mc.Parse(msg.Bytes(), ctx.NodeID, func() {})
		require.NoError(err)
		require.Equal(message.GetAcceptedFrontierOp, inMsg.Op())

		requestID, ok := message.GetRequestID(inMsg.Message())
		require.True(ok)

		reqID = requestID
		return nodeIDs
	}

	isBootstrapped := false
	bootstrapTracker := &common.BootstrapTrackerTest{
		T: t,
		IsBootstrappedF: func() bool {
			return isBootstrapped
		},
		BootstrappedF: func(ids.ID) {
			isBootstrapped = true
		},
	}

	peers := tracker.NewPeers()
	startup := tracker.NewStartup(peers, (beacons.Weight()+1)/2)
	beacons.RegisterCallbackListener(startup)

	// The engine handles consensus
	consensus := &smcon.Topological{}
	commonCfg := common.Config{
		Ctx:                            consensusCtx,
		Beacons:                        beacons,
		SampleK:                        beacons.Len(),
		StartupTracker:                 startup,
		Alpha:                          (beacons.Weight() + 1) / 2,
		Sender:                         sender,
		BootstrapTracker:               bootstrapTracker,
		AncestorsMaxContainersSent:     2000,
		AncestorsMaxContainersReceived: 2000,
		SharedCfg:                      &common.SharedConfig{},
	}

	snowGetHandler, err := snowgetter.New(vm, commonCfg)
	require.NoError(err)

	bootstrapConfig := bootstrap.Config{
		Config:        commonCfg,
		AllGetsServer: snowGetHandler,
		Blocked:       blocked,
		VM:            vm,
	}

	// Asynchronously passes messages from the network to the consensus engine
	cpuTracker, err := timetracker.NewResourceTracker(
		prometheus.NewRegistry(),
		resource.NoUsage,
		meter.ContinuousFactory{},
		time.Second,
	)
	require.NoError(err)

	h, err := handler.New(
		bootstrapConfig.Ctx,
		beacons,
		msgChan,
		time.Hour,
		2,
		cpuTracker,
		vm,
		subnets.New(ctx.NodeID, subnets.Config{}),
		tracker.NewPeers(),
	)
	require.NoError(err)

	engineConfig := smeng.Config{
		Ctx:           bootstrapConfig.Ctx,
		AllGetsServer: snowGetHandler,
		VM:            bootstrapConfig.VM,
		Sender:        bootstrapConfig.Sender,
		Validators:    beacons,
		Params: snowball.Parameters{
			K:                     1,
			AlphaPreference:       1,
			AlphaConfidence:       1,
			BetaVirtuous:          20,
			BetaRogue:             20,
			ConcurrentRepolls:     1,
			OptimalProcessing:     1,
			MaxOutstandingItems:   1,
			MaxItemProcessingTime: 1,
		},
		Consensus: consensus,
	}
	engine, err := smeng.New(engineConfig)
	require.NoError(err)

	bootstrapper, err := bootstrap.New(
		bootstrapConfig,
		engine.Start,
	)
	require.NoError(err)

	h.SetEngineManager(&handler.EngineManager{
		Avalanche: &handler.Engine{
			StateSyncer:  nil,
			Bootstrapper: bootstrapper,
			Consensus:    engine,
		},
		Snowman: &handler.Engine{
			StateSyncer:  nil,
			Bootstrapper: bootstrapper,
			Consensus:    engine,
		},
	})

	consensusCtx.State.Set(snow.EngineState{
		Type:  p2p.EngineType_ENGINE_TYPE_SNOWMAN,
		State: snow.NormalOp,
	})

	// Allow incoming messages to be routed to the new chain
	chainRouter.AddChain(context.Background(), h)
	ctx.Lock.Unlock()

	h.Start(context.Background(), false)

	ctx.Lock.Lock()
	require.NoError(bootstrapper.Connected(context.Background(), peerID, version.CurrentApp))

	externalSender.SendF = func(msg message.OutboundMessage, nodeIDs set.Set[ids.NodeID], _ ids.ID, _ subnets.Allower) set.Set[ids.NodeID] {
		inMsgIntf, err := mc.Parse(msg.Bytes(), ctx.NodeID, func() {})
		require.NoError(err)
		require.Equal(message.GetAcceptedOp, inMsgIntf.Op())
		inMsg := inMsgIntf.Message().(*p2p.GetAccepted)

		reqID = inMsg.RequestId
		return nodeIDs
	}

	require.NoError(bootstrapper.AcceptedFrontier(context.Background(), peerID, reqID, advanceTimeBlkID))

	externalSender.SendF = func(msg message.OutboundMessage, nodeIDs set.Set[ids.NodeID], _ ids.ID, _ subnets.Allower) set.Set[ids.NodeID] {
		inMsgIntf, err := mc.Parse(msg.Bytes(), ctx.NodeID, func() {})
		require.NoError(err)
		require.Equal(message.GetAncestorsOp, inMsgIntf.Op())
		inMsg := inMsgIntf.Message().(*p2p.GetAncestors)

		reqID = inMsg.RequestId

		containerID, err := ids.ToID(inMsg.ContainerId)
		require.NoError(err)
		require.Equal(advanceTimeBlkID, containerID)
		return nodeIDs
	}

	frontier := []ids.ID{advanceTimeBlkID}
	require.NoError(bootstrapper.Accepted(context.Background(), peerID, reqID, frontier))

	externalSender.SendF = nil
	externalSender.CantSend = false

	require.NoError(bootstrapper.Ancestors(context.Background(), peerID, reqID, [][]byte{advanceTimeBlkBytes}))

	preferred, err = vm.Builder.Preferred()
	require.NoError(err)

	require.Equal(advanceTimeBlk.ID(), preferred.ID())

	ctx.Lock.Unlock()
	chainRouter.Shutdown(context.Background())
}

func TestUnverifiedParent(t *testing.T) {
	require := require.New(t)
	_, genesisBytes := defaultGenesis(t)
	dbManager := manager.NewMemDB(version.Semantic1_0_0)

	vdrs := validators.NewManager()
	primaryVdrs := validators.NewSet()
	_ = vdrs.Add(constants.PrimaryNetworkID, primaryVdrs)
	vm := &VM{Config: config.Config{
		Chains:                 chains.TestManager,
		Validators:             vdrs,
		UptimeLockedCalculator: uptime.NewLockedCalculator(),
		MinStakeDuration:       defaultMinStakingDuration,
		MaxStakeDuration:       defaultMaxStakingDuration,
		RewardConfig:           defaultRewardConfig,
		BanffTime:              latestForkTime,
		CortinaTime:            latestForkTime,
		DTime:                  latestForkTime,
	}}

	initialClkTime := latestForkTime.Add(time.Second)
	vm.clock.Set(initialClkTime)
	ctx := defaultContext(t)
	ctx.Lock.Lock()
	defer func() {
		require.NoError(vm.Shutdown(context.Background()))
		ctx.Lock.Unlock()
	}()

	msgChan := make(chan common.Message, 1)
	require.NoError(vm.Initialize(
		context.Background(),
		ctx,
		dbManager,
		genesisBytes,
		nil,
		nil,
		msgChan,
		nil,
		nil,
	))

	// include a tx1 to make the block be accepted
	tx1 := &txs.Tx{Unsigned: &txs.ImportTx{
		BaseTx: txs.BaseTx{BaseTx: avax.BaseTx{
			NetworkID:    vm.ctx.NetworkID,
			BlockchainID: vm.ctx.ChainID,
		}},
		SourceChain: vm.ctx.XChainID,
		ImportedInputs: []*avax.TransferableInput{{
			UTXOID: avax.UTXOID{
				TxID:        ids.Empty.Prefix(1),
				OutputIndex: 1,
			},
			Asset: avax.Asset{ID: vm.ctx.AVAXAssetID},
			In: &secp256k1fx.TransferInput{
				Amt: 50000,
			},
		}},
	}}
	require.NoError(tx1.Initialize(txs.Codec))

	preferred, err := vm.Builder.Preferred()
	require.NoError(err)
	nextChainTime := initialClkTime.Add(time.Second)
	preferredID := preferred.ID()
	preferredHeight := preferred.Height()

	statelessBlk, err := block.NewBanffStandardBlock(
		nextChainTime,
		preferredID,
		preferredHeight+1,
		[]*txs.Tx{tx1},
	)
	require.NoError(err)
	firstAdvanceTimeBlk := vm.manager.NewBlock(statelessBlk)
	require.NoError(firstAdvanceTimeBlk.Verify(context.Background()))

	// include a tx1 to make the block be accepted
	tx2 := &txs.Tx{Unsigned: &txs.ImportTx{
		BaseTx: txs.BaseTx{BaseTx: avax.BaseTx{
			NetworkID:    vm.ctx.NetworkID,
			BlockchainID: vm.ctx.ChainID,
		}},
		SourceChain: vm.ctx.XChainID,
		ImportedInputs: []*avax.TransferableInput{{
			UTXOID: avax.UTXOID{
				TxID:        ids.Empty.Prefix(2),
				OutputIndex: 2,
			},
			Asset: avax.Asset{ID: vm.ctx.AVAXAssetID},
			In: &secp256k1fx.TransferInput{
				Amt: 50000,
			},
		}},
	}}
	require.NoError(tx1.Initialize(txs.Codec))
	nextChainTime = nextChainTime.Add(time.Second)
	vm.clock.Set(nextChainTime)
	statelessSecondAdvanceTimeBlk, err := block.NewBanffStandardBlock(
		nextChainTime,
		firstAdvanceTimeBlk.ID(),
		firstAdvanceTimeBlk.Height()+1,
		[]*txs.Tx{tx2},
	)
	require.NoError(err)
	secondAdvanceTimeBlk := vm.manager.NewBlock(statelessSecondAdvanceTimeBlk)

	require.Equal(secondAdvanceTimeBlk.Parent(), firstAdvanceTimeBlk.ID())
	require.NoError(secondAdvanceTimeBlk.Verify(context.Background()))
}

func TestMaxStakeAmount(t *testing.T) {
	vm, _, _ := defaultVM(t, latestFork, false /*addSubnet*/)
	vm.ctx.Lock.Lock()
	defer func() {
		require.NoError(t, vm.Shutdown(context.Background()))
		vm.ctx.Lock.Unlock()
	}()

	nodeID := ids.NodeID(keys[0].PublicKey().Address())

	tests := []struct {
		description string
		startTime   time.Time
		endTime     time.Time
	}{
		{
			description: "[validator.StartTime] == [startTime] < [endTime] == [validator.EndTime]",
			startTime:   defaultGenesisStartTime,
			endTime:     defaultValidateEndTime,
		},
		{
			description: "[validator.StartTime] < [startTime] < [endTime] == [validator.EndTime]",
			startTime:   defaultGenesisStartTime.Add(time.Minute),
			endTime:     defaultValidateEndTime,
		},
		{
			description: "[validator.StartTime] == [startTime] < [endTime] < [validator.EndTime]",
			startTime:   defaultGenesisStartTime,
			endTime:     defaultValidateEndTime.Add(-time.Minute),
		},
		{
			description: "[validator.StartTime] < [startTime] < [endTime] < [validator.EndTime]",
			startTime:   defaultGenesisStartTime.Add(time.Minute),
			endTime:     defaultValidateEndTime.Add(-time.Minute),
		},
	}

	for _, test := range tests {
		t.Run(test.description, func(t *testing.T) {
			require := require.New(t)
			staker, err := txexecutor.GetValidator(vm.state, constants.PrimaryNetworkID, nodeID)
			require.NoError(err)

			amount, err := txexecutor.GetMaxWeight(vm.state, staker, test.startTime, test.endTime)
			require.NoError(err)
			require.Equal(defaultWeight, amount)
		})
	}
}

func TestUptimeDisallowedWithRestart(t *testing.T) {
	require := require.New(t)
	latestForkTime = defaultValidateEndTime.Add(-5 * defaultMinStakingDuration)
	_, genesisBytes := defaultGenesis(t)
	db := manager.NewMemDB(version.Semantic1_0_0)

	firstDB := db.NewPrefixDBManager([]byte{})
	firstVdrs := validators.NewManager()
	firstPrimaryVdrs := validators.NewSet()
	_ = firstVdrs.Add(constants.PrimaryNetworkID, firstPrimaryVdrs)

	const firstUptimePercentage = 20 // 20%
	firstVM := &VM{Config: config.Config{
		Chains:                 chains.TestManager,
		UptimePercentage:       firstUptimePercentage / 100.,
		RewardConfig:           defaultRewardConfig,
		Validators:             firstVdrs,
		UptimeLockedCalculator: uptime.NewLockedCalculator(),
		BanffTime:              latestForkTime,
		CortinaTime:            latestForkTime,
		DTime:                  latestForkTime,
	}}

	firstCtx := defaultContext(t)
	firstCtx.Lock.Lock()

	firstMsgChan := make(chan common.Message, 1)
	require.NoError(firstVM.Initialize(
		context.Background(),
		firstCtx,
		firstDB,
		genesisBytes,
		nil,
		nil,
		firstMsgChan,
		nil,
		nil,
	))

<<<<<<< HEAD
	initialClkTime := latestForkTime.Add(time.Second)
=======
	initialClkTime := defaultValidateStartTime
>>>>>>> e82e8298
	firstVM.clock.Set(initialClkTime)

	// Set VM state to NormalOp, to start tracking validators' uptime
	require.NoError(firstVM.SetState(context.Background(), snow.Bootstrapping))
	require.NoError(firstVM.SetState(context.Background(), snow.NormalOp))

	// Fast forward clock so that validators meet 20% uptime required for reward
	durationForReward := defaultValidateEndTime.Sub(defaultValidateStartTime) * firstUptimePercentage / 100
	firstVM.clock.Set(defaultValidateStartTime.Add(durationForReward))

	// Shutdown VM to stop all genesis validator uptime.
	// At this point they have been validating for the 20% uptime needed to be rewarded
	require.NoError(firstVM.Shutdown(context.Background()))
	firstCtx.Lock.Unlock()

	// Restart the VM with a larger uptime requirement
	secondDB := db.NewPrefixDBManager([]byte{})
	secondVdrs := validators.NewManager()
	secondPrimaryVdrs := validators.NewSet()
	_ = secondVdrs.Add(constants.PrimaryNetworkID, secondPrimaryVdrs)

	const secondUptimePercentage = 21 // 21% > firstUptimePercentage, so uptime for reward is not met now
	secondVM := &VM{Config: config.Config{
		Chains:                 chains.TestManager,
		UptimePercentage:       secondUptimePercentage / 100.,
		Validators:             secondVdrs,
		UptimeLockedCalculator: uptime.NewLockedCalculator(),
		BanffTime:              latestForkTime,
		CortinaTime:            latestForkTime,
		DTime:                  latestForkTime,
	}}

	secondCtx := defaultContext(t)
	secondCtx.Lock.Lock()
	defer func() {
		require.NoError(secondVM.Shutdown(context.Background()))
		secondCtx.Lock.Unlock()
	}()

	secondMsgChan := make(chan common.Message, 1)
	require.NoError(secondVM.Initialize(
		context.Background(),
		secondCtx,
		secondDB,
		genesisBytes,
		nil,
		nil,
		secondMsgChan,
		nil,
		nil,
	))

<<<<<<< HEAD
	secondVM.clock.Set(defaultGenesisStartTime.Add(2 * defaultMinStakingDuration))
=======
	// set clock to the time we switched firstVM off
	secondVM.clock.Set(defaultValidateStartTime.Add(durationForReward))
>>>>>>> e82e8298

	// Set VM state to NormalOp, to start tracking validators' uptime
	require.NoError(secondVM.SetState(context.Background(), snow.Bootstrapping))
	require.NoError(secondVM.SetState(context.Background(), snow.NormalOp))

	// after restart and change of uptime required for reward, push validators to their end of life
	secondVM.clock.Set(defaultValidateEndTime)

	// evaluate a genesis validator for reward
	blk, err := secondVM.Builder.BuildBlock(context.Background())
	require.NoError(err)
	require.NoError(blk.Verify(context.Background()))

	// Assert preferences are correct.
	// secondVM should prefer abort since uptime requirements are not met anymore
	oracleBlk := blk.(smcon.OracleBlock)
	options, err := oracleBlk.Options(context.Background())
	require.NoError(err)

	abort := options[0].(*blockexecutor.Block)
	require.IsType(&block.BanffAbortBlock{}, abort.Block)

	commit := options[1].(*blockexecutor.Block)
	require.IsType(&block.BanffCommitBlock{}, commit.Block)

	// Assert block tries to reward a genesis validator
	rewardTx := oracleBlk.(block.Block).Txs()[0].Unsigned
	require.IsType(&txs.RewardValidatorTx{}, rewardTx)
	txID := blk.(block.Block).Txs()[0].ID()

	// Verify options and accept abort block
	require.NoError(commit.Verify(context.Background()))
	require.NoError(abort.Verify(context.Background()))
	require.NoError(blk.Accept(context.Background()))
	require.NoError(abort.Accept(context.Background()))
	require.NoError(secondVM.SetPreference(context.Background(), secondVM.manager.LastAccepted()))

	// Verify that rewarded validator has been removed.
	// Note that test genesis has multiple validators
	// terminating at the same time. The rewarded validator
	// will the first by txID. To make the test more stable
	// (txID changes every time we change any parameter
	// of the tx creating the validator), we explicitly
	//  check that rewarded validator is removed from staker set.
	_, txStatus, err := secondVM.state.GetTx(txID)
	require.NoError(err)
	require.Equal(status.Aborted, txStatus)

	tx, _, err := secondVM.state.GetTx(rewardTx.(*txs.RewardValidatorTx).TxID)
	require.NoError(err)
	require.IsType(&txs.AddValidatorTx{}, tx.Unsigned)

	valTx, _ := tx.Unsigned.(*txs.AddValidatorTx)
	_, err = secondVM.state.GetCurrentValidator(constants.PrimaryNetworkID, valTx.NodeID())
	require.ErrorIs(err, database.ErrNotFound)
}

func TestUptimeDisallowedAfterNeverConnecting(t *testing.T) {
	require := require.New(t)
	latestForkTime = defaultValidateEndTime.Add(-5 * defaultMinStakingDuration)
	_, genesisBytes := defaultGenesis(t)
	db := manager.NewMemDB(version.Semantic1_0_0)

	vdrs := validators.NewManager()
	primaryVdrs := validators.NewSet()
	_ = vdrs.Add(constants.PrimaryNetworkID, primaryVdrs)
	vm := &VM{Config: config.Config{
		Chains:                 chains.TestManager,
		UptimePercentage:       .2,
		RewardConfig:           defaultRewardConfig,
		Validators:             vdrs,
		UptimeLockedCalculator: uptime.NewLockedCalculator(),
		BanffTime:              latestForkTime,
		CortinaTime:            latestForkTime,
		DTime:                  latestForkTime,
	}}

	ctx := defaultContext(t)
	ctx.Lock.Lock()

	msgChan := make(chan common.Message, 1)
	appSender := &common.SenderTest{T: t}
	require.NoError(vm.Initialize(
		context.Background(),
		ctx,
		db,
		genesisBytes,
		nil,
		nil,
		msgChan,
		nil,
		appSender,
	))

	defer func() {
		require.NoError(vm.Shutdown(context.Background()))
		ctx.Lock.Unlock()
	}()

<<<<<<< HEAD
	initialClkTime := latestForkTime.Add(time.Second)
=======
	initialClkTime := defaultValidateStartTime
>>>>>>> e82e8298
	vm.clock.Set(initialClkTime)

	// Set VM state to NormalOp, to start tracking validators' uptime
	require.NoError(vm.SetState(context.Background(), snow.Bootstrapping))
	require.NoError(vm.SetState(context.Background(), snow.NormalOp))

	// Fast forward clock to time for genesis validators to leave
	vm.clock.Set(defaultValidateEndTime)

	// evaluate a genesis validator for reward
	blk, err := vm.Builder.BuildBlock(context.Background())
	require.NoError(err)
	require.NoError(blk.Verify(context.Background()))

	// Assert preferences are correct.
	// vm should prefer abort since uptime requirements are not met.
	oracleBlk := blk.(smcon.OracleBlock)
	options, err := oracleBlk.Options(context.Background())
	require.NoError(err)

	abort := options[0].(*blockexecutor.Block)
	require.IsType(&block.BanffAbortBlock{}, abort.Block)

	commit := options[1].(*blockexecutor.Block)
	require.IsType(&block.BanffCommitBlock{}, commit.Block)

	// Assert block tries to reward a genesis validator
	rewardTx := oracleBlk.(block.Block).Txs()[0].Unsigned
	require.IsType(&txs.RewardValidatorTx{}, rewardTx)
	txID := blk.(block.Block).Txs()[0].ID()

	// Verify options and accept abort block
	require.NoError(commit.Verify(context.Background()))
	require.NoError(abort.Verify(context.Background()))
	require.NoError(blk.Accept(context.Background()))
	require.NoError(abort.Accept(context.Background()))
	require.NoError(vm.SetPreference(context.Background(), vm.manager.LastAccepted()))

	// Verify that rewarded validator has been removed.
	// Note that test genesis has multiple validators
	// terminating at the same time. The rewarded validator
	// will the first by txID. To make the test more stable
	// (txID changes every time we change any parameter
	// of the tx creating the validator), we explicitly
	//  check that rewarded validator is removed from staker set.
	_, txStatus, err := vm.state.GetTx(txID)
	require.NoError(err)
	require.Equal(status.Aborted, txStatus)

	tx, _, err := vm.state.GetTx(rewardTx.(*txs.RewardValidatorTx).TxID)
	require.NoError(err)
	require.IsType(&txs.AddValidatorTx{}, tx.Unsigned)

	valTx, _ := tx.Unsigned.(*txs.AddValidatorTx)
	_, err = vm.state.GetCurrentValidator(constants.PrimaryNetworkID, valTx.NodeID())
	require.ErrorIs(err, database.ErrNotFound)
}

func TestRemovePermissionedValidatorDuringAddPending(t *testing.T) {
	require := require.New(t)

	validatorStartTime := latestForkTime.Add(txexecutor.SyncBound).Add(1 * time.Second)
	validatorEndTime := validatorStartTime.Add(360 * 24 * time.Hour)

	vm, _, _ := defaultVM(t, latestFork, false /*addSubnet*/)

	vm.ctx.Lock.Lock()
	defer func() {
		require.NoError(vm.Shutdown(context.Background()))

		vm.ctx.Lock.Unlock()
	}()

	key, err := testKeyFactory.NewPrivateKey()
	require.NoError(err)

	id := key.PublicKey().Address()

	addValidatorTx, err := vm.txBuilder.NewAddValidatorTx(
		defaultMaxValidatorStake,
		uint64(validatorStartTime.Unix()),
		uint64(validatorEndTime.Unix()),
		ids.NodeID(id),
		id,
		reward.PercentDenominator,
		[]*secp256k1.PrivateKey{keys[0]},
		keys[0].Address(),
	)
	require.NoError(err)

	require.NoError(vm.Builder.AddUnverifiedTx(addValidatorTx))

	// trigger block creation for the validator tx
	addValidatorBlock, err := vm.Builder.BuildBlock(context.Background())
	require.NoError(err)
	require.NoError(addValidatorBlock.Verify(context.Background()))
	require.NoError(addValidatorBlock.Accept(context.Background()))
	require.NoError(vm.SetPreference(context.Background(), vm.manager.LastAccepted()))

	createSubnetTx, err := vm.txBuilder.NewCreateSubnetTx(
		1,
		[]ids.ShortID{id},
		[]*secp256k1.PrivateKey{keys[0]},
		keys[0].Address(),
	)
	require.NoError(err)

	require.NoError(vm.Builder.AddUnverifiedTx(createSubnetTx))

	// trigger block creation for the subnet tx
	createSubnetBlock, err := vm.Builder.BuildBlock(context.Background())
	require.NoError(err)
	require.NoError(createSubnetBlock.Verify(context.Background()))
	require.NoError(createSubnetBlock.Accept(context.Background()))
	require.NoError(vm.SetPreference(context.Background(), vm.manager.LastAccepted()))

	addSubnetValidatorTx, err := vm.txBuilder.NewAddSubnetValidatorTx(
		defaultMaxValidatorStake,
		uint64(validatorStartTime.Unix()),
		uint64(validatorEndTime.Unix()),
		ids.NodeID(id),
		createSubnetTx.ID(),
		[]*secp256k1.PrivateKey{key, keys[1]},
		keys[1].Address(),
	)
	require.NoError(err)

	removeSubnetValidatorTx, err := vm.txBuilder.NewRemoveSubnetValidatorTx(
		ids.NodeID(id),
		createSubnetTx.ID(),
		[]*secp256k1.PrivateKey{key, keys[2]},
		keys[2].Address(),
	)
	require.NoError(err)

	statelessBlock, err := block.NewBanffStandardBlock(
		vm.state.GetTimestamp(),
		createSubnetBlock.ID(),
		createSubnetBlock.Height()+1,
		[]*txs.Tx{
			addSubnetValidatorTx,
			removeSubnetValidatorTx,
		},
	)
	require.NoError(err)

	blockBytes := statelessBlock.Bytes()
	block, err := vm.ParseBlock(context.Background(), blockBytes)
	require.NoError(err)
	require.NoError(block.Verify(context.Background()))
	require.NoError(block.Accept(context.Background()))
	require.NoError(vm.SetPreference(context.Background(), vm.manager.LastAccepted()))

	_, err = vm.state.GetPendingValidator(createSubnetTx.ID(), ids.NodeID(id))
	require.ErrorIs(err, database.ErrNotFound)
}<|MERGE_RESOLUTION|>--- conflicted
+++ resolved
@@ -885,70 +885,8 @@
 		require.Equal(status.Committed, txStatus)
 	}
 
-<<<<<<< HEAD
-	require.NoError(abort.Verify(context.Background()))
-	require.NoError(abort.Accept(context.Background())) // do not reward the genesis validator
-
-	_, txStatus, err = vm.state.GetTx(txID)
-	require.NoError(err)
-	require.Equal(status.Aborted, txStatus)
-
-	_, err = vm.state.GetCurrentValidator(constants.PrimaryNetworkID, ids.NodeID(keys[1].PublicKey().Address()))
-	require.ErrorIs(err, database.ErrNotFound)
-}
-
-// Test case where primary network validator is preferred to be rewarded
-func TestRewardValidatorPreferred(t *testing.T) {
-	require := require.New(t)
-	vm, _, _ := defaultVM(t, latestFork, false /*addSubnet*/)
-	vm.ctx.Lock.Lock()
-	defer func() {
-		require.NoError(vm.Shutdown(context.Background()))
-		vm.ctx.Lock.Unlock()
-	}()
-
-	// Fast forward clock to time for genesis validators to leave
-	vm.clock.Set(defaultValidateEndTime)
-
-	blk, err := vm.Builder.BuildBlock(context.Background()) // should advance time
-	require.NoError(err)
-	require.NoError(blk.Verify(context.Background()))
-
-	// Assert preferences are correct
-	oracleBlk := blk.(smcon.OracleBlock)
-	options, err := oracleBlk.Options(context.Background())
-	require.NoError(err)
-
-	commit := options[0].(*blockexecutor.Block)
-	require.IsType(&block.BanffCommitBlock{}, commit.Block)
-
-	abort := options[1].(*blockexecutor.Block)
-	require.IsType(&block.BanffAbortBlock{}, abort.Block)
-
-	require.NoError(oracleBlk.Accept(context.Background()))
-	require.NoError(commit.Verify(context.Background()))
-	require.NoError(abort.Verify(context.Background()))
-
-	txID := blk.(block.Block).Txs()[0].ID()
-	{
-		onAccept, ok := vm.manager.GetState(abort.ID())
-		require.True(ok)
-
-		_, txStatus, err := onAccept.GetTx(txID)
-		require.NoError(err)
-		require.Equal(status.Aborted, txStatus)
-	}
-
-	require.NoError(commit.Accept(context.Background())) // advance the timestamp
-	require.NoError(vm.SetPreference(context.Background(), vm.manager.LastAccepted()))
-
-	_, txStatus, err := vm.state.GetTx(txID)
-	require.NoError(err)
-	require.Equal(status.Committed, txStatus)
-=======
 	require.NoError(blk.Accept(context.Background()))
 	require.NoError(abort.Accept(context.Background()))
->>>>>>> e82e8298
 
 	// Verify that chain's timestamp has advanced
 	timestamp := vm.state.GetTimestamp()
@@ -1919,7 +1857,7 @@
 
 func TestUptimeDisallowedWithRestart(t *testing.T) {
 	require := require.New(t)
-	latestForkTime = defaultValidateEndTime.Add(-5 * defaultMinStakingDuration)
+	latestForkTime = defaultGenesisStartTime.Add(defaultMinStakingDuration)
 	_, genesisBytes := defaultGenesis(t)
 	db := manager.NewMemDB(version.Semantic1_0_0)
 
@@ -1956,11 +1894,7 @@
 		nil,
 	))
 
-<<<<<<< HEAD
 	initialClkTime := latestForkTime.Add(time.Second)
-=======
-	initialClkTime := defaultValidateStartTime
->>>>>>> e82e8298
 	firstVM.clock.Set(initialClkTime)
 
 	// Set VM state to NormalOp, to start tracking validators' uptime
@@ -1968,8 +1902,9 @@
 	require.NoError(firstVM.SetState(context.Background(), snow.NormalOp))
 
 	// Fast forward clock so that validators meet 20% uptime required for reward
-	durationForReward := defaultValidateEndTime.Sub(defaultValidateStartTime) * firstUptimePercentage / 100
-	firstVM.clock.Set(defaultValidateStartTime.Add(durationForReward))
+	durationForReward := defaultValidateEndTime.Sub(defaultGenesisStartTime) * firstUptimePercentage / 100
+	vmStopTime := defaultGenesisStartTime.Add(durationForReward)
+	firstVM.clock.Set(vmStopTime)
 
 	// Shutdown VM to stop all genesis validator uptime.
 	// At this point they have been validating for the 20% uptime needed to be rewarded
@@ -2013,12 +1948,7 @@
 		nil,
 	))
 
-<<<<<<< HEAD
-	secondVM.clock.Set(defaultGenesisStartTime.Add(2 * defaultMinStakingDuration))
-=======
-	// set clock to the time we switched firstVM off
-	secondVM.clock.Set(defaultValidateStartTime.Add(durationForReward))
->>>>>>> e82e8298
+	secondVM.clock.Set(vmStopTime)
 
 	// Set VM state to NormalOp, to start tracking validators' uptime
 	require.NoError(secondVM.SetState(context.Background(), snow.Bootstrapping))
@@ -2078,7 +2008,7 @@
 
 func TestUptimeDisallowedAfterNeverConnecting(t *testing.T) {
 	require := require.New(t)
-	latestForkTime = defaultValidateEndTime.Add(-5 * defaultMinStakingDuration)
+	latestForkTime = defaultGenesisStartTime.Add(defaultMinStakingDuration)
 	_, genesisBytes := defaultGenesis(t)
 	db := manager.NewMemDB(version.Semantic1_0_0)
 
@@ -2118,11 +2048,7 @@
 		ctx.Lock.Unlock()
 	}()
 
-<<<<<<< HEAD
 	initialClkTime := latestForkTime.Add(time.Second)
-=======
-	initialClkTime := defaultValidateStartTime
->>>>>>> e82e8298
 	vm.clock.Set(initialClkTime)
 
 	// Set VM state to NormalOp, to start tracking validators' uptime

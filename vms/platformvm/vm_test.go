// (c) 2019-2020, Ava Labs, Inc. All rights reserved.
// See the file LICENSE for licensing terms.

package platformvm

import (
	"bytes"
	"errors"
	"fmt"
	"testing"
	"time"

	"github.com/ava-labs/gecko/chains"
	"github.com/ava-labs/gecko/chains/atomic"
	"github.com/ava-labs/gecko/database/memdb"
	"github.com/ava-labs/gecko/database/prefixdb"
	"github.com/ava-labs/gecko/ids"
	"github.com/ava-labs/gecko/snow"
	"github.com/ava-labs/gecko/snow/choices"
	"github.com/ava-labs/gecko/snow/consensus/snowball"
	smcon "github.com/ava-labs/gecko/snow/consensus/snowman"
	"github.com/ava-labs/gecko/snow/engine/common"
	"github.com/ava-labs/gecko/snow/engine/common/queue"
<<<<<<< HEAD
	smeng "github.com/ava-labs/gecko/snow/engine/snowman"
=======
	"github.com/ava-labs/gecko/snow/engine/snowman/bootstrap"
>>>>>>> a5686e7e
	"github.com/ava-labs/gecko/snow/networking/router"
	"github.com/ava-labs/gecko/snow/networking/sender"
	"github.com/ava-labs/gecko/snow/networking/timeout"
	"github.com/ava-labs/gecko/snow/validators"
	"github.com/ava-labs/gecko/utils/crypto"
	"github.com/ava-labs/gecko/utils/formatting"
	"github.com/ava-labs/gecko/utils/json"
	"github.com/ava-labs/gecko/utils/logging"
	"github.com/ava-labs/gecko/vms/components/ava"
	"github.com/ava-labs/gecko/vms/components/core"
	"github.com/ava-labs/gecko/vms/secp256k1fx"
	"github.com/ava-labs/gecko/vms/timestampvm"
	"github.com/prometheus/client_golang/prometheus"
)

var (
	// AVAX asset ID in tests
	avaxAssetID = ids.NewID([32]byte{'y', 'e', 'e', 't'})

	defaultTxFee = 1

	// chain timestamp at genesis
	defaultGenesisTime = time.Now().Round(time.Second)

	// time that genesis validators start validating
	defaultValidateStartTime = defaultGenesisTime

	// time that genesis validators stop validating
	defaultValidateEndTime = defaultValidateStartTime.Add(10 * MinimumStakingDuration)

	// each key controls an address that has [defaultBalance] AVAX at genesis
	keys []*crypto.PrivateKeySECP256K1R

	// balance of addresses that exist at genesis in defaultVM
	defaultBalance = 100 * MinimumStakeAmount

	// amount all genesis validators stake in defaultVM
	defaultStakeAmount uint64 = 100 * MinimumStakeAmount

	// non-default Subnet that exists at genesis in defaultVM
	// Its controlKeys are keys[0], keys[1], keys[2]
	testSubnet1            *CreateSubnetTx
	testSubnet1ControlKeys []*crypto.PrivateKeySECP256K1R
)

var (
	errShouldNotifyEngine = errors.New("should have notified engine of block ready")
	errShouldPrefCommit   = errors.New("should prefer to commit proposal")
	errShouldPrefAbort    = errors.New("should prefer to abort proposal")
)

const (
	testNetworkID = 10 // To be used in tests
	defaultWeight = 10000
)

func init() {
	ctx := defaultContext()
	byteFormatter := formatting.CB58{}
	factory := crypto.FactorySECP256K1R{}
	for _, key := range []string{
		"24jUJ9vZexUM6expyMcT48LBx27k1m7xpraoV62oSQAHdziao5",
		"2MMvUMsxx6zsHSNXJdFD8yc5XkancvwyKPwpw4xUK3TCGDuNBY",
		"cxb7KpGWhDMALTjNNSJ7UQkkomPesyWAPUaWRGdyeBNzR6f35",
		"ewoqjP7PxY4yr3iLTpLisriqt94hdyDFNgchSxGGztUrTXtNN",
		"2RWLv6YVEXDiWLpaCbXhhqxtLbnFaKQsWPSSMSPhpWo47uJAeV",
	} {
		ctx.Log.AssertNoError(byteFormatter.FromString(key))
		pk, err := factory.ToPrivateKey(byteFormatter.Bytes)
		ctx.Log.AssertNoError(err)
		keys = append(keys, pk.(*crypto.PrivateKeySECP256K1R))
	}
	testSubnet1ControlKeys = keys[0:3]
}

func defaultContext() *snow.Context {
	ctx := snow.DefaultContextTest()
	ctx.NetworkID = testNetworkID
	return ctx
}

// The UTXOs that exist at genesis in the default VM
func defaultGenesisUTXOs() []*ava.UTXO {
	utxos := []*ava.UTXO(nil)
	for i, key := range keys {
		utxos = append(utxos,
			&ava.UTXO{
				UTXOID: ava.UTXOID{
					TxID:        ids.Empty,
					OutputIndex: uint32(i),
				},
				Asset: ava.Asset{ID: avaxAssetID},
				Out: &secp256k1fx.TransferOutput{
					Amt: defaultBalance,
					OutputOwners: secp256k1fx.OutputOwners{
						Locktime:  0,
						Threshold: 1,
						Addrs:     []ids.ShortID{key.PublicKey().Address()},
					},
				},
			},
		)
	}
	return utxos
}

// Returns:
// 1) The genesis state
// 2) The byte representation of the default genesis for tests
func defaultGenesis() (*BuildGenesisArgs, []byte) {
	genesisUTXOs := make([]APIUTXO, len(keys))
	for i, key := range keys {
		genesisUTXOs[i] = APIUTXO{
			Amount:  json.Uint64(defaultStakeAmount),
			Address: key.PublicKey().Address(),
		}
	}

	genesisValidators := make([]APIDefaultSubnetValidator, len(keys))
	for i, key := range keys {
		weight := json.Uint64(defaultWeight)
		address := key.PublicKey().Address()
		genesisValidators[i] = APIDefaultSubnetValidator{
			APIValidator: APIValidator{
				StartTime: json.Uint64(defaultValidateStartTime.Unix()),
				EndTime:   json.Uint64(defaultValidateEndTime.Unix()),
				Weight:    &weight,
				Address:   &address,
				ID:        address,
			},
			Destination:       address,
			DelegationFeeRate: NumberOfShares,
		}
	}

	buildGenesisArgs := BuildGenesisArgs{
		NetworkID:   json.Uint32(testNetworkID),
		AvaxAssetID: avaxAssetID,
		UTXOs:       genesisUTXOs,
		Validators:  genesisValidators,
		Chains:      nil,
		Time:        json.Uint64(defaultGenesisTime.Unix()),
<<<<<<< HEAD
=======
	}

	buildGenesisResponse := BuildGenesisReply{}
	platformvmSS := StaticService{}
	if err := platformvmSS.BuildGenesis(nil, &buildGenesisArgs, &buildGenesisResponse); err != nil {
		panic(fmt.Errorf("problem while building platform chain's genesis state: %w", err))
>>>>>>> a5686e7e
	}
	return &buildGenesisArgs, buildGenesisResponse.Bytes.Bytes
}

<<<<<<< HEAD
	buildGenesisResponse := BuildGenesisReply{}
	platformvmSS := StaticService{}
	if err := platformvmSS.BuildGenesis(nil, &buildGenesisArgs, &buildGenesisResponse); err != nil {
		panic(fmt.Errorf("problem while building platform chain's genesis state: %w", err))
	}
	return &buildGenesisArgs, buildGenesisResponse.Bytes.Bytes
}

=======
>>>>>>> a5686e7e
func defaultVM() *VM {
	vm := &VM{
		SnowmanVM:    &core.SnowmanVM{},
		chainManager: chains.MockManager{},
		avaxAssetID:  avaxAssetID,
		txFee:        1,
	}

	defaultSubnet := validators.NewSet() // TODO do we need this?
	vm.validators = validators.NewManager()
	vm.validators.PutValidatorSet(DefaultSubnetID, defaultSubnet)

	vm.clock.Set(defaultGenesisTime)
	db := prefixdb.New([]byte{0}, memdb.New())
	msgChan := make(chan common.Message, 1)
	ctx := defaultContext()
	ctx.Lock.Lock()
	defer ctx.Lock.Unlock()
	_, genesisBytes := defaultGenesis()
	if err := vm.Initialize(ctx, db, genesisBytes, msgChan, nil); err != nil {
		panic(err)
	}

	// Create a non-default subnet and store it in testSubnet1
	if tx, err := vm.newCreateSubnetTx(
		// control keys are keys[0], keys[1], keys[2]
		[]ids.ShortID{keys[0].PublicKey().Address(), keys[1].PublicKey().Address(), keys[2].PublicKey().Address()},
		// threshold; 2 sigs from keys[0], keys[1], keys[2] needed to add validator to this subnet
		2,
		[]*crypto.PrivateKeySECP256K1R{keys[0]}, // pays tx fee
	); err != nil {
		panic(err)
	} else if err := vm.issueTx(tx); err != nil {
		panic(err)
	} else if blk, err := vm.BuildBlock(); err != nil {
		panic(err)
	} else if err := blk.Verify(); err != nil {
		panic(err)
	} else if err := blk.Accept(); err != nil {
		panic(err)
	} else {
		testSubnet1 = tx
	}

	return vm
}

// Ensure genesis state is parsed from bytes and stored correctly
func TestGenesis(t *testing.T) {
	vm := defaultVM()
	vm.Ctx.Lock.Lock()
	defer func() {
		vm.Shutdown()
		vm.Ctx.Lock.Unlock()
	}()

	// Ensure the genesis block has been accepted and stored
	genesisBlockID := vm.LastAccepted() // lastAccepted should be ID of genesis block
	if genesisBlock, err := vm.getBlock(genesisBlockID); err != nil {
		t.Fatalf("couldn't get genesis block: %v", err)
	} else if genesisBlock.Status() != choices.Accepted {
		t.Fatal("genesis block should be accepted")
	}

	genesisState, _ := defaultGenesis()
	// Ensure all the genesis UTXOs are there
	for _, utxo := range genesisState.UTXOs {
		addrSet := ids.ShortSet{}
		addrSet.Add(utxo.Address)
		utxos, err := vm.getUTXOs(vm.DB, addrSet)
		if err != nil {
			t.Fatal("couldn't find UTXO")
		} else if len(utxos) != 1 {
			t.Fatal("expected each address to have one UTXO")
		} else if out, ok := utxos[0].Out.(*secp256k1fx.TransferOutput); !ok {
			t.Fatal("expected utxo output to be type *secp256k1fx.TransferOutput")
		} else if out.Amount() != uint64(utxo.Amount) {
			if utxo.Address.Equals(keys[0].PublicKey().Address()) { // Address that paid tx fee to create testSubnet1 has less tokens
				if out.Amount() != uint64(utxo.Amount)-vm.txFee {
					t.Fatalf("expected UTXO to have value %d but has value %d", uint64(utxo.Amount)-vm.txFee, out.Amount())
				}
			} else {
				t.Fatalf("expected UTXO to have value %d but has value %d", uint64(utxo.Amount), out.Amount())
			}
		}
	}

	// Ensure current validator set of default subnet is correct
	currentValidators, err := vm.getCurrentValidators(vm.DB, DefaultSubnetID)
	if err != nil {
		t.Fatal(err)
	} else if len(currentValidators.Txs) != len(genesisState.Validators) {
		t.Fatal("vm's current validator set is wrong")
	} else if currentValidators.SortByStartTime == true {
		t.Fatal("vm's current validators should be sorted by end time")
	}
	currentSampler := validators.NewSet()
	currentSampler.Set(vm.getValidators(currentValidators))
	for _, key := range keys {
		if addr := key.PublicKey().Address(); !currentSampler.Contains(addr) {
			t.Fatalf("should have had validator with NodeID %s", addr)
		}
	}

	// Ensure pending validator set is correct (empty)
	if pendingValidators, err := vm.getPendingValidators(vm.DB, DefaultSubnetID); err != nil {
		t.Fatal(err)
	} else if pendingValidators.Len() != 0 {
		t.Fatal("vm's pending validator set should be empty")
	}

	// Ensure genesis timestamp is correct
	if timestamp, err := vm.getTimestamp(vm.DB); err != nil {
		t.Fatal(err)
	} else if timestamp.Unix() != int64(genesisState.Time) {
		t.Fatalf("vm's time is incorrect. Expected %v got %v", genesisState.Time, timestamp)
	}

	// Ensure the new subnet we created exists
	if _, err := vm.getSubnet(vm.DB, testSubnet1.ID()); err != nil {
		subnets, err := vm.getSubnets(vm.DB)
		if err != nil {
			t.Fatal(err)
		}
		t.Logf("subnets: %+v", subnets)
		t.Fatalf("expected subnet %s to exist", testSubnet1.ID())
	}
}

// accept proposal to add validator to default subnet
func TestAddDefaultSubnetValidatorCommit(t *testing.T) {
	vm := defaultVM()
	vm.Ctx.Lock.Lock()
	defer func() {
		vm.Shutdown()
		vm.Ctx.Lock.Unlock()
	}()

	startTime := defaultGenesisTime.Add(Delta).Add(1 * time.Second)
	endTime := startTime.Add(MinimumStakingDuration)
	key, err := vm.factory.NewPrivateKey()
	if err != nil {
		t.Fatal(err)
	}
	ID := key.PublicKey().Address()

	// create valid tx
	tx, err := vm.newAddDefaultSubnetValidatorTx(
		MinimumStakeAmount,
		uint64(startTime.Unix()),
		uint64(endTime.Unix()),
		ID,
		ID,
		NumberOfShares,
		[]*crypto.PrivateKeySECP256K1R{keys[0]},
	)
	if err != nil {
		t.Fatal(err)
	}

	// trigger block creation
	if err := vm.issueTx(tx); err != nil {
		t.Fatal(err)
	}
	blk, err := vm.BuildBlock()
	if err != nil {
		t.Fatal(err)
	}

	// Assert preferences are correct
	block := blk.(*ProposalBlock)
	options := block.Options()
	commit, ok := blk.(*ProposalBlock).Options()[0].(*Commit)
	if !ok {
		t.Fatal(errShouldPrefCommit)
	}
	_, ok = options[1].(*Abort)
	if !ok {
		t.Fatal(errShouldPrefAbort)
	}

	if err := block.Verify(); err != nil {
		t.Fatal(err)
	}
	block.Accept()

	if err := commit.Verify(); err != nil {
		t.Fatal(err)
	}
	if err := commit.Accept(); err != nil { // commit the proposal
		t.Fatal(err)
	}

	// Verify that new validator now in pending validator set
	pendingValidators, err := vm.getPendingValidators(vm.DB, DefaultSubnetID)
	if err != nil {
		t.Fatal(err)
	}
	pendingSampler := validators.NewSet()
	pendingSampler.Set(vm.getValidators(pendingValidators))
	if !pendingSampler.Contains(ID) {
		t.Fatalf("pending validator should have validator with ID %s", ID)
	}
}

// verify invalid proposal to add validator to default subnet
func TestInvalidAddDefaultSubnetValidatorCommit(t *testing.T) {
	vm := defaultVM()
	vm.Ctx.Lock.Lock()
	defer func() {
		vm.Shutdown()
		vm.Ctx.Lock.Unlock()
	}()

	startTime := defaultGenesisTime.Add(-Delta).Add(-1 * time.Second)
	endTime := startTime.Add(MinimumStakingDuration)
	key, _ := vm.factory.NewPrivateKey()
	ID := key.PublicKey().Address()

	// create invalid tx
	tx, err := vm.newAddDefaultSubnetValidatorTx(
		MinimumStakeAmount,
		uint64(startTime.Unix()),
		uint64(endTime.Unix()),
		ID,
		ID,
		NumberOfShares,
		[]*crypto.PrivateKeySECP256K1R{keys[0]},
	)
	if err != nil {
		t.Fatal(err)
	}

	blk, err := vm.newProposalBlock(vm.LastAccepted(), vm.preferredHeight()+1, tx)
	if err != nil {
		t.Fatal(err)
	} else if err := vm.State.PutBlock(vm.DB, blk); err != nil {
		t.Fatal(err)
	} else if err := vm.DB.Commit(); err != nil {
		t.Fatal(err)
	} else if err := blk.Verify(); err == nil {
		t.Fatalf("Should have errored during verification")
	} else if status := blk.Status(); status != choices.Rejected {
		t.Fatalf("Should have marked the block as rejected")
	}

	parsedBlk, err := vm.GetBlock(blk.ID())
	if err != nil {
		t.Fatal(err)
	} else if status := parsedBlk.Status(); status != choices.Rejected {
		t.Fatalf("Should have marked the block as rejected")
	}
}

// Reject proposal to add validator to default subnet
func TestAddDefaultSubnetValidatorReject(t *testing.T) {
	vm := defaultVM()
	vm.Ctx.Lock.Lock()
	defer func() {
		vm.Shutdown()
		vm.Ctx.Lock.Unlock()
	}()

	startTime := defaultGenesisTime.Add(Delta).Add(1 * time.Second)
	endTime := startTime.Add(MinimumStakingDuration)
	key, _ := vm.factory.NewPrivateKey()
	ID := key.PublicKey().Address()

	// create valid tx
	tx, err := vm.newAddDefaultSubnetValidatorTx(
		MinimumStakeAmount,
		uint64(startTime.Unix()),
		uint64(endTime.Unix()),
		ID,
		ID,
		NumberOfShares,
		[]*crypto.PrivateKeySECP256K1R{keys[0]},
	)
	if err != nil {
		t.Fatal(err)
	}

	// trigger block creation
	if err := vm.issueTx(tx); err != nil {
		t.Fatal(err)
	}
	blk, err := vm.BuildBlock()
	if err != nil {
		t.Fatal(err)
	}

	// Assert preferences are correct
	block := blk.(*ProposalBlock)
	options := block.Options()
	commit, ok := blk.(*ProposalBlock).Options()[0].(*Commit)
	if !ok {
		t.Fatal(errShouldPrefCommit)
	}
	abort, ok := options[1].(*Abort)
	if !ok {
		t.Fatal(errShouldPrefAbort)
	}

	if err := block.Verify(); err != nil {
		t.Fatal(err)
	}
	block.Accept()

	if err := commit.Verify(); err != nil { // should pass verification
		t.Fatal(err)
	} else if err := abort.Verify(); err != nil { // should pass verification
		t.Fatal(err)
	}

	if err := abort.Accept(); err != nil { // reject the proposal
		t.Fatal(err)
	}

	// Verify that new validator NOT in pending validator set
	pendingValidators, err := vm.getPendingValidators(vm.DB, DefaultSubnetID)
	if err != nil {
		t.Fatal(err)
	}
	pendingSampler := validators.NewSet()
	pendingSampler.Set(vm.getValidators(pendingValidators))
	if pendingSampler.Contains(ID) {
		t.Fatalf("should not have added validator to pending validator set")
	}
}

// Accept proposal to add validator to non-default subnet
func TestAddNonDefaultSubnetValidatorAccept(t *testing.T) {
	vm := defaultVM()
	vm.Ctx.Lock.Lock()
	defer func() {
		vm.Shutdown()
		vm.Ctx.Lock.Unlock()
	}()

	startTime := defaultValidateStartTime.Add(Delta).Add(1 * time.Second)
	endTime := startTime.Add(MinimumStakingDuration)

	// create valid tx
	// note that [startTime, endTime] is a subset of time that keys[0]
	// validates default subnet ([defaultValidateStartTime, defaultValidateEndTime])
	tx, err := vm.newAddNonDefaultSubnetValidatorTx(
		defaultWeight,
		uint64(startTime.Unix()),
		uint64(endTime.Unix()),
		keys[0].PublicKey().Address(),
		testSubnet1.id,
		[]*crypto.PrivateKeySECP256K1R{testSubnet1ControlKeys[0], testSubnet1ControlKeys[1]},
		[]*crypto.PrivateKeySECP256K1R{keys[0]},
	)
	if err != nil {
		t.Fatal(err)
	}

	// trigger block creation
	if err := vm.issueTx(tx); err != nil {
		t.Fatal(err)
	}
	blk, err := vm.BuildBlock()
	if err != nil {
		t.Fatal(err)
	}

	// Assert preferences are correct
	block := blk.(*ProposalBlock)
	options := block.Options()
	if commit, ok := blk.(*ProposalBlock).Options()[0].(*Commit); !ok {
		t.Fatal(errShouldPrefCommit)
	} else if abort, ok := options[1].(*Abort); !ok {
		t.Fatal(errShouldPrefAbort)
	} else if err := block.Verify(); err != nil {
		t.Fatal(err)
	} else if err := block.Accept(); err != nil {
		t.Fatal(err)
	} else if err := commit.Verify(); err != nil {
		t.Fatal(err)
	} else if err := abort.Verify(); err != nil {
		t.Fatal(err)
	} else if err := commit.Accept(); err != nil { // accept the proposal
		t.Fatal(err)
	}

	// Verify that new validator is in pending validator set
	pendingValidators, err := vm.getPendingValidators(vm.DB, testSubnet1.id)
	if err != nil {
		t.Fatal(err)
	}
	pendingSampler := validators.NewSet()
	pendingSampler.Set(vm.getValidators(pendingValidators))
	if !pendingSampler.Contains(keys[0].PublicKey().Address()) {
		t.Fatalf("should have added validator to pending validator set")
	}
}

// Reject proposal to add validator to non-default subnet
func TestAddNonDefaultSubnetValidatorReject(t *testing.T) {
	vm := defaultVM()
	vm.Ctx.Lock.Lock()
	defer func() {
		vm.Shutdown()
		vm.Ctx.Lock.Unlock()
	}()

	startTime := defaultValidateStartTime.Add(Delta).Add(1 * time.Second)
	endTime := startTime.Add(MinimumStakingDuration)
	key, _ := vm.factory.NewPrivateKey()
	ID := key.PublicKey().Address()

	// create valid tx
	// note that [startTime, endTime] is a subset of time that keys[0]
	// validates default subnet ([defaultValidateStartTime, defaultValidateEndTime])
	tx, err := vm.newAddNonDefaultSubnetValidatorTx(
		defaultWeight,
		uint64(startTime.Unix()),
		uint64(endTime.Unix()),
		keys[0].PublicKey().Address(),
		testSubnet1.id,
		[]*crypto.PrivateKeySECP256K1R{testSubnet1ControlKeys[1], testSubnet1ControlKeys[2]},
		[]*crypto.PrivateKeySECP256K1R{keys[0]},
	)
	if err != nil {
		t.Fatal(err)
	}

	// trigger block creation
	if err := vm.issueTx(tx); err != nil {
		t.Fatal(err)
	}
	blk, err := vm.BuildBlock()
	if err != nil {
		t.Fatal(err)
	}

	// Assert preferences are correct
	block := blk.(*ProposalBlock)
	options := block.Options()
	commit, ok := blk.(*ProposalBlock).Options()[0].(*Commit)
	if !ok {
		t.Fatal(errShouldPrefCommit)
	} else if abort, ok := options[1].(*Abort); !ok {
		t.Fatal(errShouldPrefAbort)
	} else if err := block.Verify(); err != nil {
		t.Fatal(err)
	} else if err := block.Accept(); err != nil {
		t.Fatal(err)
	} else if err := commit.Verify(); err != nil {
		t.Fatal(err)
	} else if err := abort.Verify(); err != nil {
		t.Fatal(err)
	} else if err := abort.Accept(); err != nil { // reject the proposal
		t.Fatal(err)
	}

	// Verify that new validator NOT in pending validator set
	pendingValidators, err := vm.getPendingValidators(vm.DB, testSubnet1.id)
	if err != nil {
		t.Fatal(err)
	}
	pendingSampler := validators.NewSet()
	pendingSampler.Set(vm.getValidators(pendingValidators))
	if pendingSampler.Contains(ID) {
		t.Fatalf("should not have added validator to pending validator set")
	}
}

// Test case where default subnet validator rewarded
func TestRewardValidatorAccept(t *testing.T) {
	vm := defaultVM()
	vm.Ctx.Lock.Lock()
	defer func() {
		vm.Shutdown()
		vm.Ctx.Lock.Unlock()
	}()

	// Fast forward clock to time for genesis validators to leave
	vm.clock.Set(defaultValidateEndTime)

	blk, err := vm.BuildBlock() // should contain proposal to advance time
	if err != nil {
		t.Fatal(err)
	}

	// Assert preferences are correct
	block := blk.(*ProposalBlock)
	options := block.Options()
	if commit, ok := blk.(*ProposalBlock).Options()[0].(*Commit); !ok {
		t.Fatal(errShouldPrefCommit)
	} else if abort, ok := options[1].(*Abort); !ok {
		t.Fatal(errShouldPrefAbort)
	} else if err := block.Verify(); err != nil {
		t.Fatal(err)
	} else if err := block.Accept(); err != nil {
		t.Fatal(err)
	} else if err := commit.Verify(); err != nil {
		t.Fatal(err)
	} else if err := abort.Verify(); err != nil {
		t.Fatal(err)
	} else if err := commit.Accept(); err != nil { // advance the timestamp
		t.Fatal(err)
	}

	// Verify that chain's timestamp has advanced
	if timestamp, err := vm.getTimestamp(vm.DB); err != nil {
		t.Fatal(err)
	} else if !timestamp.Equal(defaultValidateEndTime) {
		t.Fatal("expected timestamp to have advanced")
	}

	blk, err = vm.BuildBlock() // should contain proposal to reward genesis validator
	if err != nil {
		t.Fatal(err)
	}
	// Assert preferences are correct
	block = blk.(*ProposalBlock)
	options = block.Options()
	if commit, ok := blk.(*ProposalBlock).Options()[0].(*Commit); !ok {
		t.Fatal(errShouldPrefCommit)
	} else if abort, ok := options[1].(*Abort); !ok {
		t.Fatal(errShouldPrefAbort)
	} else if err := block.Verify(); err != nil {
		t.Fatal(err)
	} else if err := block.Accept(); err != nil {
		t.Fatal(err)
	} else if err := commit.Verify(); err != nil {
		t.Fatal(err)
	} else if err := abort.Verify(); err != nil {
		t.Fatal(err)
	} else if err := commit.Accept(); err != nil { // reward the genesis validator
		t.Fatal(err)
	} else if currentValidators, err := vm.getCurrentValidators(vm.DB, DefaultSubnetID); err != nil {
		// Verify that genesis validator was rewarded and removed from current validator set
		t.Fatal(err)
	} else if currentValidators.Len() != len(keys)-1 {
		t.Fatal("should have removed a genesis validator")
	}
}

// Test case where default subnet validator not rewarded
func TestRewardValidatorReject(t *testing.T) {
	vm := defaultVM()
	vm.Ctx.Lock.Lock()
	defer func() {
		vm.Shutdown()
		vm.Ctx.Lock.Unlock()
	}()

	// Fast forward clock to time for genesis validators to leave
	vm.clock.Set(defaultValidateEndTime)

	blk, err := vm.BuildBlock() // should contain proposal to advance time
	if err != nil {
		t.Fatal(err)
	}

	// Assert preferences are correct
	block := blk.(*ProposalBlock)
	options := block.Options()
	commit, ok := blk.(*ProposalBlock).Options()[0].(*Commit)
	if !ok {
		t.Fatal(errShouldPrefCommit)
	}
	abort, ok := options[1].(*Abort)
	if !ok {
		t.Fatal(errShouldPrefAbort)
	}

	if err := block.Verify(); err != nil {
		t.Fatal(err)
	}
	block.Accept()

	if err := commit.Verify(); err != nil {
		t.Fatal(err)
	}
	if err := abort.Verify(); err != nil {
		t.Fatal(err)
	}

	if err := commit.Accept(); err != nil { // advance the timestamp
		t.Fatal(err)
	}

	// Verify that chain's timestamp has advanced
	timestamp, err := vm.getTimestamp(vm.DB)
	if err != nil {
		t.Fatal(err)
	}
	if !timestamp.Equal(defaultValidateEndTime) {
		t.Fatal("expected timestamp to have advanced")
	}

	blk, err = vm.BuildBlock() // should contain proposal to reward genesis validator
	if err != nil {
		t.Fatal(err)
	}

	// Assert preferences are correct
	block = blk.(*ProposalBlock)
	options = block.Options()
	commit, ok = blk.(*ProposalBlock).Options()[0].(*Commit)
	if !ok {
		t.Fatal(errShouldPrefCommit)
	}
	abort, ok = options[1].(*Abort)
	if !ok {
		t.Fatal(errShouldPrefAbort)
	}

	if err := block.Verify(); err != nil {
		t.Fatal(err)
	}
	block.Accept()

	if err := commit.Verify(); err != nil {
		t.Fatal(err)
	}
	if err := abort.Verify(); err != nil {
		t.Fatal(err)
	}

	if err := abort.Accept(); err != nil { // do not reward the genesis validator
		t.Fatal(err)
	}

	// Verify that genesis validator was removed from current validator set
	currentValidators, err := vm.getCurrentValidators(vm.DB, DefaultSubnetID)
	if err != nil {
		t.Fatal(err)
	}
	if currentValidators.Len() != len(keys)-1 {
		t.Fatal("should have removed a genesis validator")
	}
}

// Ensure BuildBlock errors when there is no block to build
func TestUnneededBuildBlock(t *testing.T) {
	vm := defaultVM()
	vm.Ctx.Lock.Lock()
	defer func() {
		vm.Shutdown()
		vm.Ctx.Lock.Unlock()
	}()
	if _, err := vm.BuildBlock(); err == nil {
		t.Fatalf("Should have errored on BuildBlock")
	}
}

// test acceptance of proposal to create a new chain
func TestCreateChain(t *testing.T) {
	vm := defaultVM()
	vm.Ctx.Lock.Lock()
	defer func() {
		vm.Shutdown()
		vm.Ctx.Lock.Unlock()
	}()

	tx, err := vm.newCreateChainTx(
		testSubnet1.id,
		nil,
		timestampvm.ID,
		nil,
		"name",
		[]*crypto.PrivateKeySECP256K1R{testSubnet1ControlKeys[0], testSubnet1ControlKeys[1]},
		[]*crypto.PrivateKeySECP256K1R{keys[0]},
	)
	if err != nil {
		t.Fatal(err)
	} else if err := vm.issueTx(tx); err != nil {
		t.Fatal(err)
	} else if blk, err := vm.BuildBlock(); err != nil { // should contain proposal to create chain
		t.Fatal(err)
	} else if err := blk.Verify(); err != nil {
		t.Fatal(err)
	} else if err := blk.Accept(); err != nil {
		t.Fatal(err)
	}

	// Verify chain was created
	chains, err := vm.getChains(vm.DB)
	if err != nil {
		t.Fatal(err)
	}
	foundNewChain := false
	for _, chain := range chains {
		if bytes.Equal(chain.Bytes(), tx.Bytes()) {
			foundNewChain = true
		}
	}
	if !foundNewChain {
		t.Fatal("should've created new chain but didn't")
	}
}

// test where we:
// 1) Create a subnet
// 2) Add a validator to the subnet's pending validator set
// 3) Advance timestamp to validator's start time (moving the validator from pending to current)
// 4) Advance timestamp to validator's end time (removing validator from current)
func TestCreateSubnet(t *testing.T) {
	vm := defaultVM()
	vm.Ctx.Lock.Lock()
	defer func() {
		vm.Shutdown()
		vm.Ctx.Lock.Unlock()
	}()

	nodeID := keys[0].PublicKey().Address()

	createSubnetTx, err := vm.newCreateSubnetTx(
		[]ids.ShortID{ // control keys
			keys[0].PublicKey().Address(),
			keys[1].PublicKey().Address(),
		},
<<<<<<< HEAD
		1,                                       // threshold
=======
		1, // threshold
>>>>>>> a5686e7e
		[]*crypto.PrivateKeySECP256K1R{keys[0]}, // payer
	)
	if err != nil {
		t.Fatal(err)
	} else if err := vm.issueTx(createSubnetTx); err != nil {
		t.Fatal(err)
	} else if blk, err := vm.BuildBlock(); err != nil { // should contain proposal to create subnet
		t.Fatal(err)
	} else if err := blk.Verify(); err != nil {
		t.Fatal(err)
	} else if err := blk.Accept(); err != nil {
		t.Fatal(err)
	} else if _, err := vm.getSubnet(vm.DB, createSubnetTx.ID()); err != nil {
		t.Fatal("should've created new subnet but didn't")
	}

	// Now that we've created a new subnet, add a validator to that subnet
	startTime := defaultValidateStartTime.Add(Delta).Add(1 * time.Second)
	endTime := startTime.Add(MinimumStakingDuration)
	// [startTime, endTime] is subset of time keys[0] validates default subent so tx is valid
	if addValidatorTx, err := vm.newAddNonDefaultSubnetValidatorTx(
		defaultWeight,
		uint64(startTime.Unix()),
		uint64(endTime.Unix()),
		nodeID,
		createSubnetTx.id,
		[]*crypto.PrivateKeySECP256K1R{keys[0]},
		[]*crypto.PrivateKeySECP256K1R{keys[0]},
	); err != nil {
		t.Fatal(err)
	} else if err := vm.issueTx(addValidatorTx); err != nil {
		t.Fatal(err)
	}

	blk, err := vm.BuildBlock() // should add validator to the new subnet
	if err != nil {
		t.Fatal(err)
	}

	// Assert preferences are correct
	// and accept the proposal/commit
	block := blk.(*ProposalBlock)
	options := block.Options()
	commit, ok := blk.(*ProposalBlock).Options()[0].(*Commit)
	if !ok {
		t.Fatal(errShouldPrefCommit)
	} else if abort, ok := options[1].(*Abort); !ok {
		t.Fatal(errShouldPrefAbort)
	} else if err := block.Verify(); err != nil { // Accept the block
		t.Fatal(err)
	} else if err := block.Accept(); err != nil {
		t.Fatal(err)
	} else if err := commit.Verify(); err != nil {
		t.Fatal(err)
	} else if err := abort.Verify(); err != nil {
		t.Fatal(err)
	} else if err := commit.Accept(); err != nil { // add the validator to pending validator set
		t.Fatal(err)
	}

	// Verify validator is in pending validator set
	pendingValidators, err := vm.getPendingValidators(vm.DB, createSubnetTx.id)
	if err != nil {
		t.Fatal(err)
	}
	foundNewValidator := false
	for _, tx := range pendingValidators.Txs {
		if tx.Vdr().ID().Equals(nodeID) {
			foundNewValidator = true
			break
		}
	}
	if !foundNewValidator {
		t.Fatal("didn't add validator to new subnet's pending validator set")
	}

	// Advance time to when new validator should start validating
	// Create a block with an advance time tx that moves validator
	// from pending to current validator set
	vm.clock.Set(startTime)
	blk, err = vm.BuildBlock() // should be advance time tx
	if err != nil {
		t.Fatal(err)
	}

	// Assert preferences are correct
	// and accept the proposal/commit
	block = blk.(*ProposalBlock)
	options = block.Options()
	if commit, ok = blk.(*ProposalBlock).Options()[0].(*Commit); !ok {
		t.Fatal(errShouldPrefCommit)
	} else if abort, ok := options[1].(*Abort); !ok {
		t.Fatal(errShouldPrefAbort)
	} else if err := block.Verify(); err != nil {
		t.Fatal(err)
	} else if err := block.Accept(); err != nil {
		t.Fatal(err)
	} else if err := commit.Verify(); err != nil {
		t.Fatal(err)
	} else if err := abort.Verify(); err != nil {
		t.Fatal(err)
	} else if err := commit.Accept(); err != nil { // move validator addValidatorTx from pending to current
		t.Fatal(err)
	}

	// Verify validator no longer in pending validator set
	// Verify validator is in pending validator set
	if pendingValidators, err = vm.getPendingValidators(vm.DB, createSubnetTx.id); err != nil {
		t.Fatal(err)
	} else if pendingValidators.Len() != 0 {
		t.Fatal("pending validator set should be empty")
	}

	// Verify validator is in current validator set
	currentValidators, err := vm.getCurrentValidators(vm.DB, createSubnetTx.id)
	if err != nil {
		t.Fatal(err)
	}
	foundNewValidator = false
	for _, tx := range currentValidators.Txs {
		if tx.Vdr().ID().Equals(nodeID) {
			foundNewValidator = true
			break
		}
	}
	if !foundNewValidator {
		t.Fatal("didn't add validator to new subnet's current validator set")
	}

	// fast forward clock to time validator should stop validating
	vm.clock.Set(endTime)
	blk, err = vm.BuildBlock() // should be advance time tx
	if err != nil {
		t.Fatal(err)
	}

	// Assert preferences are correct
	// and accept the proposal/commit
	block = blk.(*ProposalBlock)
	options = block.Options()
	if commit, ok = blk.(*ProposalBlock).Options()[0].(*Commit); !ok {
		t.Fatal(errShouldPrefCommit)
	} else if abort, ok := options[1].(*Abort); !ok {
		t.Fatal(errShouldPrefAbort)
	} else if err := block.Verify(); err != nil {
		t.Fatal(err)
	} else if err := block.Accept(); err != nil {
		t.Fatal(err)
	} else if err := commit.Verify(); err != nil {
		t.Fatal(err)
	} else if err := abort.Verify(); err != nil {
		t.Fatal(err)
	} else if err := commit.Accept(); err != nil { // remove validator from current validator set
		t.Fatal(err)
	}
	// pending validators and current validator should be empty
	if pendingValidators, err = vm.getPendingValidators(vm.DB, createSubnetTx.id); err != nil {
		t.Fatal(err)
	} else if pendingValidators.Len() != 0 {
		t.Fatal("pending validator set should be empty")
	} else if currentValidators, err = vm.getCurrentValidators(vm.DB, createSubnetTx.id); err != nil {
		t.Fatal(err)
	} else if currentValidators.Len() != 0 {
		t.Fatal("pending validator set should be empty")
	}
}

// test asset import
func TestAtomicImport(t *testing.T) {
	vm := defaultVM()
	vm.Ctx.Lock.Lock()
	defer func() {
		vm.Shutdown()
		vm.Ctx.Lock.Unlock()
	}()

	avmID := ids.Empty.Prefix(0)
	vm.avm = avmID
	utxoID := ava.UTXOID{
		TxID:        ids.Empty.Prefix(1),
		OutputIndex: 1,
	}
	amount := uint64(50000)
	recipientKey := keys[1]

	sm := &atomic.SharedMemory{}
	sm.Initialize(logging.NoLog{}, prefixdb.New([]byte{0}, vm.DB.GetDatabase()))
	vm.Ctx.SharedMemory = sm.NewBlockchainSharedMemory(vm.Ctx.ChainID)

	if _, err := vm.newImportTx(
		[]*crypto.PrivateKeySECP256K1R{keys[0]},
		recipientKey,
	); err == nil {
		t.Fatalf("should have errored due to missing utxos")
	}

	// Provide the avm UTXO
	smDB := vm.Ctx.SharedMemory.GetDatabase(avmID)
	utxo := &ava.UTXO{
		UTXOID: utxoID,
		Asset:  ava.Asset{ID: avaxAssetID},
		Out: &secp256k1fx.TransferOutput{
			Amt: amount,
			OutputOwners: secp256k1fx.OutputOwners{
				Threshold: 1,
				Addrs:     []ids.ShortID{recipientKey.PublicKey().Address()},
			},
		},
	}
	state := ava.NewPrefixedState(smDB, Codec)
	if err := state.FundAVMUTXO(utxo); err != nil {
		t.Fatal(err)
	}
	vm.Ctx.SharedMemory.ReleaseDatabase(avmID)

	tx, err := vm.newImportTx(
		[]*crypto.PrivateKeySECP256K1R{keys[0]},
		recipientKey,
	)
	if err != nil {
		t.Fatal(err)
	}

	if err := vm.issueTx(tx); err != nil {
		t.Fatal(err)
	} else if blk, err := vm.BuildBlock(); err != nil {
		t.Fatal(err)
	} else if err := blk.Verify(); err != nil {
		t.Fatal(err)
	} else if err := blk.Accept(); err != nil {
		t.Fatal(err)
	}

	smDB = vm.Ctx.SharedMemory.GetDatabase(avmID)
	defer vm.Ctx.SharedMemory.ReleaseDatabase(avmID)
	state = ava.NewPrefixedState(smDB, vm.codec)
	if _, err := state.AVMUTXO(utxoID.InputID()); err == nil {
		t.Fatalf("shouldn't have been able to read the utxo")
	}
}

/* TODO I don't know what this is supposed to test but it's broken.
   Should we keep this?
// test optimistic asset import
func TestOptimisticAtomicImport(t *testing.T) {
	vm := defaultVM()
	vm.Ctx.Lock.Lock()
	defer func() {
		vm.Shutdown()
		vm.Ctx.Lock.Unlock()
	}()

	avmID := ids.Empty.Prefix(0)
	utxoID := ava.UTXOID{
		TxID:        ids.Empty.Prefix(1),
		OutputIndex: 1,
	}
	assetID := ids.Empty.Prefix(2)
	amount := uint64(50000)
	key := keys[0]

	sm := &atomic.SharedMemory{}
	sm.Initialize(logging.NoLog{}, prefixdb.New([]byte{0}, vm.DB.GetDatabase()))

	vm.Ctx.SharedMemory = sm.NewBlockchainSharedMemory(vm.Ctx.ChainID)

	tx, err := vm.newImportTx(
		defaultNonce+1,
		testNetworkID,
		[]*ava.TransferableInput{&ava.TransferableInput{
			UTXOID: utxoID,
			Asset:  ava.Asset{ID: assetID},
			In: &secp256k1fx.TransferInput{
				Amt:   amount,
				Input: secp256k1fx.Input{SigIndices: []uint32{0}},
			},
		}},
		[][]*crypto.PrivateKeySECP256K1R{[]*crypto.PrivateKeySECP256K1R{key}},
		key,
	)
	if err != nil {
		t.Fatal(err)
	}

	vm.ava = assetID
	vm.avm = avmID

	blk, err := vm.newAtomicBlock(vm.Preferred(), tx)
	if err != nil {
		t.Fatal(err)
	}

	if err := blk.Verify(); err == nil {
		t.Fatalf("should have errored due to an invalid atomic utxo")
	}

	previousAccount, err := vm.getAccount(vm.DB, key.PublicKey().Address())
	if err != nil {
		t.Fatal(err)
	}

	blk.Accept()

	newAccount, err := vm.getAccount(vm.DB, key.PublicKey().Address())
	if err != nil {
		t.Fatal(err)
	}

	if newAccount.Balance != previousAccount.Balance+amount {
		t.Fatalf("failed to provide funds")
	}
}
*/

// test restarting the node
func TestRestartPartiallyAccepted(t *testing.T) {
	_, genesisBytes := defaultGenesis()
	db := memdb.New()

	firstVM := &VM{
		SnowmanVM:    &core.SnowmanVM{},
		chainManager: chains.MockManager{},
	}
	firstDefaultSubnet := validators.NewSet()
	firstVM.validators = validators.NewManager()
	firstVM.validators.PutValidatorSet(DefaultSubnetID, firstDefaultSubnet)
	firstVM.clock.Set(defaultGenesisTime)
	firstCtx := defaultContext()
	firstCtx.Lock.Lock()

	firstMsgChan := make(chan common.Message, 1)
	if err := firstVM.Initialize(firstCtx, db, genesisBytes, firstMsgChan, nil); err != nil {
		t.Fatal(err)
	}

	genesisID := firstVM.LastAccepted()

	firstAdvanceTimeTx, err := firstVM.newAdvanceTimeTx(defaultGenesisTime.Add(time.Second))
	if err != nil {
		t.Fatal(err)
	}
	firstAdvanceTimeBlk, err := firstVM.newProposalBlock(firstVM.Preferred(), firstVM.preferredHeight()+1, firstAdvanceTimeTx)
	if err != nil {
		t.Fatal(err)
	}

	firstVM.clock.Set(defaultGenesisTime.Add(3 * time.Second))
	if err := firstAdvanceTimeBlk.Verify(); err != nil {
		t.Fatal(err)
	}

	options := firstAdvanceTimeBlk.Options()
	firstOption := options[0]
	secondOption := options[1]

	if err := firstOption.Verify(); err != nil {
		t.Fatal(err)
	} else if err := secondOption.Verify(); err != nil {
		t.Fatal(err)
	} else if err := firstAdvanceTimeBlk.Accept(); err != nil { // time advances to defaultGenesisTime.Add(time.Second)
		t.Fatal(err)
	}

	// Byte representation of block that proposes advancing time to defaultGenesisTime + 2 seconds
	secondAdvanceTimeBlkBytes := []byte{0, 0, 0, 0, 0, 0, 0, 0, 0, 0, 0, 1, 175, 165,
		179, 18, 84, 54, 209, 73, 77, 66, 108, 26, 59, 20, 86, 210, 143, 238, 39, 220,
		52, 243, 166, 149, 166, 139, 210, 93, 199, 143, 58, 199, 0, 0, 0, 25, 0, 0, 0,
		0, 95, 12, 157, 133,
	}
	if _, err := firstVM.ParseBlock(secondAdvanceTimeBlkBytes); err != nil {
		t.Fatal(err)
	}

	firstVM.Shutdown()
	firstCtx.Lock.Unlock()

	secondVM := &VM{
		SnowmanVM:    &core.SnowmanVM{},
		chainManager: chains.MockManager{},
	}

	secondDefaultSubnet := validators.NewSet()
	secondVM.validators = validators.NewManager()
	secondVM.validators.PutValidatorSet(DefaultSubnetID, secondDefaultSubnet)

	secondVM.clock.Set(defaultGenesisTime)
	secondCtx := defaultContext()
	secondCtx.Lock.Lock()
	defer func() {
		secondVM.Shutdown()
		secondCtx.Lock.Unlock()
	}()

	secondMsgChan := make(chan common.Message, 1)
	if err := secondVM.Initialize(secondCtx, db, genesisBytes, secondMsgChan, nil); err != nil {
		t.Fatal(err)
	}

	if lastAccepted := secondVM.LastAccepted(); !genesisID.Equals(lastAccepted) {
		t.Fatalf("Shouldn't have changed the genesis")
	}
}

// test restarting the node
func TestRestartFullyAccepted(t *testing.T) {
	_, genesisBytes := defaultGenesis()

	db := memdb.New()

	firstVM := &VM{
		SnowmanVM:    &core.SnowmanVM{},
		chainManager: chains.MockManager{},
	}

	firstDefaultSubnet := validators.NewSet()
	firstVM.validators = validators.NewManager()
	firstVM.validators.PutValidatorSet(DefaultSubnetID, firstDefaultSubnet)

	firstVM.clock.Set(defaultGenesisTime)
	firstCtx := defaultContext()
	firstCtx.Lock.Lock()

	firstMsgChan := make(chan common.Message, 1)
	if err := firstVM.Initialize(firstCtx, db, genesisBytes, firstMsgChan, nil); err != nil {
		t.Fatal(err)
	}

	firstAdvanceTimeTx, err := firstVM.newAdvanceTimeTx(defaultGenesisTime.Add(time.Second))
	if err != nil {
		t.Fatal(err)
	}
	firstAdvanceTimeBlk, err := firstVM.newProposalBlock(firstVM.Preferred(), firstVM.preferredHeight()+1, firstAdvanceTimeTx)
	if err != nil {
		t.Fatal(err)
	}
	firstVM.clock.Set(defaultGenesisTime.Add(3 * time.Second))
	if err := firstAdvanceTimeBlk.Verify(); err != nil {
		t.Fatal(err)
	}
	options := firstAdvanceTimeBlk.Options()
	if err := options[0].Verify(); err != nil {
		t.Fatal(err)
	} else if err := options[1].Verify(); err != nil {
		t.Fatal(err)
	} else if err := firstAdvanceTimeBlk.Accept(); err != nil {
		t.Fatal(err)
	} else if err := options[0].Accept(); err != nil {
		t.Fatal(err)
	} else if err := options[1].Reject(); err != nil {
		t.Fatal(err)
	}

	/* This code, when uncommented, prints [secondAdvanceTimeBlkBytes]
	secondAdvanceTimeTx, err := firstVM.newAdvanceTimeTx(defaultGenesisTime.Add(2*time.Second))
	if err != nil {
		t.Fatal(err)
	}
	secondAdvanceTimeBlk, err := firstVM.newProposalBlock(firstVM.Preferred(), firstVM.preferredHeight()+1, secondAdvanceTimeTx)
	if err != nil {
		t.Fatal(err)
	}
	t.Fatal(secondAdvanceTimeBlk.Bytes())
	*/

	// Byte representation of block that proposes advancing time to defaultGenesisTime + 2 seconds
	secondAdvanceTimeBlkBytes := []byte{0, 0, 0, 0, 0, 0, 0, 0, 0, 0, 0, 1, 175, 165,
		179, 18, 84, 54, 209, 73, 77, 66, 108, 26, 59, 20, 86, 210, 143, 238, 39, 220,
		52, 243, 166, 149, 166, 139, 210, 93, 199, 143, 58, 199, 0, 0, 0, 25, 0, 0, 0,
		0, 95, 12, 157, 133,
	}
	if _, err := firstVM.ParseBlock(secondAdvanceTimeBlkBytes); err != nil {
		t.Fatal(err)
	}

	firstVM.Shutdown()
	firstCtx.Lock.Unlock()

	secondVM := &VM{
		SnowmanVM:    &core.SnowmanVM{},
		chainManager: chains.MockManager{},
	}

	secondDefaultSubnet := validators.NewSet()
	secondVM.validators = validators.NewManager()
	secondVM.validators.PutValidatorSet(DefaultSubnetID, secondDefaultSubnet)

	secondVM.clock.Set(defaultGenesisTime)
	secondCtx := defaultContext()
	secondCtx.Lock.Lock()
	defer func() {
		secondVM.Shutdown()
		secondCtx.Lock.Unlock()
	}()

	secondMsgChan := make(chan common.Message, 1)
	if err := secondVM.Initialize(secondCtx, db, genesisBytes, secondMsgChan, nil); err != nil {
		t.Fatal(err)
	} else if lastAccepted := secondVM.LastAccepted(); !options[0].ID().Equals(lastAccepted) {
		t.Fatalf("Should have changed the genesis")
	}
}

// test bootstrapping the node
func TestBootstrapPartiallyAccepted(t *testing.T) {
	_, genesisBytes := defaultGenesis()

	db := memdb.New()
	vmDB := prefixdb.New([]byte("vm"), db)
	bootstrappingDB := prefixdb.New([]byte("bootstrapping"), db)

	blocked, err := queue.New(bootstrappingDB)
	if err != nil {
		t.Fatal(err)
	}

	vm := &VM{
		SnowmanVM:    &core.SnowmanVM{},
		chainManager: chains.MockManager{},
	}

	defaultSubnet := validators.NewSet()
	vm.validators = validators.NewManager()
	vm.validators.PutValidatorSet(DefaultSubnetID, defaultSubnet)

	vm.clock.Set(defaultGenesisTime)
	ctx := defaultContext()
	ctx.Lock.Lock()

	msgChan := make(chan common.Message, 1)
	if err := vm.Initialize(ctx, vmDB, genesisBytes, msgChan, nil); err != nil {
		t.Fatal(err)
	}

	genesisID := vm.Preferred()

	advanceTimeTx, err := vm.newAdvanceTimeTx(defaultGenesisTime.Add(time.Second))
	if err != nil {
		t.Fatal(err)
	}
	advanceTimeBlk, err := vm.newProposalBlock(vm.Preferred(), vm.preferredHeight()+1, advanceTimeTx)
	if err != nil {
		t.Fatal(err)
	}
	advanceTimeBlkID := advanceTimeBlk.ID()
	advanceTimeBlkBytes := advanceTimeBlk.Bytes()

	advanceTimePreference := advanceTimeBlk.Options()[0]

	peerID := ids.NewShortID([20]byte{1, 2, 3, 4, 5, 4, 3, 2, 1})
	vdrs := validators.NewSet()
	vdrs.Add(validators.NewValidator(peerID, 1))
	beacons := vdrs

	timeoutManager := timeout.Manager{}
	timeoutManager.Initialize("", prometheus.NewRegistry())
	go timeoutManager.Dispatch()

	chainRouter := &router.ChainRouter{}
	chainRouter.Initialize(logging.NoLog{}, &timeoutManager, time.Hour, time.Second)

	externalSender := &sender.ExternalSenderTest{T: t}
	externalSender.Default(true)

	// Passes messages from the consensus engine to the network
	sender := sender.Sender{}

	sender.Initialize(ctx, externalSender, chainRouter, &timeoutManager)

	// The engine handles consensus
	engine := smeng.Transitive{}
	engine.Initialize(smeng.Config{
		Config: bootstrap.Config{
			Config: common.Config{
				Context:    ctx,
				Validators: vdrs,
				Beacons:    beacons,
				Alpha:      uint64(beacons.Len()/2 + 1),
				Sender:     &sender,
			},
			Blocked: blocked,
			VM:      vm,
		},
		Params: snowball.Parameters{
			Metrics:           prometheus.NewRegistry(),
			K:                 1,
			Alpha:             1,
			BetaVirtuous:      20,
			BetaRogue:         20,
			ConcurrentRepolls: 1,
		},
		Consensus: &smcon.Topological{},
	})

	// Asynchronously passes messages from the network to the consensus engine
	handler := &router.Handler{}
	handler.Initialize(
		&engine,
		msgChan,
		1000,
		"",
		prometheus.NewRegistry(),
	)

	// Allow incoming messages to be routed to the new chain
	chainRouter.AddChain(handler)
	go ctx.Log.RecoverAndPanic(handler.Dispatch)

	reqID := new(uint32)
	externalSender.GetAcceptedFrontierF = func(_ ids.ShortSet, _ ids.ID, requestID uint32, _ time.Time) {
		*reqID = requestID
	}

	engine.Startup()

	externalSender.GetAcceptedFrontierF = nil
	externalSender.GetAcceptedF = func(_ ids.ShortSet, _ ids.ID, requestID uint32, _ time.Time, _ ids.Set) {
		*reqID = requestID
	}

	frontier := ids.Set{}
	frontier.Add(advanceTimeBlkID)
	engine.AcceptedFrontier(peerID, *reqID, frontier)

	externalSender.GetAcceptedF = nil
	externalSender.GetAncestorsF = func(_ ids.ShortID, _ ids.ID, requestID uint32, _ time.Time, containerID ids.ID) {
		*reqID = requestID
		if !containerID.Equals(advanceTimeBlkID) {
			t.Fatalf("wrong block requested")
		}
	}

	engine.Accepted(peerID, *reqID, frontier)

	externalSender.GetF = nil
	externalSender.CantPushQuery = false
	externalSender.CantPullQuery = false

	engine.MultiPut(peerID, *reqID, [][]byte{advanceTimeBlkBytes})

	externalSender.CantPushQuery = true

	if pref := vm.Preferred(); !pref.Equals(advanceTimePreference.ID()) {
		t.Fatalf("wrong preference reported after bootstrapping to proposal block\nPreferred: %s\nExpected: %s\nGenesis: %s",
			pref,
			advanceTimePreference.ID(),
			genesisID)
	}
	ctx.Lock.Unlock()

	chainRouter.Shutdown()
}

func TestUnverifiedParent(t *testing.T) {
	_, genesisBytes := defaultGenesis()

	db := memdb.New()

	vm := &VM{
		SnowmanVM:    &core.SnowmanVM{},
		chainManager: chains.MockManager{},
	}

	defaultSubnet := validators.NewSet()
	vm.validators = validators.NewManager()
	vm.validators.PutValidatorSet(DefaultSubnetID, defaultSubnet)

	vm.clock.Set(defaultGenesisTime)
	ctx := defaultContext()
	ctx.Lock.Lock()
	defer func() {
		vm.Shutdown()
		ctx.Lock.Unlock()
	}()

	msgChan := make(chan common.Message, 1)
	if err := vm.Initialize(ctx, db, genesisBytes, msgChan, nil); err != nil {
		t.Fatal(err)
	}

	firstAdvanceTimeTx, err := vm.newAdvanceTimeTx(defaultGenesisTime.Add(time.Second))
	if err != nil {
		t.Fatal(err)
	}
	firstAdvanceTimeBlk, err := vm.newProposalBlock(vm.Preferred(), vm.preferredHeight()+1, firstAdvanceTimeTx)
	if err != nil {
		t.Fatal(err)
	}

	vm.clock.Set(defaultGenesisTime.Add(2 * time.Second))
	if err := firstAdvanceTimeBlk.Verify(); err != nil {
		t.Fatal(err)
	}

	options := firstAdvanceTimeBlk.Options()
	firstOption := options[0]
	secondOption := options[1]

	secondAdvanceTimeTx, err := vm.newAdvanceTimeTx(defaultGenesisTime.Add(2 * time.Second))
	if err != nil {
		t.Fatal(err)
	}
	secondAdvanceTimeBlk, err := vm.newProposalBlock(firstOption.ID(), firstOption.(Block).Height()+1, secondAdvanceTimeTx)
	if err != nil {
		t.Fatal(err)
	}

	parentBlk := secondAdvanceTimeBlk.Parent()
	if parentBlkID := parentBlk.ID(); !parentBlkID.Equals(firstOption.ID()) {
		t.Fatalf("Wrong parent block ID returned")
	} else if err := firstOption.Verify(); err != nil {
		t.Fatal(err)
	} else if err := secondOption.Verify(); err != nil {
		t.Fatal(err)
	} else if err := secondAdvanceTimeBlk.Verify(); err != nil {
		t.Fatal(err)
	}
}<|MERGE_RESOLUTION|>--- conflicted
+++ resolved
@@ -9,6 +9,8 @@
 	"fmt"
 	"testing"
 	"time"
+
+	"github.com/prometheus/client_golang/prometheus"
 
 	"github.com/ava-labs/gecko/chains"
 	"github.com/ava-labs/gecko/chains/atomic"
@@ -18,14 +20,9 @@
 	"github.com/ava-labs/gecko/snow"
 	"github.com/ava-labs/gecko/snow/choices"
 	"github.com/ava-labs/gecko/snow/consensus/snowball"
-	smcon "github.com/ava-labs/gecko/snow/consensus/snowman"
 	"github.com/ava-labs/gecko/snow/engine/common"
 	"github.com/ava-labs/gecko/snow/engine/common/queue"
-<<<<<<< HEAD
-	smeng "github.com/ava-labs/gecko/snow/engine/snowman"
-=======
 	"github.com/ava-labs/gecko/snow/engine/snowman/bootstrap"
->>>>>>> a5686e7e
 	"github.com/ava-labs/gecko/snow/networking/router"
 	"github.com/ava-labs/gecko/snow/networking/sender"
 	"github.com/ava-labs/gecko/snow/networking/timeout"
@@ -38,7 +35,9 @@
 	"github.com/ava-labs/gecko/vms/components/core"
 	"github.com/ava-labs/gecko/vms/secp256k1fx"
 	"github.com/ava-labs/gecko/vms/timestampvm"
-	"github.com/prometheus/client_golang/prometheus"
+
+	smcon "github.com/ava-labs/gecko/snow/consensus/snowman"
+	smeng "github.com/ava-labs/gecko/snow/engine/snowman"
 )
 
 var (
@@ -168,30 +167,16 @@
 		Validators:  genesisValidators,
 		Chains:      nil,
 		Time:        json.Uint64(defaultGenesisTime.Unix()),
-<<<<<<< HEAD
-=======
 	}
 
 	buildGenesisResponse := BuildGenesisReply{}
 	platformvmSS := StaticService{}
 	if err := platformvmSS.BuildGenesis(nil, &buildGenesisArgs, &buildGenesisResponse); err != nil {
 		panic(fmt.Errorf("problem while building platform chain's genesis state: %w", err))
->>>>>>> a5686e7e
 	}
 	return &buildGenesisArgs, buildGenesisResponse.Bytes.Bytes
 }
 
-<<<<<<< HEAD
-	buildGenesisResponse := BuildGenesisReply{}
-	platformvmSS := StaticService{}
-	if err := platformvmSS.BuildGenesis(nil, &buildGenesisArgs, &buildGenesisResponse); err != nil {
-		panic(fmt.Errorf("problem while building platform chain's genesis state: %w", err))
-	}
-	return &buildGenesisArgs, buildGenesisResponse.Bytes.Bytes
-}
-
-=======
->>>>>>> a5686e7e
 func defaultVM() *VM {
 	vm := &VM{
 		SnowmanVM:    &core.SnowmanVM{},
@@ -909,11 +894,7 @@
 			keys[0].PublicKey().Address(),
 			keys[1].PublicKey().Address(),
 		},
-<<<<<<< HEAD
-		1,                                       // threshold
-=======
 		1, // threshold
->>>>>>> a5686e7e
 		[]*crypto.PrivateKeySECP256K1R{keys[0]}, // payer
 	)
 	if err != nil {

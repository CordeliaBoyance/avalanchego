// Copyright (C) 2019-2023, Ava Labs, Inc. All rights reserved.
// See the file LICENSE for licensing terms.

package platformvm

import (
	"bytes"
	"context"
	"errors"
	"fmt"
	"testing"
	"time"

	"github.com/prometheus/client_golang/prometheus"

	"github.com/stretchr/testify/require"

	"github.com/ava-labs/avalanchego/chains"
	"github.com/ava-labs/avalanchego/chains/atomic"
	"github.com/ava-labs/avalanchego/database"
	"github.com/ava-labs/avalanchego/database/memdb"
	"github.com/ava-labs/avalanchego/database/prefixdb"
	"github.com/ava-labs/avalanchego/ids"
	"github.com/ava-labs/avalanchego/message"
	"github.com/ava-labs/avalanchego/proto/pb/p2p"
	"github.com/ava-labs/avalanchego/snow"
	"github.com/ava-labs/avalanchego/snow/choices"
	"github.com/ava-labs/avalanchego/snow/consensus/snowball"
	"github.com/ava-labs/avalanchego/snow/engine/common"
	"github.com/ava-labs/avalanchego/snow/engine/common/queue"
	"github.com/ava-labs/avalanchego/snow/engine/common/tracker"
	"github.com/ava-labs/avalanchego/snow/engine/snowman/bootstrap"
	"github.com/ava-labs/avalanchego/snow/networking/benchlist"
	"github.com/ava-labs/avalanchego/snow/networking/handler"
	"github.com/ava-labs/avalanchego/snow/networking/router"
	"github.com/ava-labs/avalanchego/snow/networking/sender"
	"github.com/ava-labs/avalanchego/snow/networking/timeout"
	"github.com/ava-labs/avalanchego/snow/uptime"
	"github.com/ava-labs/avalanchego/snow/validators"
	"github.com/ava-labs/avalanchego/subnets"
	"github.com/ava-labs/avalanchego/utils/constants"
	"github.com/ava-labs/avalanchego/utils/crypto/secp256k1"
	"github.com/ava-labs/avalanchego/utils/formatting"
	"github.com/ava-labs/avalanchego/utils/formatting/address"
	"github.com/ava-labs/avalanchego/utils/json"
	"github.com/ava-labs/avalanchego/utils/logging"
	"github.com/ava-labs/avalanchego/utils/math/meter"
	"github.com/ava-labs/avalanchego/utils/resource"
	"github.com/ava-labs/avalanchego/utils/set"
	"github.com/ava-labs/avalanchego/utils/timer"
	"github.com/ava-labs/avalanchego/utils/timer/mockable"
	"github.com/ava-labs/avalanchego/utils/units"
	"github.com/ava-labs/avalanchego/version"
	"github.com/ava-labs/avalanchego/vms/components/avax"
	"github.com/ava-labs/avalanchego/vms/platformvm/api"
	"github.com/ava-labs/avalanchego/vms/platformvm/block"
	"github.com/ava-labs/avalanchego/vms/platformvm/config"
	"github.com/ava-labs/avalanchego/vms/platformvm/reward"
	"github.com/ava-labs/avalanchego/vms/platformvm/status"
	"github.com/ava-labs/avalanchego/vms/platformvm/txs"
	"github.com/ava-labs/avalanchego/vms/secp256k1fx"

	smcon "github.com/ava-labs/avalanchego/snow/consensus/snowman"
	smeng "github.com/ava-labs/avalanchego/snow/engine/snowman"
	snowgetter "github.com/ava-labs/avalanchego/snow/engine/snowman/getter"
	timetracker "github.com/ava-labs/avalanchego/snow/networking/tracker"
	blockbuilder "github.com/ava-labs/avalanchego/vms/platformvm/block/builder"
	blockexecutor "github.com/ava-labs/avalanchego/vms/platformvm/block/executor"
	txbuilder "github.com/ava-labs/avalanchego/vms/platformvm/txs/builder"
	txexecutor "github.com/ava-labs/avalanchego/vms/platformvm/txs/executor"
)

type activeFork uint8

const (
	defaultWeight uint64 = 10000

	apricotPhase3 activeFork = 0
	apricotPhase5 activeFork = 1
	banffFork     activeFork = 2
	cortinaFork   activeFork = 3
	dFork         activeFork = 4
	latestFork    activeFork = dFork
)

var (
	defaultMinStakingDuration = 24 * time.Hour
	defaultMaxStakingDuration = 365 * 24 * time.Hour

	defaultRewardConfig = reward.Config{
		MaxConsumptionRate: .12 * reward.PercentDenominator,
		MinConsumptionRate: .10 * reward.PercentDenominator,
		MintingPeriod:      365 * 24 * time.Hour,
		SupplyCap:          720 * units.MegaAvax,
	}

	// AVAX asset ID in tests
	avaxAssetID = ids.ID{'y', 'e', 'e', 't'}

	defaultTxFee = uint64(100)

	// chain timestamp at genesis
	defaultGenesisTime = time.Date(1997, 1, 1, 0, 0, 0, 0, time.UTC)

	// time that genesis validators start validating
	defaultGenesisStartTime = defaultGenesisTime

	// time that genesis validators stop validating
	defaultValidateEndTime = defaultGenesisStartTime.Add(10 * defaultMinStakingDuration)

	latestForkTime = defaultGenesisTime.Add(time.Second)

	// each key controls an address that has [defaultBalance] AVAX at genesis
	keys = secp256k1.TestKeys()

	defaultMinDelegatorStake = 1 * units.MilliAvax
	defaultMinValidatorStake = 5 * defaultMinDelegatorStake
	defaultMaxValidatorStake = 100 * defaultMinValidatorStake
	defaultBalance           = 2 * defaultMaxValidatorStake // amount all genesis validators have in defaultVM

	// subnet that exists at genesis in defaultVM
	// Its controlKeys are keys[0], keys[1], keys[2]
	// Its threshold is 2
	testSubnet1            *txs.Tx
	testSubnet1ControlKeys = keys[0:3]

	xChainID = ids.Empty.Prefix(0)
	cChainID = ids.Empty.Prefix(1)

	errMissing = errors.New("missing")
)

type mutableSharedMemory struct {
	atomic.SharedMemory
}

func defaultContext(t *testing.T) *snow.Context {
	require := require.New(t)

	ctx := snow.DefaultContextTest()
	ctx.NetworkID = constants.UnitTestID
	ctx.XChainID = xChainID
	ctx.CChainID = cChainID
	ctx.AVAXAssetID = avaxAssetID
	aliaser := ids.NewAliaser()

	require.NoError(aliaser.Alias(constants.PlatformChainID, "P"))
	require.NoError(aliaser.Alias(constants.PlatformChainID, constants.PlatformChainID.String()))
	require.NoError(aliaser.Alias(xChainID, "X"))
	require.NoError(aliaser.Alias(xChainID, xChainID.String()))
	require.NoError(aliaser.Alias(cChainID, "C"))
	require.NoError(aliaser.Alias(cChainID, cChainID.String()))

	ctx.BCLookup = aliaser

	ctx.ValidatorState = &validators.TestState{
		GetSubnetIDF: func(_ context.Context, chainID ids.ID) (ids.ID, error) {
			subnetID, ok := map[ids.ID]ids.ID{
				constants.PlatformChainID: constants.PrimaryNetworkID,
				xChainID:                  constants.PrimaryNetworkID,
				cChainID:                  constants.PrimaryNetworkID,
			}[chainID]
			if !ok {
				return ids.Empty, errMissing
			}
			return subnetID, nil
		},
	}
	return ctx
}

// Returns:
// 1) The genesis state
// 2) The byte representation of the default genesis for tests
func defaultGenesis(t *testing.T) (*api.BuildGenesisArgs, []byte) {
	require := require.New(t)

	genesisUTXOs := make([]api.UTXO, len(keys))
	for i, key := range keys {
		id := key.PublicKey().Address()
		addr, err := address.FormatBech32(constants.UnitTestHRP, id.Bytes())
		require.NoError(err)
		genesisUTXOs[i] = api.UTXO{
			Amount:  json.Uint64(defaultBalance),
			Address: addr,
		}
	}

	genesisValidators := make([]api.GenesisPermissionlessValidator, len(keys))
	for i, key := range keys {
		nodeID := ids.NodeID(key.PublicKey().Address())
		addr, err := address.FormatBech32(constants.UnitTestHRP, nodeID.Bytes())
		require.NoError(err)
<<<<<<< HEAD
		genesisValidators[i] = api.PermissionlessValidator{
			Staker: api.Staker{
				StartTime: json.Uint64(defaultGenesisStartTime.Unix()),
=======
		genesisValidators[i] = api.GenesisPermissionlessValidator{
			GenesisValidator: api.GenesisValidator{
				StartTime: json.Uint64(defaultValidateStartTime.Unix()),
>>>>>>> 86201ae6
				EndTime:   json.Uint64(defaultValidateEndTime.Unix()),
				NodeID:    nodeID,
			},
			RewardOwner: &api.Owner{
				Threshold: 1,
				Addresses: []string{addr},
			},
			Staked: []api.UTXO{{
				Amount:  json.Uint64(defaultWeight),
				Address: addr,
			}},
			DelegationFee: reward.PercentDenominator,
		}
	}

	buildGenesisArgs := api.BuildGenesisArgs{
		Encoding:      formatting.Hex,
		NetworkID:     json.Uint32(constants.UnitTestID),
		AvaxAssetID:   avaxAssetID,
		UTXOs:         genesisUTXOs,
		Validators:    genesisValidators,
		Chains:        nil,
		Time:          json.Uint64(defaultGenesisTime.Unix()),
		InitialSupply: json.Uint64(360 * units.MegaAvax),
	}

	buildGenesisResponse := api.BuildGenesisReply{}
	platformvmSS := api.StaticService{}
	require.NoError(platformvmSS.BuildGenesis(nil, &buildGenesisArgs, &buildGenesisResponse))

	genesisBytes, err := formatting.Decode(buildGenesisResponse.Encoding, buildGenesisResponse.Bytes)
	require.NoError(err)

	return &buildGenesisArgs, genesisBytes
}

// Returns:
// 1) The genesis state
// 2) The byte representation of the default genesis for tests
func BuildGenesisTest(t *testing.T) (*api.BuildGenesisArgs, []byte) {
	return BuildGenesisTestWithArgs(t, nil)
}

// Returns:
// 1) The genesis state
// 2) The byte representation of the default genesis for tests
func BuildGenesisTestWithArgs(t *testing.T, args *api.BuildGenesisArgs) (*api.BuildGenesisArgs, []byte) {
	require := require.New(t)
	genesisUTXOs := make([]api.UTXO, len(keys))
	for i, key := range keys {
		id := key.PublicKey().Address()
		addr, err := address.FormatBech32(constants.UnitTestHRP, id.Bytes())
		require.NoError(err)

		genesisUTXOs[i] = api.UTXO{
			Amount:  json.Uint64(defaultBalance),
			Address: addr,
		}
	}

	genesisValidators := make([]api.GenesisPermissionlessValidator, len(keys))
	for i, key := range keys {
		nodeID := ids.NodeID(key.PublicKey().Address())
		addr, err := address.FormatBech32(constants.UnitTestHRP, nodeID.Bytes())
		require.NoError(err)

<<<<<<< HEAD
		genesisValidators[i] = api.PermissionlessValidator{
			Staker: api.Staker{
				StartTime: json.Uint64(defaultGenesisStartTime.Unix()),
=======
		genesisValidators[i] = api.GenesisPermissionlessValidator{
			GenesisValidator: api.GenesisValidator{
				StartTime: json.Uint64(defaultValidateStartTime.Unix()),
>>>>>>> 86201ae6
				EndTime:   json.Uint64(defaultValidateEndTime.Unix()),
				NodeID:    nodeID,
			},
			RewardOwner: &api.Owner{
				Threshold: 1,
				Addresses: []string{addr},
			},
			Staked: []api.UTXO{{
				Amount:  json.Uint64(defaultWeight),
				Address: addr,
			}},
			DelegationFee: reward.PercentDenominator,
		}
	}

	buildGenesisArgs := api.BuildGenesisArgs{
		NetworkID:     json.Uint32(constants.UnitTestID),
		AvaxAssetID:   avaxAssetID,
		UTXOs:         genesisUTXOs,
		Validators:    genesisValidators,
		Chains:        nil,
		Time:          json.Uint64(defaultGenesisTime.Unix()),
		InitialSupply: json.Uint64(360 * units.MegaAvax),
		Encoding:      formatting.Hex,
	}

	if args != nil {
		buildGenesisArgs = *args
	}

	buildGenesisResponse := api.BuildGenesisReply{}
	platformvmSS := api.StaticService{}
	require.NoError(platformvmSS.BuildGenesis(nil, &buildGenesisArgs, &buildGenesisResponse))

	genesisBytes, err := formatting.Decode(buildGenesisResponse.Encoding, buildGenesisResponse.Bytes)
	require.NoError(err)

	return &buildGenesisArgs, genesisBytes
}

func defaultVM(t *testing.T, fork activeFork, addSubnet bool) (*VM, database.Database, *mutableSharedMemory) {
	require := require.New(t)
	var (
		apricotPhase3Time = mockable.MaxTime
		apricotPhase5Time = mockable.MaxTime
		banffTime         = mockable.MaxTime
		cortinaTime       = mockable.MaxTime
		dTime             = mockable.MaxTime
	)

	// always reset latestForkTime (a package level variable)
	// to ensure test independency
	latestForkTime = defaultGenesisTime.Add(time.Second)
	switch fork {
	case apricotPhase3:
		apricotPhase3Time = latestForkTime
	case apricotPhase5:
		apricotPhase5Time = latestForkTime
		apricotPhase3Time = latestForkTime
	case banffFork:
		banffTime = latestForkTime
		apricotPhase5Time = latestForkTime
		apricotPhase3Time = latestForkTime
	case cortinaFork:
		cortinaTime = latestForkTime
		banffTime = latestForkTime
		apricotPhase5Time = latestForkTime
		apricotPhase3Time = latestForkTime
	case dFork:
		dTime = latestForkTime
		cortinaTime = latestForkTime
		banffTime = latestForkTime
		apricotPhase5Time = latestForkTime
		apricotPhase3Time = latestForkTime
	default:
		require.NoError(fmt.Errorf("unhandled fork %d", fork))
	}

	vm := &VM{Config: config.Config{
		Chains:                 chains.TestManager,
		UptimeLockedCalculator: uptime.NewLockedCalculator(),
		SybilProtectionEnabled: true,
		Validators:             validators.NewManager(),
		TxFee:                  defaultTxFee,
		CreateSubnetTxFee:      100 * defaultTxFee,
		TransformSubnetTxFee:   100 * defaultTxFee,
		CreateBlockchainTxFee:  100 * defaultTxFee,
		MinValidatorStake:      defaultMinValidatorStake,
		MaxValidatorStake:      defaultMaxValidatorStake,
		MinDelegatorStake:      defaultMinDelegatorStake,
		MinStakeDuration:       defaultMinStakingDuration,
		MaxStakeDuration:       defaultMaxStakingDuration,
		RewardConfig:           defaultRewardConfig,
		ApricotPhase3Time:      apricotPhase3Time,
		ApricotPhase5Time:      apricotPhase5Time,
		BanffTime:              banffTime,
		CortinaTime:            cortinaTime,
		DTime:                  dTime,
	}}

	db := memdb.New()
	chainDB := prefixdb.New([]byte{0}, db)
	atomicDB := prefixdb.New([]byte{1}, db)

	vm.clock.Set(latestForkTime)
	msgChan := make(chan common.Message, 1)
	ctx := defaultContext(t)

	m := atomic.NewMemory(atomicDB)
	msm := &mutableSharedMemory{
		SharedMemory: m.NewSharedMemory(ctx.ChainID),
	}
	ctx.SharedMemory = msm

	ctx.Lock.Lock()
	defer ctx.Lock.Unlock()
	_, genesisBytes := defaultGenesis(t)
	appSender := &common.SenderTest{}
	appSender.CantSendAppGossip = true
	appSender.SendAppGossipF = func(context.Context, []byte) error {
		return nil
	}

	require.NoError(vm.Initialize(
		context.Background(),
		ctx,
		chainDB,
		genesisBytes,
		nil,
		nil,
		msgChan,
		nil,
		appSender,
	))

	// align chain time and local clock
	vm.state.SetTimestamp(vm.clock.Time())

	require.NoError(vm.SetState(context.Background(), snow.NormalOp))

	if addSubnet {
		// Create a subnet and store it in testSubnet1
		// Note: following Banff activation, block acceptance will move
		// chain time ahead
		var err error
		testSubnet1, err = vm.txBuilder.NewCreateSubnetTx(
			2, // threshold; 2 sigs from keys[0], keys[1], keys[2] needed to add validator to this subnet
			// control keys are keys[0], keys[1], keys[2]
			[]ids.ShortID{keys[0].PublicKey().Address(), keys[1].PublicKey().Address(), keys[2].PublicKey().Address()},
			[]*secp256k1.PrivateKey{keys[0]}, // pays tx fee
			keys[0].PublicKey().Address(),    // change addr
		)
		require.NoError(err)
		require.NoError(vm.Builder.AddUnverifiedTx(testSubnet1))
		blk, err := vm.Builder.BuildBlock(context.Background())
		require.NoError(err)
		require.NoError(blk.Verify(context.Background()))
		require.NoError(blk.Accept(context.Background()))
		require.NoError(vm.SetPreference(context.Background(), vm.manager.LastAccepted()))
		defaultBalance -= vm.Config.GetCreateBlockchainTxFee(vm.clock.Time())
	}

	return vm, db, msm
}

// Ensure genesis state is parsed from bytes and stored correctly
func TestGenesis(t *testing.T) {
	require := require.New(t)
	vm, _, _ := defaultVM(t, latestFork, false /*addSubnet*/)
	vm.ctx.Lock.Lock()
	defer func() {
		require.NoError(vm.Shutdown(context.Background()))
		vm.ctx.Lock.Unlock()
	}()

	// Ensure the genesis block has been accepted and stored
	genesisBlockID, err := vm.LastAccepted(context.Background()) // lastAccepted should be ID of genesis block
	require.NoError(err)

	genesisBlock, err := vm.manager.GetBlock(genesisBlockID)
	require.NoError(err)
	require.Equal(choices.Accepted, genesisBlock.Status())

	genesisState, _ := defaultGenesis(t)
	// Ensure all the genesis UTXOs are there
	for _, utxo := range genesisState.UTXOs {
		_, addrBytes, err := address.ParseBech32(utxo.Address)
		require.NoError(err)

		addr, err := ids.ToShortID(addrBytes)
		require.NoError(err)

		addrs := set.Of(addr)
		utxos, err := avax.GetAllUTXOs(vm.state, addrs)
		require.NoError(err)
		require.Len(utxos, 1)

		out := utxos[0].Out.(*secp256k1fx.TransferOutput)
		if out.Amount() != uint64(utxo.Amount) {
			id := keys[1].PublicKey().Address()
			addr, err := address.FormatBech32(constants.UnitTestHRP, id.Bytes())
			require.NoError(err)

			require.Equal(utxo.Address, addr)
			require.Equal(uint64(utxo.Amount)-vm.TxFee, out.Amount())
		}
	}

	// Ensure current validator set of primary network is correct
	require.Len(genesisState.Validators, vm.Validators.Count(constants.PrimaryNetworkID))

	for _, key := range keys {
		nodeID := ids.NodeID(key.PublicKey().Address())
		_, ok := vm.Validators.GetValidator(constants.PrimaryNetworkID, nodeID)
		require.True(ok)
	}
}

// accept proposal to add validator to primary network
func TestAddValidatorCommit(t *testing.T) {
	require := require.New(t)
	vm, _, _ := defaultVM(t, latestFork, false /*addSubnet*/)
	vm.ctx.Lock.Lock()
	defer func() {
		require.NoError(vm.Shutdown(context.Background()))
		vm.ctx.Lock.Unlock()
	}()

	var (
		startTime     = vm.clock.Time().Add(txexecutor.SyncBound).Add(1 * time.Second)
		endTime       = startTime.Add(defaultMinStakingDuration)
		nodeID        = ids.GenerateTestNodeID()
		rewardAddress = ids.GenerateTestShortID()
	)

	// create valid tx
	tx, err := vm.txBuilder.NewAddValidatorTx(
		vm.MinValidatorStake,
		uint64(startTime.Unix()),
		uint64(endTime.Unix()),
		nodeID,
		rewardAddress,
		reward.PercentDenominator,
		[]*secp256k1.PrivateKey{keys[0]},
		ids.ShortEmpty, // change addr
	)
	require.NoError(err)

	// trigger block creation
	require.NoError(vm.Builder.AddUnverifiedTx(tx))

	blk, err := vm.Builder.BuildBlock(context.Background())
	require.NoError(err)

	require.NoError(blk.Verify(context.Background()))
	require.NoError(blk.Accept(context.Background()))

	_, txStatus, err := vm.state.GetTx(tx.ID())
	require.NoError(err)
	require.Equal(status.Committed, txStatus)

	// Verify that new validator now in current validator set
	// (DFork is active)
	_, err = vm.state.GetCurrentValidator(constants.PrimaryNetworkID, nodeID)
	require.NoError(err)
}

// verify invalid attempt to add validator to primary network
func TestInvalidAddValidatorCommit(t *testing.T) {
	require := require.New(t)
	vm, _, _ := defaultVM(t, cortinaFork, false /*addSubnet*/)
	vm.ctx.Lock.Lock()
	defer func() {
		require.NoError(vm.Shutdown(context.Background()))
		vm.ctx.Lock.Unlock()
	}()

	startTime := defaultGenesisTime.Add(-txexecutor.SyncBound).Add(-1 * time.Second)
	endTime := startTime.Add(defaultMinStakingDuration)
	key, _ := secp256k1.NewPrivateKey()
	nodeID := ids.NodeID(key.PublicKey().Address())

	// create invalid tx
	tx, err := vm.txBuilder.NewAddValidatorTx(
		vm.MinValidatorStake,
		uint64(startTime.Unix()),
		uint64(endTime.Unix()),
		nodeID,
		ids.ShortID(nodeID),
		reward.PercentDenominator,
		[]*secp256k1.PrivateKey{keys[0]},
		ids.ShortEmpty, // change addr
	)
	require.NoError(err)

	preferred, err := vm.Builder.Preferred()
	require.NoError(err)

	preferredID := preferred.ID()
	preferredHeight := preferred.Height()
	statelessBlk, err := block.NewBanffStandardBlock(
		preferred.Timestamp(),
		preferredID,
		preferredHeight+1,
		[]*txs.Tx{tx},
	)
	require.NoError(err)

	blkBytes := statelessBlk.Bytes()

	parsedBlock, err := vm.ParseBlock(context.Background(), blkBytes)
	require.NoError(err)

	err = parsedBlock.Verify(context.Background())
	require.ErrorIs(err, txexecutor.ErrTimestampNotBeforeStartTime)

	txID := statelessBlk.Txs()[0].ID()
	reason := vm.Builder.GetDropReason(txID)
	require.ErrorIs(reason, txexecutor.ErrTimestampNotBeforeStartTime)
}

// Reject attempt to add validator to primary network
func TestAddValidatorReject(t *testing.T) {
	require := require.New(t)
	vm, _, _ := defaultVM(t, cortinaFork, false /*addSubnet*/)
	vm.ctx.Lock.Lock()
	defer func() {
		require.NoError(vm.Shutdown(context.Background()))
		vm.ctx.Lock.Unlock()
	}()

	var (
		startTime     = vm.clock.Time().Add(txexecutor.SyncBound).Add(1 * time.Second)
		endTime       = startTime.Add(defaultMinStakingDuration)
		nodeID        = ids.GenerateTestNodeID()
		rewardAddress = ids.GenerateTestShortID()
	)

	// create valid tx
	tx, err := vm.txBuilder.NewAddValidatorTx(
		vm.MinValidatorStake,
		uint64(startTime.Unix()),
		uint64(endTime.Unix()),
		nodeID,
		rewardAddress,
		reward.PercentDenominator,
		[]*secp256k1.PrivateKey{keys[0]},
		ids.ShortEmpty, // change addr
	)
	require.NoError(err)

	// trigger block creation
	require.NoError(vm.Builder.AddUnverifiedTx(tx))

	blk, err := vm.Builder.BuildBlock(context.Background())
	require.NoError(err)

	require.NoError(blk.Verify(context.Background()))
	require.NoError(blk.Reject(context.Background()))

	_, _, err = vm.state.GetTx(tx.ID())
	require.ErrorIs(err, database.ErrNotFound)

	_, err = vm.state.GetCurrentValidator(constants.PrimaryNetworkID, nodeID)
	require.ErrorIs(err, database.ErrNotFound)
}

// Reject proposal to add validator to primary network
func TestAddValidatorInvalidNotReissued(t *testing.T) {
	require := require.New(t)
	vm, _, _ := defaultVM(t, latestFork, false /*addSubnet*/)
	vm.ctx.Lock.Lock()
	defer func() {
		require.NoError(vm.Shutdown(context.Background()))
		vm.ctx.Lock.Unlock()
	}()

	// Use nodeID that is already in the genesis
	repeatNodeID := ids.NodeID(keys[0].PublicKey().Address())

	startTime := latestForkTime.Add(txexecutor.SyncBound).Add(1 * time.Second)
	endTime := startTime.Add(defaultMinStakingDuration)

	// create valid tx
	tx, err := vm.txBuilder.NewAddValidatorTx(
		vm.MinValidatorStake,
		uint64(startTime.Unix()),
		uint64(endTime.Unix()),
		repeatNodeID,
		ids.ShortID(repeatNodeID),
		reward.PercentDenominator,
		[]*secp256k1.PrivateKey{keys[0]},
		ids.ShortEmpty, // change addr
	)
	require.NoError(err)

	// trigger block creation
	err = vm.Builder.AddUnverifiedTx(tx)
	require.ErrorIs(err, txexecutor.ErrAlreadyValidator)
}

// Accept proposal to add validator to subnet
func TestAddSubnetValidatorAccept(t *testing.T) {
	require := require.New(t)
	vm, _, _ := defaultVM(t, latestFork, true /*addSubnet*/)
	vm.ctx.Lock.Lock()
	defer func() {
		require.NoError(vm.Shutdown(context.Background()))
		vm.ctx.Lock.Unlock()
	}()

	var (
		startTime = vm.clock.Time().Add(txexecutor.SyncBound).Add(1 * time.Second)
		endTime   = startTime.Add(defaultMinStakingDuration)
		nodeID    = ids.NodeID(keys[0].PublicKey().Address())
	)

	// create valid tx
	// note that [startTime, endTime] is a subset of time that keys[0]
	// validates primary network ([defaultValidateStartTime, defaultValidateEndTime])
	tx, err := vm.txBuilder.NewAddSubnetValidatorTx(
		defaultWeight,
		uint64(startTime.Unix()),
		uint64(endTime.Unix()),
		nodeID,
		testSubnet1.ID(),
		[]*secp256k1.PrivateKey{testSubnet1ControlKeys[0], testSubnet1ControlKeys[1]},
		ids.ShortEmpty, // change addr
	)
	require.NoError(err)

	// trigger block creation
	require.NoError(vm.Builder.AddUnverifiedTx(tx))

	blk, err := vm.Builder.BuildBlock(context.Background())
	require.NoError(err)

	require.NoError(blk.Verify(context.Background()))
	require.NoError(blk.Accept(context.Background()))

	_, txStatus, err := vm.state.GetTx(tx.ID())
	require.NoError(err)
	require.Equal(status.Committed, txStatus)

	// Verify that new validator is in pending validator set
	_, err = vm.state.GetCurrentValidator(testSubnet1.ID(), nodeID)
	require.NoError(err)
}

// Reject proposal to add validator to subnet
func TestAddSubnetValidatorReject(t *testing.T) {
	require := require.New(t)
	vm, _, _ := defaultVM(t, latestFork, true /*addSubnet*/)
	vm.ctx.Lock.Lock()
	defer func() {
		require.NoError(vm.Shutdown(context.Background()))
		vm.ctx.Lock.Unlock()
	}()

	var (
		startTime = vm.clock.Time().Add(txexecutor.SyncBound).Add(1 * time.Second)
		endTime   = startTime.Add(defaultMinStakingDuration)
		nodeID    = ids.NodeID(keys[0].PublicKey().Address())
	)

	// create valid tx
	// note that [startTime, endTime] is a subset of time that keys[0]
	// validates primary network ([defaultValidateStartTime, defaultValidateEndTime])
	tx, err := vm.txBuilder.NewAddSubnetValidatorTx(
		defaultWeight,
		uint64(startTime.Unix()),
		uint64(endTime.Unix()),
		nodeID,
		testSubnet1.ID(),
		[]*secp256k1.PrivateKey{testSubnet1ControlKeys[1], testSubnet1ControlKeys[2]},
		ids.ShortEmpty, // change addr
	)
	require.NoError(err)

	// trigger block creation
	require.NoError(vm.Builder.AddUnverifiedTx(tx))

	blk, err := vm.Builder.BuildBlock(context.Background())
	require.NoError(err)

	require.NoError(blk.Verify(context.Background()))
	require.NoError(blk.Reject(context.Background()))

	_, _, err = vm.state.GetTx(tx.ID())
	require.ErrorIs(err, database.ErrNotFound)

	// Verify that new validator NOT in validator set
	_, err = vm.state.GetCurrentValidator(testSubnet1.ID(), nodeID)
	require.ErrorIs(err, database.ErrNotFound)
}

// Test case where primary network validator rewarded
func TestRewardValidatorAccept(t *testing.T) {
	require := require.New(t)
	vm, _, _ := defaultVM(t, latestFork, false /*addSubnet*/)
	vm.ctx.Lock.Lock()
	defer func() {
		require.NoError(vm.Shutdown(context.Background()))
		vm.ctx.Lock.Unlock()
	}()

	// Fast forward clock to time for genesis validators to leave
	vm.clock.Set(defaultValidateEndTime)

	// Advance time and create proposal to reward a genesis validator
	blk, err := vm.Builder.BuildBlock(context.Background())
	require.NoError(err)
	require.NoError(blk.Verify(context.Background()))

	// Assert preferences are correct
	oracleBlk := blk.(smcon.OracleBlock)
	options, err := oracleBlk.Options(context.Background())
	require.NoError(err)

	commit := options[0].(*blockexecutor.Block)
	require.IsType(&block.BanffCommitBlock{}, commit.Block)
	abort := options[1].(*blockexecutor.Block)
	require.IsType(&block.BanffAbortBlock{}, abort.Block)

	// Assert block tries to reward a genesis validator
	rewardTx := oracleBlk.(block.Block).Txs()[0].Unsigned
	require.IsType(&txs.RewardValidatorTx{}, rewardTx)

	// Verify options and accept commmit block
	require.NoError(commit.Verify(context.Background()))
	require.NoError(abort.Verify(context.Background()))
	txID := oracleBlk.(block.Block).Txs()[0].ID()
	{
		onAbort, ok := vm.manager.GetState(abort.ID())
		require.True(ok)

		_, txStatus, err := onAbort.GetTx(txID)
		require.NoError(err)
		require.Equal(status.Aborted, txStatus)
	}

	require.NoError(oracleBlk.Accept(context.Background()))
	require.NoError(commit.Accept(context.Background()))

	// Verify that chain's timestamp has advanced
	timestamp := vm.state.GetTimestamp()
	require.Equal(defaultValidateEndTime.Unix(), timestamp.Unix())

	// Verify that rewarded validator has been removed.
	// Note that test genesis has multiple validators
	// terminating at the same time. The rewarded validator
	// will the first by txID. To make the test more stable
	// (txID changes every time we change any parameter
	// of the tx creating the validator), we explicitly
	//  check that rewarded validator is removed from staker set.
	_, txStatus, err := vm.state.GetTx(txID)
	require.NoError(err)
	require.Equal(status.Committed, txStatus)

	tx, _, err := vm.state.GetTx(rewardTx.(*txs.RewardValidatorTx).TxID)
	require.NoError(err)
	require.IsType(&txs.AddValidatorTx{}, tx.Unsigned)

	valTx, _ := tx.Unsigned.(*txs.AddValidatorTx)
	_, err = vm.state.GetCurrentValidator(constants.PrimaryNetworkID, valTx.NodeID())
	require.ErrorIs(err, database.ErrNotFound)
}

// Test case where primary network validator not rewarded
func TestRewardValidatorReject(t *testing.T) {
	require := require.New(t)
	vm, _, _ := defaultVM(t, latestFork, false /*addSubnet*/)
	vm.ctx.Lock.Lock()
	defer func() {
		require.NoError(vm.Shutdown(context.Background()))
		vm.ctx.Lock.Unlock()
	}()

	// Fast forward clock to time for genesis validators to leave
	vm.clock.Set(defaultValidateEndTime)

	// Advance time and create proposal to reward a genesis validator
	blk, err := vm.Builder.BuildBlock(context.Background())
	require.NoError(err)
	require.NoError(blk.Verify(context.Background()))

	// Assert preferences are correct
	oracleBlk := blk.(smcon.OracleBlock)
	options, err := oracleBlk.Options(context.Background())
	require.NoError(err)

	commit := options[0].(*blockexecutor.Block)
	require.IsType(&block.BanffCommitBlock{}, commit.Block)

	abort := options[1].(*blockexecutor.Block)
	require.IsType(&block.BanffAbortBlock{}, abort.Block)

	// Assert block tries to reward a genesis validator
	rewardTx := oracleBlk.(block.Block).Txs()[0].Unsigned
	require.IsType(&txs.RewardValidatorTx{}, rewardTx)

	// Verify options and accept abort block
	require.NoError(commit.Verify(context.Background()))
	require.NoError(abort.Verify(context.Background()))
	txID := blk.(block.Block).Txs()[0].ID()
	{
		onAccept, ok := vm.manager.GetState(commit.ID())
		require.True(ok)

		_, txStatus, err := onAccept.GetTx(txID)
		require.NoError(err)
		require.Equal(status.Committed, txStatus)
	}

	require.NoError(blk.Accept(context.Background()))
	require.NoError(abort.Accept(context.Background()))

	// Verify that chain's timestamp has advanced
	timestamp := vm.state.GetTimestamp()
	require.Equal(defaultValidateEndTime.Unix(), timestamp.Unix())

	// Verify that rewarded validator has been removed.
	// Note that test genesis has multiple validators
	// terminating at the same time. The rewarded validator
	// will the first by txID. To make the test more stable
	// (txID changes every time we change any parameter
	// of the tx creating the validator), we explicitly
	//  check that rewarded validator is removed from staker set.
	_, txStatus, err := vm.state.GetTx(txID)
	require.NoError(err)
	require.Equal(status.Aborted, txStatus)

	tx, _, err := vm.state.GetTx(rewardTx.(*txs.RewardValidatorTx).TxID)
	require.NoError(err)
	require.IsType(&txs.AddValidatorTx{}, tx.Unsigned)

	valTx, _ := tx.Unsigned.(*txs.AddValidatorTx)
	_, err = vm.state.GetCurrentValidator(constants.PrimaryNetworkID, valTx.NodeID())
	require.ErrorIs(err, database.ErrNotFound)
}

// Ensure BuildBlock errors when there is no block to build
func TestUnneededBuildBlock(t *testing.T) {
	require := require.New(t)
	vm, _, _ := defaultVM(t, latestFork, false /*addSubnet*/)
	vm.ctx.Lock.Lock()
	defer func() {
		require.NoError(vm.Shutdown(context.Background()))
		vm.ctx.Lock.Unlock()
	}()
	_, err := vm.Builder.BuildBlock(context.Background())
	require.ErrorIs(err, blockbuilder.ErrNoPendingBlocks)
}

// test acceptance of proposal to create a new chain
func TestCreateChain(t *testing.T) {
	require := require.New(t)
	vm, _, _ := defaultVM(t, latestFork, true /*addSubnet*/)
	vm.ctx.Lock.Lock()
	defer func() {
		require.NoError(vm.Shutdown(context.Background()))
		vm.ctx.Lock.Unlock()
	}()

	tx, err := vm.txBuilder.NewCreateChainTx(
		testSubnet1.ID(),
		nil,
		ids.ID{'t', 'e', 's', 't', 'v', 'm'},
		nil,
		"name",
		[]*secp256k1.PrivateKey{testSubnet1ControlKeys[0], testSubnet1ControlKeys[1]},
		ids.ShortEmpty, // change addr
	)
	require.NoError(err)

	require.NoError(vm.Builder.AddUnverifiedTx(tx))

	blk, err := vm.Builder.BuildBlock(context.Background())
	require.NoError(err) // should contain proposal to create chain

	require.NoError(blk.Verify(context.Background()))

	require.NoError(blk.Accept(context.Background()))

	_, txStatus, err := vm.state.GetTx(tx.ID())
	require.NoError(err)
	require.Equal(status.Committed, txStatus)

	// Verify chain was created
	chains, err := vm.state.GetChains(testSubnet1.ID())
	require.NoError(err)

	foundNewChain := false
	for _, chain := range chains {
		if bytes.Equal(chain.Bytes(), tx.Bytes()) {
			foundNewChain = true
		}
	}
	require.True(foundNewChain)
}

// test where we:
// 1) Create a subnet
// 2) Add a validator to the subnet's current validator set
// 3) Advance timestamp to validator's end time (removing validator from current)
func TestCreateSubnet(t *testing.T) {
	require := require.New(t)
	vm, _, _ := defaultVM(t, latestFork, false /*addSubnet*/)
	vm.ctx.Lock.Lock()
	defer func() {
		require.NoError(vm.Shutdown(context.Background()))
		vm.ctx.Lock.Unlock()
	}()

	nodeID := ids.NodeID(keys[0].PublicKey().Address())

	createSubnetTx, err := vm.txBuilder.NewCreateSubnetTx(
		1, // threshold
		[]ids.ShortID{ // control keys
			keys[0].PublicKey().Address(),
			keys[1].PublicKey().Address(),
		},
		[]*secp256k1.PrivateKey{keys[0]}, // payer
		keys[0].PublicKey().Address(),    // change addr
	)
	require.NoError(err)

	require.NoError(vm.Builder.AddUnverifiedTx(createSubnetTx))

	// should contain proposal to create subnet
	blk, err := vm.Builder.BuildBlock(context.Background())
	require.NoError(err)

	require.NoError(blk.Verify(context.Background()))
	require.NoError(blk.Accept(context.Background()))
	require.NoError(vm.SetPreference(context.Background(), vm.manager.LastAccepted()))

	_, txStatus, err := vm.state.GetTx(createSubnetTx.ID())
	require.NoError(err)
	require.Equal(status.Committed, txStatus)

	subnets, err := vm.state.GetSubnets()
	require.NoError(err)

	found := false
	for _, subnet := range subnets {
		if subnet.ID() == createSubnetTx.ID() {
			found = true
			break
		}
	}
	require.True(found)

	// Now that we've created a new subnet, add a validator to that subnet
	startTime := vm.clock.Time().Add(txexecutor.SyncBound).Add(1 * time.Second)
	endTime := startTime.Add(defaultMinStakingDuration)
	// [startTime, endTime] is subset of time keys[0] validates default subnet so tx is valid
	addValidatorTx, err := vm.txBuilder.NewAddSubnetValidatorTx(
		defaultWeight,
		uint64(startTime.Unix()),
		uint64(endTime.Unix()),
		nodeID,
		createSubnetTx.ID(),
		[]*secp256k1.PrivateKey{keys[0]},
		ids.ShortEmpty, // change addr
	)
	require.NoError(err)

	require.NoError(vm.Builder.AddUnverifiedTx(addValidatorTx))

	blk, err = vm.Builder.BuildBlock(context.Background()) // should add validator to the new subnet
	require.NoError(err)

	require.NoError(blk.Verify(context.Background()))
	require.NoError(blk.Accept(context.Background())) // add the validator to pending validator set
	require.NoError(vm.SetPreference(context.Background(), vm.manager.LastAccepted()))

	txID := blk.(block.Block).Txs()[0].ID()
	_, txStatus, err = vm.state.GetTx(txID)
	require.NoError(err)
	require.Equal(status.Committed, txStatus)

	_, err = vm.state.GetPendingValidator(createSubnetTx.ID(), nodeID)
	require.ErrorIs(err, database.ErrNotFound)

	_, err = vm.state.GetCurrentValidator(createSubnetTx.ID(), nodeID)
	require.NoError(err)

	// fast forward clock to time validator should stop validating
	endTime = vm.clock.Time().Add(defaultMinStakingDuration)
	vm.clock.Set(endTime)
	blk, err = vm.Builder.BuildBlock(context.Background())
	require.NoError(err)
	require.NoError(blk.Verify(context.Background()))
	require.NoError(blk.Accept(context.Background())) // remove validator from current validator set

	_, err = vm.state.GetPendingValidator(createSubnetTx.ID(), nodeID)
	require.ErrorIs(err, database.ErrNotFound)

	_, err = vm.state.GetCurrentValidator(createSubnetTx.ID(), nodeID)
	require.ErrorIs(err, database.ErrNotFound)
}

// test asset import
func TestAtomicImport(t *testing.T) {
	require := require.New(t)
	vm, baseDB, mutableSharedMemory := defaultVM(t, latestFork, false /*addSubnet*/)
	vm.ctx.Lock.Lock()
	defer func() {
		require.NoError(vm.Shutdown(context.Background()))
		vm.ctx.Lock.Unlock()
	}()

	utxoID := avax.UTXOID{
		TxID:        ids.Empty.Prefix(1),
		OutputIndex: 1,
	}
	amount := uint64(50000)
	recipientKey := keys[1]

	m := atomic.NewMemory(prefixdb.New([]byte{5}, baseDB))

	mutableSharedMemory.SharedMemory = m.NewSharedMemory(vm.ctx.ChainID)
	peerSharedMemory := m.NewSharedMemory(vm.ctx.XChainID)

	_, err := vm.txBuilder.NewImportTx(
		vm.ctx.XChainID,
		recipientKey.PublicKey().Address(),
		[]*secp256k1.PrivateKey{keys[0]},
		ids.ShortEmpty, // change addr
	)
	require.ErrorIs(err, txbuilder.ErrNoFunds)

	// Provide the avm UTXO

	utxo := &avax.UTXO{
		UTXOID: utxoID,
		Asset:  avax.Asset{ID: avaxAssetID},
		Out: &secp256k1fx.TransferOutput{
			Amt: amount,
			OutputOwners: secp256k1fx.OutputOwners{
				Threshold: 1,
				Addrs:     []ids.ShortID{recipientKey.PublicKey().Address()},
			},
		},
	}
	utxoBytes, err := txs.Codec.Marshal(txs.Version, utxo)
	require.NoError(err)

	inputID := utxo.InputID()
	require.NoError(peerSharedMemory.Apply(map[ids.ID]*atomic.Requests{
		vm.ctx.ChainID: {
			PutRequests: []*atomic.Element{
				{
					Key:   inputID[:],
					Value: utxoBytes,
					Traits: [][]byte{
						recipientKey.PublicKey().Address().Bytes(),
					},
				},
			},
		},
	}))

	tx, err := vm.txBuilder.NewImportTx(
		vm.ctx.XChainID,
		recipientKey.PublicKey().Address(),
		[]*secp256k1.PrivateKey{recipientKey},
		ids.ShortEmpty, // change addr
	)
	require.NoError(err)

	require.NoError(vm.Builder.AddUnverifiedTx(tx))

	blk, err := vm.Builder.BuildBlock(context.Background())
	require.NoError(err)

	require.NoError(blk.Verify(context.Background()))

	require.NoError(blk.Accept(context.Background()))

	_, txStatus, err := vm.state.GetTx(tx.ID())
	require.NoError(err)
	require.Equal(status.Committed, txStatus)

	inputID = utxoID.InputID()
	_, err = vm.ctx.SharedMemory.Get(vm.ctx.XChainID, [][]byte{inputID[:]})
	require.ErrorIs(err, database.ErrNotFound)
}

// test optimistic asset import
func TestOptimisticAtomicImport(t *testing.T) {
	require := require.New(t)
	vm, _, _ := defaultVM(t, apricotPhase3, false /*addSubnet*/)
	vm.ctx.Lock.Lock()
	defer func() {
		require.NoError(vm.Shutdown(context.Background()))
		vm.ctx.Lock.Unlock()
	}()

	tx := &txs.Tx{Unsigned: &txs.ImportTx{
		BaseTx: txs.BaseTx{BaseTx: avax.BaseTx{
			NetworkID:    vm.ctx.NetworkID,
			BlockchainID: vm.ctx.ChainID,
		}},
		SourceChain: vm.ctx.XChainID,
		ImportedInputs: []*avax.TransferableInput{{
			UTXOID: avax.UTXOID{
				TxID:        ids.Empty.Prefix(1),
				OutputIndex: 1,
			},
			Asset: avax.Asset{ID: vm.ctx.AVAXAssetID},
			In: &secp256k1fx.TransferInput{
				Amt: 50000,
			},
		}},
	}}
	require.NoError(tx.Initialize(txs.Codec))

	preferred, err := vm.Builder.Preferred()
	require.NoError(err)

	preferredID := preferred.ID()
	preferredHeight := preferred.Height()

	statelessBlk, err := block.NewApricotAtomicBlock(
		preferredID,
		preferredHeight+1,
		tx,
	)
	require.NoError(err)

	blk := vm.manager.NewBlock(statelessBlk)

	err = blk.Verify(context.Background())
	require.ErrorIs(err, database.ErrNotFound) // erred due to missing shared memory UTXOs

	require.NoError(vm.SetState(context.Background(), snow.Bootstrapping))

	require.NoError(blk.Verify(context.Background())) // skips shared memory UTXO verification during bootstrapping

	require.NoError(blk.Accept(context.Background()))

	require.NoError(vm.SetState(context.Background(), snow.NormalOp))

	_, txStatus, err := vm.state.GetTx(tx.ID())
	require.NoError(err)

	require.Equal(status.Committed, txStatus)
}

// test restarting the node
func TestRestartFullyAccepted(t *testing.T) {
	require := require.New(t)
	_, genesisBytes := defaultGenesis(t)
	db := memdb.New()

	firstDB := prefixdb.New([]byte{}, db)
	firstVM := &VM{Config: config.Config{
		Chains:                 chains.TestManager,
		Validators:             validators.NewManager(),
		UptimeLockedCalculator: uptime.NewLockedCalculator(),
		MinStakeDuration:       defaultMinStakingDuration,
		MaxStakeDuration:       defaultMaxStakingDuration,
		RewardConfig:           defaultRewardConfig,
		BanffTime:              latestForkTime,
		CortinaTime:            latestForkTime,
		DTime:                  latestForkTime,
	}}

	firstCtx := defaultContext(t)

	baseDB := memdb.New()
	atomicDB := prefixdb.New([]byte{1}, baseDB)
	m := atomic.NewMemory(atomicDB)
	msm := &mutableSharedMemory{
		SharedMemory: m.NewSharedMemory(firstCtx.ChainID),
	}
	firstCtx.SharedMemory = msm

	initialClkTime := latestForkTime.Add(time.Second)
	firstVM.clock.Set(initialClkTime)
	firstCtx.Lock.Lock()

	firstMsgChan := make(chan common.Message, 1)
	require.NoError(firstVM.Initialize(
		context.Background(),
		firstCtx,
		firstDB,
		genesisBytes,
		nil,
		nil,
		firstMsgChan,
		nil,
		nil,
	))

	genesisID, err := firstVM.LastAccepted(context.Background())
	require.NoError(err)

	nextChainTime := initialClkTime.Add(time.Second)
	firstVM.clock.Set(initialClkTime)
	preferred, err := firstVM.Builder.Preferred()
	require.NoError(err)
	preferredID := preferred.ID()
	preferredHeight := preferred.Height()

	// include a tx to make the block be accepted
	tx := &txs.Tx{Unsigned: &txs.ImportTx{
		BaseTx: txs.BaseTx{BaseTx: avax.BaseTx{
			NetworkID:    firstVM.ctx.NetworkID,
			BlockchainID: firstVM.ctx.ChainID,
		}},
		SourceChain: firstVM.ctx.XChainID,
		ImportedInputs: []*avax.TransferableInput{{
			UTXOID: avax.UTXOID{
				TxID:        ids.Empty.Prefix(1),
				OutputIndex: 1,
			},
			Asset: avax.Asset{ID: firstVM.ctx.AVAXAssetID},
			In: &secp256k1fx.TransferInput{
				Amt: 50000,
			},
		}},
	}}
	require.NoError(tx.Initialize(txs.Codec))

	statelessBlk, err := block.NewBanffStandardBlock(
		nextChainTime,
		preferredID,
		preferredHeight+1,
		[]*txs.Tx{tx},
	)
	require.NoError(err)

	firstAdvanceTimeBlk := firstVM.manager.NewBlock(statelessBlk)

	nextChainTime = nextChainTime.Add(2 * time.Second)
	firstVM.clock.Set(nextChainTime)
	require.NoError(firstAdvanceTimeBlk.Verify(context.Background()))
	require.NoError(firstAdvanceTimeBlk.Accept(context.Background()))

	require.NoError(firstVM.Shutdown(context.Background()))
	firstCtx.Lock.Unlock()

	secondVM := &VM{Config: config.Config{
		Chains:                 chains.TestManager,
		Validators:             validators.NewManager(),
		UptimeLockedCalculator: uptime.NewLockedCalculator(),
		MinStakeDuration:       defaultMinStakingDuration,
		MaxStakeDuration:       defaultMaxStakingDuration,
		RewardConfig:           defaultRewardConfig,
		BanffTime:              latestForkTime,
		CortinaTime:            latestForkTime,
		DTime:                  latestForkTime,
	}}

	secondCtx := defaultContext(t)
	secondCtx.SharedMemory = msm
	secondVM.clock.Set(initialClkTime)
	secondCtx.Lock.Lock()
	defer func() {
		require.NoError(secondVM.Shutdown(context.Background()))
		secondCtx.Lock.Unlock()
	}()

	secondDB := prefixdb.New([]byte{}, db)
	secondMsgChan := make(chan common.Message, 1)
	require.NoError(secondVM.Initialize(
		context.Background(),
		secondCtx,
		secondDB,
		genesisBytes,
		nil,
		nil,
		secondMsgChan,
		nil,
		nil,
	))

	lastAccepted, err := secondVM.LastAccepted(context.Background())
	require.NoError(err)
	require.Equal(genesisID, lastAccepted)
}

// test bootstrapping the node
func TestBootstrapPartiallyAccepted(t *testing.T) {
	require := require.New(t)

	_, genesisBytes := defaultGenesis(t)

	baseDB := memdb.New()
	vmDB := prefixdb.New([]byte("vm"), baseDB)
	bootstrappingDB := prefixdb.New([]byte("bootstrapping"), baseDB)
	blocked, err := queue.NewWithMissing(bootstrappingDB, "", prometheus.NewRegistry())
	require.NoError(err)

	vm := &VM{Config: config.Config{
		Chains:                 chains.TestManager,
		Validators:             validators.NewManager(),
		UptimeLockedCalculator: uptime.NewLockedCalculator(),
		MinStakeDuration:       defaultMinStakingDuration,
		MaxStakeDuration:       defaultMaxStakingDuration,
		RewardConfig:           defaultRewardConfig,
		BanffTime:              latestForkTime,
		CortinaTime:            latestForkTime,
		DTime:                  latestForkTime,
	}}

	initialClkTime := latestForkTime.Add(time.Second)
	vm.clock.Set(initialClkTime)
	ctx := defaultContext(t)

	atomicDB := prefixdb.New([]byte{1}, baseDB)
	m := atomic.NewMemory(atomicDB)
	msm := &mutableSharedMemory{
		SharedMemory: m.NewSharedMemory(ctx.ChainID),
	}
	ctx.SharedMemory = msm

	consensusCtx := snow.DefaultConsensusContextTest()
	consensusCtx.Context = ctx
	ctx.Lock.Lock()

	msgChan := make(chan common.Message, 1)
	require.NoError(vm.Initialize(
		context.Background(),
		ctx,
		vmDB,
		genesisBytes,
		nil,
		nil,
		msgChan,
		nil,
		nil,
	))

	preferred, err := vm.Builder.Preferred()
	require.NoError(err)

	// include a tx to make the block be accepted
	tx := &txs.Tx{Unsigned: &txs.ImportTx{
		BaseTx: txs.BaseTx{BaseTx: avax.BaseTx{
			NetworkID:    vm.ctx.NetworkID,
			BlockchainID: vm.ctx.ChainID,
		}},
		SourceChain: vm.ctx.XChainID,
		ImportedInputs: []*avax.TransferableInput{{
			UTXOID: avax.UTXOID{
				TxID:        ids.Empty.Prefix(1),
				OutputIndex: 1,
			},
			Asset: avax.Asset{ID: vm.ctx.AVAXAssetID},
			In: &secp256k1fx.TransferInput{
				Amt: 50000,
			},
		}},
	}}
	require.NoError(tx.Initialize(txs.Codec))

	nextChainTime := initialClkTime.Add(time.Second)
	preferredID := preferred.ID()
	preferredHeight := preferred.Height()
	statelessBlk, err := block.NewBanffStandardBlock(
		nextChainTime,
		preferredID,
		preferredHeight+1,
		[]*txs.Tx{tx},
	)
	require.NoError(err)

	advanceTimeBlk := vm.manager.NewBlock(statelessBlk)
	require.NoError(err)

	advanceTimeBlkID := advanceTimeBlk.ID()
	advanceTimeBlkBytes := advanceTimeBlk.Bytes()

	peerID := ids.BuildTestNodeID([]byte{1, 2, 3, 4, 5, 4, 3, 2, 1})
	beacons := validators.NewManager()
	require.NoError(beacons.AddStaker(ctx.SubnetID, peerID, nil, ids.Empty, 1))

	benchlist := benchlist.NewNoBenchlist()
	timeoutManager, err := timeout.NewManager(
		&timer.AdaptiveTimeoutConfig{
			InitialTimeout:     time.Millisecond,
			MinimumTimeout:     time.Millisecond,
			MaximumTimeout:     10 * time.Second,
			TimeoutHalflife:    5 * time.Minute,
			TimeoutCoefficient: 1.25,
		},
		benchlist,
		"",
		prometheus.NewRegistry(),
	)
	require.NoError(err)

	go timeoutManager.Dispatch()
	defer timeoutManager.Stop()

	chainRouter := &router.ChainRouter{}

	metrics := prometheus.NewRegistry()
	mc, err := message.NewCreator(logging.NoLog{}, metrics, "dummyNamespace", constants.DefaultNetworkCompressionType, 10*time.Second)
	require.NoError(err)

	require.NoError(chainRouter.Initialize(
		ids.EmptyNodeID,
		logging.NoLog{},
		timeoutManager,
		time.Second,
		set.Set[ids.ID]{},
		true,
		set.Set[ids.ID]{},
		nil,
		router.HealthConfig{},
		"",
		prometheus.NewRegistry(),
	))

	externalSender := &sender.ExternalSenderTest{TB: t}
	externalSender.Default(true)

	// Passes messages from the consensus engine to the network
	gossipConfig := subnets.GossipConfig{
		AcceptedFrontierPeerSize:  1,
		OnAcceptPeerSize:          1,
		AppGossipValidatorSize:    1,
		AppGossipNonValidatorSize: 1,
	}
	sender, err := sender.New(
		consensusCtx,
		mc,
		externalSender,
		chainRouter,
		timeoutManager,
		p2p.EngineType_ENGINE_TYPE_SNOWMAN,
		subnets.New(consensusCtx.NodeID, subnets.Config{GossipConfig: gossipConfig}),
	)
	require.NoError(err)

	var reqID uint32
	externalSender.SendF = func(msg message.OutboundMessage, nodeIDs set.Set[ids.NodeID], _ ids.ID, _ subnets.Allower) set.Set[ids.NodeID] {
		inMsg, err := mc.Parse(msg.Bytes(), ctx.NodeID, func() {})
		require.NoError(err)
		require.Equal(message.GetAcceptedFrontierOp, inMsg.Op())

		requestID, ok := message.GetRequestID(inMsg.Message())
		require.True(ok)

		reqID = requestID
		return nodeIDs
	}

	isBootstrapped := false
	bootstrapTracker := &common.BootstrapTrackerTest{
		T: t,
		IsBootstrappedF: func() bool {
			return isBootstrapped
		},
		BootstrappedF: func(ids.ID) {
			isBootstrapped = true
		},
	}

	peers := tracker.NewPeers()
	totalWeight, err := beacons.TotalWeight(ctx.SubnetID)
	require.NoError(err)
	startup := tracker.NewStartup(peers, (totalWeight+1)/2)
	beacons.RegisterCallbackListener(ctx.SubnetID, startup)

	// The engine handles consensus
	consensus := &smcon.Topological{}
	commonCfg := common.Config{
		Ctx:                            consensusCtx,
		Beacons:                        beacons,
		SampleK:                        beacons.Count(ctx.SubnetID),
		StartupTracker:                 startup,
		Alpha:                          (totalWeight + 1) / 2,
		Sender:                         sender,
		BootstrapTracker:               bootstrapTracker,
		AncestorsMaxContainersSent:     2000,
		AncestorsMaxContainersReceived: 2000,
		SharedCfg:                      &common.SharedConfig{},
	}

	snowGetHandler, err := snowgetter.New(vm, commonCfg)
	require.NoError(err)

	bootstrapConfig := bootstrap.Config{
		Config:        commonCfg,
		AllGetsServer: snowGetHandler,
		Blocked:       blocked,
		VM:            vm,
	}

	// Asynchronously passes messages from the network to the consensus engine
	cpuTracker, err := timetracker.NewResourceTracker(
		prometheus.NewRegistry(),
		resource.NoUsage,
		meter.ContinuousFactory{},
		time.Second,
	)
	require.NoError(err)

	h, err := handler.New(
		bootstrapConfig.Ctx,
		beacons,
		msgChan,
		time.Hour,
		2,
		cpuTracker,
		vm,
		subnets.New(ctx.NodeID, subnets.Config{}),
		tracker.NewPeers(),
	)
	require.NoError(err)

	engineConfig := smeng.Config{
		Ctx:           bootstrapConfig.Ctx,
		AllGetsServer: snowGetHandler,
		VM:            bootstrapConfig.VM,
		Sender:        bootstrapConfig.Sender,
		Validators:    beacons,
		Params: snowball.Parameters{
			K:                     1,
			AlphaPreference:       1,
			AlphaConfidence:       1,
			BetaVirtuous:          20,
			BetaRogue:             20,
			ConcurrentRepolls:     1,
			OptimalProcessing:     1,
			MaxOutstandingItems:   1,
			MaxItemProcessingTime: 1,
		},
		Consensus: consensus,
	}
	engine, err := smeng.New(engineConfig)
	require.NoError(err)

	bootstrapper, err := bootstrap.New(
		bootstrapConfig,
		engine.Start,
	)
	require.NoError(err)

	h.SetEngineManager(&handler.EngineManager{
		Avalanche: &handler.Engine{
			StateSyncer:  nil,
			Bootstrapper: bootstrapper,
			Consensus:    engine,
		},
		Snowman: &handler.Engine{
			StateSyncer:  nil,
			Bootstrapper: bootstrapper,
			Consensus:    engine,
		},
	})

	consensusCtx.State.Set(snow.EngineState{
		Type:  p2p.EngineType_ENGINE_TYPE_SNOWMAN,
		State: snow.NormalOp,
	})

	// Allow incoming messages to be routed to the new chain
	chainRouter.AddChain(context.Background(), h)
	ctx.Lock.Unlock()

	h.Start(context.Background(), false)

	ctx.Lock.Lock()
	require.NoError(bootstrapper.Connected(context.Background(), peerID, version.CurrentApp))

	externalSender.SendF = func(msg message.OutboundMessage, nodeIDs set.Set[ids.NodeID], _ ids.ID, _ subnets.Allower) set.Set[ids.NodeID] {
		inMsgIntf, err := mc.Parse(msg.Bytes(), ctx.NodeID, func() {})
		require.NoError(err)
		require.Equal(message.GetAcceptedOp, inMsgIntf.Op())
		inMsg := inMsgIntf.Message().(*p2p.GetAccepted)

		reqID = inMsg.RequestId
		return nodeIDs
	}

	require.NoError(bootstrapper.AcceptedFrontier(context.Background(), peerID, reqID, advanceTimeBlkID))

	externalSender.SendF = func(msg message.OutboundMessage, nodeIDs set.Set[ids.NodeID], _ ids.ID, _ subnets.Allower) set.Set[ids.NodeID] {
		inMsgIntf, err := mc.Parse(msg.Bytes(), ctx.NodeID, func() {})
		require.NoError(err)
		require.Equal(message.GetAncestorsOp, inMsgIntf.Op())
		inMsg := inMsgIntf.Message().(*p2p.GetAncestors)

		reqID = inMsg.RequestId

		containerID, err := ids.ToID(inMsg.ContainerId)
		require.NoError(err)
		require.Equal(advanceTimeBlkID, containerID)
		return nodeIDs
	}

	frontier := []ids.ID{advanceTimeBlkID}
	require.NoError(bootstrapper.Accepted(context.Background(), peerID, reqID, frontier))

	externalSender.SendF = nil
	externalSender.CantSend = false

	require.NoError(bootstrapper.Ancestors(context.Background(), peerID, reqID, [][]byte{advanceTimeBlkBytes}))

	preferred, err = vm.Builder.Preferred()
	require.NoError(err)

	require.Equal(advanceTimeBlk.ID(), preferred.ID())

	ctx.Lock.Unlock()
	chainRouter.Shutdown(context.Background())
}

func TestUnverifiedParent(t *testing.T) {
	require := require.New(t)
	_, genesisBytes := defaultGenesis(t)

	vm := &VM{Config: config.Config{
		Chains:                 chains.TestManager,
		Validators:             validators.NewManager(),
		UptimeLockedCalculator: uptime.NewLockedCalculator(),
		MinStakeDuration:       defaultMinStakingDuration,
		MaxStakeDuration:       defaultMaxStakingDuration,
		RewardConfig:           defaultRewardConfig,
		BanffTime:              latestForkTime,
		CortinaTime:            latestForkTime,
		DTime:                  latestForkTime,
	}}

	initialClkTime := latestForkTime.Add(time.Second)
	vm.clock.Set(initialClkTime)
	ctx := defaultContext(t)
	ctx.Lock.Lock()
	defer func() {
		require.NoError(vm.Shutdown(context.Background()))
		ctx.Lock.Unlock()
	}()

	msgChan := make(chan common.Message, 1)
	require.NoError(vm.Initialize(
		context.Background(),
		ctx,
		memdb.New(),
		genesisBytes,
		nil,
		nil,
		msgChan,
		nil,
		nil,
	))

	// include a tx1 to make the block be accepted
	tx1 := &txs.Tx{Unsigned: &txs.ImportTx{
		BaseTx: txs.BaseTx{BaseTx: avax.BaseTx{
			NetworkID:    vm.ctx.NetworkID,
			BlockchainID: vm.ctx.ChainID,
		}},
		SourceChain: vm.ctx.XChainID,
		ImportedInputs: []*avax.TransferableInput{{
			UTXOID: avax.UTXOID{
				TxID:        ids.Empty.Prefix(1),
				OutputIndex: 1,
			},
			Asset: avax.Asset{ID: vm.ctx.AVAXAssetID},
			In: &secp256k1fx.TransferInput{
				Amt: 50000,
			},
		}},
	}}
	require.NoError(tx1.Initialize(txs.Codec))

	preferred, err := vm.Builder.Preferred()
	require.NoError(err)
	nextChainTime := initialClkTime.Add(time.Second)
	preferredID := preferred.ID()
	preferredHeight := preferred.Height()

	statelessBlk, err := block.NewBanffStandardBlock(
		nextChainTime,
		preferredID,
		preferredHeight+1,
		[]*txs.Tx{tx1},
	)
	require.NoError(err)
	firstAdvanceTimeBlk := vm.manager.NewBlock(statelessBlk)
	require.NoError(firstAdvanceTimeBlk.Verify(context.Background()))

	// include a tx1 to make the block be accepted
	tx2 := &txs.Tx{Unsigned: &txs.ImportTx{
		BaseTx: txs.BaseTx{BaseTx: avax.BaseTx{
			NetworkID:    vm.ctx.NetworkID,
			BlockchainID: vm.ctx.ChainID,
		}},
		SourceChain: vm.ctx.XChainID,
		ImportedInputs: []*avax.TransferableInput{{
			UTXOID: avax.UTXOID{
				TxID:        ids.Empty.Prefix(2),
				OutputIndex: 2,
			},
			Asset: avax.Asset{ID: vm.ctx.AVAXAssetID},
			In: &secp256k1fx.TransferInput{
				Amt: 50000,
			},
		}},
	}}
	require.NoError(tx1.Initialize(txs.Codec))
	nextChainTime = nextChainTime.Add(time.Second)
	vm.clock.Set(nextChainTime)
	statelessSecondAdvanceTimeBlk, err := block.NewBanffStandardBlock(
		nextChainTime,
		firstAdvanceTimeBlk.ID(),
		firstAdvanceTimeBlk.Height()+1,
		[]*txs.Tx{tx2},
	)
	require.NoError(err)
	secondAdvanceTimeBlk := vm.manager.NewBlock(statelessSecondAdvanceTimeBlk)

	require.Equal(secondAdvanceTimeBlk.Parent(), firstAdvanceTimeBlk.ID())
	require.NoError(secondAdvanceTimeBlk.Verify(context.Background()))
}

func TestMaxStakeAmount(t *testing.T) {
	vm, _, _ := defaultVM(t, latestFork, false /*addSubnet*/)
	vm.ctx.Lock.Lock()
	defer func() {
		require.NoError(t, vm.Shutdown(context.Background()))
		vm.ctx.Lock.Unlock()
	}()

	nodeID := ids.NodeID(keys[0].PublicKey().Address())

	tests := []struct {
		description string
		startTime   time.Time
		endTime     time.Time
	}{
		{
			description: "[validator.StartTime] == [startTime] < [endTime] == [validator.EndTime]",
			startTime:   defaultGenesisStartTime,
			endTime:     defaultValidateEndTime,
		},
		{
			description: "[validator.StartTime] < [startTime] < [endTime] == [validator.EndTime]",
			startTime:   defaultGenesisStartTime.Add(time.Minute),
			endTime:     defaultValidateEndTime,
		},
		{
			description: "[validator.StartTime] == [startTime] < [endTime] < [validator.EndTime]",
			startTime:   defaultGenesisStartTime,
			endTime:     defaultValidateEndTime.Add(-time.Minute),
		},
		{
			description: "[validator.StartTime] < [startTime] < [endTime] < [validator.EndTime]",
			startTime:   defaultGenesisStartTime.Add(time.Minute),
			endTime:     defaultValidateEndTime.Add(-time.Minute),
		},
	}

	for _, test := range tests {
		t.Run(test.description, func(t *testing.T) {
			require := require.New(t)
			staker, err := txexecutor.GetValidator(vm.state, constants.PrimaryNetworkID, nodeID)
			require.NoError(err)

			amount, err := txexecutor.GetMaxWeight(vm.state, staker, test.startTime, test.endTime)
			require.NoError(err)
			require.Equal(defaultWeight, amount)
		})
	}
}

func TestUptimeDisallowedWithRestart(t *testing.T) {
	require := require.New(t)
	latestForkTime = defaultGenesisStartTime.Add(defaultMinStakingDuration)
	_, genesisBytes := defaultGenesis(t)
	db := memdb.New()

	firstDB := prefixdb.New([]byte{}, db)
	const firstUptimePercentage = 20 // 20%
	firstVM := &VM{Config: config.Config{
		Chains:                 chains.TestManager,
		UptimePercentage:       firstUptimePercentage / 100.,
		RewardConfig:           defaultRewardConfig,
		Validators:             validators.NewManager(),
		UptimeLockedCalculator: uptime.NewLockedCalculator(),
		BanffTime:              latestForkTime,
		CortinaTime:            latestForkTime,
		DTime:                  latestForkTime,
	}}

	firstCtx := defaultContext(t)
	firstCtx.Lock.Lock()

	firstMsgChan := make(chan common.Message, 1)
	require.NoError(firstVM.Initialize(
		context.Background(),
		firstCtx,
		firstDB,
		genesisBytes,
		nil,
		nil,
		firstMsgChan,
		nil,
		nil,
	))

	initialClkTime := latestForkTime.Add(time.Second)
	firstVM.clock.Set(initialClkTime)

	// Set VM state to NormalOp, to start tracking validators' uptime
	require.NoError(firstVM.SetState(context.Background(), snow.Bootstrapping))
	require.NoError(firstVM.SetState(context.Background(), snow.NormalOp))

	// Fast forward clock so that validators meet 20% uptime required for reward
	durationForReward := defaultValidateEndTime.Sub(defaultGenesisStartTime) * firstUptimePercentage / 100
	vmStopTime := defaultGenesisStartTime.Add(durationForReward)
	firstVM.clock.Set(vmStopTime)

	// Shutdown VM to stop all genesis validator uptime.
	// At this point they have been validating for the 20% uptime needed to be rewarded
	require.NoError(firstVM.Shutdown(context.Background()))
	firstCtx.Lock.Unlock()

	// Restart the VM with a larger uptime requirement
	secondDB := prefixdb.New([]byte{}, db)
	const secondUptimePercentage = 21 // 21% > firstUptimePercentage, so uptime for reward is not met now
	secondVM := &VM{Config: config.Config{
		Chains:                 chains.TestManager,
		UptimePercentage:       secondUptimePercentage / 100.,
		Validators:             validators.NewManager(),
		UptimeLockedCalculator: uptime.NewLockedCalculator(),
		BanffTime:              latestForkTime,
		CortinaTime:            latestForkTime,
		DTime:                  latestForkTime,
	}}

	secondCtx := defaultContext(t)
	secondCtx.Lock.Lock()
	defer func() {
		require.NoError(secondVM.Shutdown(context.Background()))
		secondCtx.Lock.Unlock()
	}()

	secondMsgChan := make(chan common.Message, 1)
	require.NoError(secondVM.Initialize(
		context.Background(),
		secondCtx,
		secondDB,
		genesisBytes,
		nil,
		nil,
		secondMsgChan,
		nil,
		nil,
	))

	secondVM.clock.Set(vmStopTime)

	// Set VM state to NormalOp, to start tracking validators' uptime
	require.NoError(secondVM.SetState(context.Background(), snow.Bootstrapping))
	require.NoError(secondVM.SetState(context.Background(), snow.NormalOp))

	// after restart and change of uptime required for reward, push validators to their end of life
	secondVM.clock.Set(defaultValidateEndTime)

	// evaluate a genesis validator for reward
	blk, err := secondVM.Builder.BuildBlock(context.Background())
	require.NoError(err)
	require.NoError(blk.Verify(context.Background()))

	// Assert preferences are correct.
	// secondVM should prefer abort since uptime requirements are not met anymore
	oracleBlk := blk.(smcon.OracleBlock)
	options, err := oracleBlk.Options(context.Background())
	require.NoError(err)

	abort := options[0].(*blockexecutor.Block)
	require.IsType(&block.BanffAbortBlock{}, abort.Block)

	commit := options[1].(*blockexecutor.Block)
	require.IsType(&block.BanffCommitBlock{}, commit.Block)

	// Assert block tries to reward a genesis validator
	rewardTx := oracleBlk.(block.Block).Txs()[0].Unsigned
	require.IsType(&txs.RewardValidatorTx{}, rewardTx)
	txID := blk.(block.Block).Txs()[0].ID()

	// Verify options and accept abort block
	require.NoError(commit.Verify(context.Background()))
	require.NoError(abort.Verify(context.Background()))
	require.NoError(blk.Accept(context.Background()))
	require.NoError(abort.Accept(context.Background()))
	require.NoError(secondVM.SetPreference(context.Background(), secondVM.manager.LastAccepted()))

	// Verify that rewarded validator has been removed.
	// Note that test genesis has multiple validators
	// terminating at the same time. The rewarded validator
	// will the first by txID. To make the test more stable
	// (txID changes every time we change any parameter
	// of the tx creating the validator), we explicitly
	//  check that rewarded validator is removed from staker set.
	_, txStatus, err := secondVM.state.GetTx(txID)
	require.NoError(err)
	require.Equal(status.Aborted, txStatus)

	tx, _, err := secondVM.state.GetTx(rewardTx.(*txs.RewardValidatorTx).TxID)
	require.NoError(err)
	require.IsType(&txs.AddValidatorTx{}, tx.Unsigned)

	valTx, _ := tx.Unsigned.(*txs.AddValidatorTx)
	_, err = secondVM.state.GetCurrentValidator(constants.PrimaryNetworkID, valTx.NodeID())
	require.ErrorIs(err, database.ErrNotFound)
}

func TestUptimeDisallowedAfterNeverConnecting(t *testing.T) {
	require := require.New(t)
	latestForkTime = defaultGenesisStartTime.Add(defaultMinStakingDuration)
	_, genesisBytes := defaultGenesis(t)
	db := memdb.New()

	vm := &VM{Config: config.Config{
		Chains:                 chains.TestManager,
		UptimePercentage:       .2,
		RewardConfig:           defaultRewardConfig,
		Validators:             validators.NewManager(),
		UptimeLockedCalculator: uptime.NewLockedCalculator(),
		BanffTime:              latestForkTime,
		CortinaTime:            latestForkTime,
		DTime:                  latestForkTime,
	}}

	ctx := defaultContext(t)
	ctx.Lock.Lock()

	msgChan := make(chan common.Message, 1)
	appSender := &common.SenderTest{T: t}
	require.NoError(vm.Initialize(
		context.Background(),
		ctx,
		db,
		genesisBytes,
		nil,
		nil,
		msgChan,
		nil,
		appSender,
	))

	defer func() {
		require.NoError(vm.Shutdown(context.Background()))
		ctx.Lock.Unlock()
	}()

	initialClkTime := latestForkTime.Add(time.Second)
	vm.clock.Set(initialClkTime)

	// Set VM state to NormalOp, to start tracking validators' uptime
	require.NoError(vm.SetState(context.Background(), snow.Bootstrapping))
	require.NoError(vm.SetState(context.Background(), snow.NormalOp))

	// Fast forward clock to time for genesis validators to leave
	vm.clock.Set(defaultValidateEndTime)

	// evaluate a genesis validator for reward
	blk, err := vm.Builder.BuildBlock(context.Background())
	require.NoError(err)
	require.NoError(blk.Verify(context.Background()))

	// Assert preferences are correct.
	// vm should prefer abort since uptime requirements are not met.
	oracleBlk := blk.(smcon.OracleBlock)
	options, err := oracleBlk.Options(context.Background())
	require.NoError(err)

	abort := options[0].(*blockexecutor.Block)
	require.IsType(&block.BanffAbortBlock{}, abort.Block)

	commit := options[1].(*blockexecutor.Block)
	require.IsType(&block.BanffCommitBlock{}, commit.Block)

	// Assert block tries to reward a genesis validator
	rewardTx := oracleBlk.(block.Block).Txs()[0].Unsigned
	require.IsType(&txs.RewardValidatorTx{}, rewardTx)
	txID := blk.(block.Block).Txs()[0].ID()

	// Verify options and accept abort block
	require.NoError(commit.Verify(context.Background()))
	require.NoError(abort.Verify(context.Background()))
	require.NoError(blk.Accept(context.Background()))
	require.NoError(abort.Accept(context.Background()))
	require.NoError(vm.SetPreference(context.Background(), vm.manager.LastAccepted()))

	// Verify that rewarded validator has been removed.
	// Note that test genesis has multiple validators
	// terminating at the same time. The rewarded validator
	// will the first by txID. To make the test more stable
	// (txID changes every time we change any parameter
	// of the tx creating the validator), we explicitly
	//  check that rewarded validator is removed from staker set.
	_, txStatus, err := vm.state.GetTx(txID)
	require.NoError(err)
	require.Equal(status.Aborted, txStatus)

	tx, _, err := vm.state.GetTx(rewardTx.(*txs.RewardValidatorTx).TxID)
	require.NoError(err)
	require.IsType(&txs.AddValidatorTx{}, tx.Unsigned)

	valTx, _ := tx.Unsigned.(*txs.AddValidatorTx)
	_, err = vm.state.GetCurrentValidator(constants.PrimaryNetworkID, valTx.NodeID())
	require.ErrorIs(err, database.ErrNotFound)
}

func TestRemovePermissionedValidatorDuringAddPending(t *testing.T) {
	require := require.New(t)

	validatorStartTime := latestForkTime.Add(txexecutor.SyncBound).Add(1 * time.Second)
	validatorEndTime := validatorStartTime.Add(360 * 24 * time.Hour)

	vm, _, _ := defaultVM(t, latestFork, false /*addSubnet*/)

	vm.ctx.Lock.Lock()
	defer func() {
		require.NoError(vm.Shutdown(context.Background()))

		vm.ctx.Lock.Unlock()
	}()

	key, err := secp256k1.NewPrivateKey()
	require.NoError(err)

	id := key.PublicKey().Address()

	addValidatorTx, err := vm.txBuilder.NewAddValidatorTx(
		defaultMaxValidatorStake,
		uint64(validatorStartTime.Unix()),
		uint64(validatorEndTime.Unix()),
		ids.NodeID(id),
		id,
		reward.PercentDenominator,
		[]*secp256k1.PrivateKey{keys[0]},
		keys[0].Address(),
	)
	require.NoError(err)

	require.NoError(vm.Builder.AddUnverifiedTx(addValidatorTx))

	// trigger block creation for the validator tx
	addValidatorBlock, err := vm.Builder.BuildBlock(context.Background())
	require.NoError(err)
	require.NoError(addValidatorBlock.Verify(context.Background()))
	require.NoError(addValidatorBlock.Accept(context.Background()))
	require.NoError(vm.SetPreference(context.Background(), vm.manager.LastAccepted()))

	createSubnetTx, err := vm.txBuilder.NewCreateSubnetTx(
		1,
		[]ids.ShortID{id},
		[]*secp256k1.PrivateKey{keys[0]},
		keys[0].Address(),
	)
	require.NoError(err)

	require.NoError(vm.Builder.AddUnverifiedTx(createSubnetTx))

	// trigger block creation for the subnet tx
	createSubnetBlock, err := vm.Builder.BuildBlock(context.Background())
	require.NoError(err)
	require.NoError(createSubnetBlock.Verify(context.Background()))
	require.NoError(createSubnetBlock.Accept(context.Background()))
	require.NoError(vm.SetPreference(context.Background(), vm.manager.LastAccepted()))

	addSubnetValidatorTx, err := vm.txBuilder.NewAddSubnetValidatorTx(
		defaultMaxValidatorStake,
		uint64(validatorStartTime.Unix()),
		uint64(validatorEndTime.Unix()),
		ids.NodeID(id),
		createSubnetTx.ID(),
		[]*secp256k1.PrivateKey{key, keys[1]},
		keys[1].Address(),
	)
	require.NoError(err)

	removeSubnetValidatorTx, err := vm.txBuilder.NewRemoveSubnetValidatorTx(
		ids.NodeID(id),
		createSubnetTx.ID(),
		[]*secp256k1.PrivateKey{key, keys[2]},
		keys[2].Address(),
	)
	require.NoError(err)

	statelessBlock, err := block.NewBanffStandardBlock(
		vm.state.GetTimestamp(),
		createSubnetBlock.ID(),
		createSubnetBlock.Height()+1,
		[]*txs.Tx{
			addSubnetValidatorTx,
			removeSubnetValidatorTx,
		},
	)
	require.NoError(err)

	blockBytes := statelessBlock.Bytes()
	block, err := vm.ParseBlock(context.Background(), blockBytes)
	require.NoError(err)
	require.NoError(block.Verify(context.Background()))
	require.NoError(block.Accept(context.Background()))
	require.NoError(vm.SetPreference(context.Background(), vm.manager.LastAccepted()))

	_, err = vm.state.GetPendingValidator(createSubnetTx.ID(), ids.NodeID(id))
	require.ErrorIs(err, database.ErrNotFound)
}

func TestTransferSubnetOwnershipTx(t *testing.T) {
	require := require.New(t)
	vm, _, _ := defaultVM(t, latestFork, false /*addSubnet*/)
	vm.ctx.Lock.Lock()
	defer func() {
		require.NoError(vm.Shutdown(context.Background()))
		vm.ctx.Lock.Unlock()
	}()

	// Create a subnet
	createSubnetTx, err := vm.txBuilder.NewCreateSubnetTx(
		1,
		[]ids.ShortID{keys[0].PublicKey().Address()},
		[]*secp256k1.PrivateKey{keys[0]},
		keys[0].Address(),
	)
	require.NoError(err)
	subnetID := createSubnetTx.ID()

	require.NoError(vm.Builder.AddUnverifiedTx(createSubnetTx))
	createSubnetBlock, err := vm.Builder.BuildBlock(context.Background())
	require.NoError(err)

	createSubnetRawBlock := createSubnetBlock.(*blockexecutor.Block).Block
	require.IsType(&block.BanffStandardBlock{}, createSubnetRawBlock)
	require.Contains(createSubnetRawBlock.Txs(), createSubnetTx)

	require.NoError(createSubnetBlock.Verify(context.Background()))
	require.NoError(createSubnetBlock.Accept(context.Background()))
	require.NoError(vm.SetPreference(context.Background(), vm.manager.LastAccepted()))

	subnetOwner, err := vm.state.GetSubnetOwner(subnetID)
	require.NoError(err)
	expectedOwner := &secp256k1fx.OutputOwners{
		Locktime:  0,
		Threshold: 1,
		Addrs: []ids.ShortID{
			keys[0].PublicKey().Address(),
		},
	}
	require.Equal(expectedOwner, subnetOwner)

	transferSubnetOwnershipTx, err := vm.txBuilder.NewTransferSubnetOwnershipTx(
		subnetID,
		1,
		[]ids.ShortID{keys[1].PublicKey().Address()},
		[]*secp256k1.PrivateKey{keys[0]},
		ids.ShortEmpty, // change addr
	)
	require.NoError(err)

	require.NoError(vm.Builder.AddUnverifiedTx(transferSubnetOwnershipTx))
	transferSubnetOwnershipBlock, err := vm.Builder.BuildBlock(context.Background())
	require.NoError(err)

	transferSubnetOwnershipRawBlock := transferSubnetOwnershipBlock.(*blockexecutor.Block).Block
	require.IsType(&block.BanffStandardBlock{}, transferSubnetOwnershipRawBlock)
	require.Contains(transferSubnetOwnershipRawBlock.Txs(), transferSubnetOwnershipTx)

	require.NoError(transferSubnetOwnershipBlock.Verify(context.Background()))
	require.NoError(transferSubnetOwnershipBlock.Accept(context.Background()))
	require.NoError(vm.SetPreference(context.Background(), vm.manager.LastAccepted()))

	subnetOwner, err = vm.state.GetSubnetOwner(subnetID)
	require.NoError(err)
	expectedOwner = &secp256k1fx.OutputOwners{
		Locktime:  0,
		Threshold: 1,
		Addrs: []ids.ShortID{
			keys[1].PublicKey().Address(),
		},
	}
	require.Equal(expectedOwner, subnetOwner)
}

func TestBaseTx(t *testing.T) {
	require := require.New(t)
	vm, _, _ := defaultVM(t, latestFork, false /*addSubnet*/)
	vm.ctx.Lock.Lock()
	defer func() {
		require.NoError(vm.Shutdown(context.Background()))
		vm.ctx.Lock.Unlock()
	}()

	sendAmt := uint64(100000)
	changeAddr := ids.ShortEmpty

	baseTx, err := vm.txBuilder.NewBaseTx(
		sendAmt,
		secp256k1fx.OutputOwners{
			Threshold: 1,
			Addrs: []ids.ShortID{
				keys[1].Address(),
			},
		},
		[]*secp256k1.PrivateKey{keys[0]},
		changeAddr,
	)
	require.NoError(err)

	totalInputAmt := uint64(0)
	key0InputAmt := uint64(0)
	for inputID := range baseTx.Unsigned.InputIDs() {
		utxo, err := vm.state.GetUTXO(inputID)
		require.NoError(err)
		require.IsType(&secp256k1fx.TransferOutput{}, utxo.Out)
		castOut := utxo.Out.(*secp256k1fx.TransferOutput)
		if castOut.AddressesSet().Equals(set.Of(keys[0].Address())) {
			key0InputAmt += castOut.Amt
		}
		totalInputAmt += castOut.Amt
	}
	require.Equal(totalInputAmt, key0InputAmt)

	totalOutputAmt := uint64(0)
	key0OutputAmt := uint64(0)
	key1OutputAmt := uint64(0)
	changeAddrOutputAmt := uint64(0)
	for _, output := range baseTx.Unsigned.Outputs() {
		require.IsType(&secp256k1fx.TransferOutput{}, output.Out)
		castOut := output.Out.(*secp256k1fx.TransferOutput)
		if castOut.AddressesSet().Equals(set.Of(keys[0].Address())) {
			key0OutputAmt += castOut.Amt
		}
		if castOut.AddressesSet().Equals(set.Of(keys[1].Address())) {
			key1OutputAmt += castOut.Amt
		}
		if castOut.AddressesSet().Equals(set.Of(changeAddr)) {
			changeAddrOutputAmt += castOut.Amt
		}
		totalOutputAmt += castOut.Amt
	}
	require.Equal(totalOutputAmt, key0OutputAmt+key1OutputAmt+changeAddrOutputAmt)

	require.Equal(vm.TxFee, totalInputAmt-totalOutputAmt)
	require.Equal(sendAmt, key1OutputAmt)

	require.NoError(vm.Builder.AddUnverifiedTx(baseTx))
	baseTxBlock, err := vm.Builder.BuildBlock(context.Background())
	require.NoError(err)

	baseTxRawBlock := baseTxBlock.(*blockexecutor.Block).Block
	require.IsType(&block.BanffStandardBlock{}, baseTxRawBlock)
	require.Contains(baseTxRawBlock.Txs(), baseTx)

	require.NoError(baseTxBlock.Verify(context.Background()))
	require.NoError(baseTxBlock.Accept(context.Background()))
	require.NoError(vm.SetPreference(context.Background(), vm.manager.LastAccepted()))
}<|MERGE_RESOLUTION|>--- conflicted
+++ resolved
@@ -191,15 +191,9 @@
 		nodeID := ids.NodeID(key.PublicKey().Address())
 		addr, err := address.FormatBech32(constants.UnitTestHRP, nodeID.Bytes())
 		require.NoError(err)
-<<<<<<< HEAD
-		genesisValidators[i] = api.PermissionlessValidator{
-			Staker: api.Staker{
-				StartTime: json.Uint64(defaultGenesisStartTime.Unix()),
-=======
 		genesisValidators[i] = api.GenesisPermissionlessValidator{
 			GenesisValidator: api.GenesisValidator{
-				StartTime: json.Uint64(defaultValidateStartTime.Unix()),
->>>>>>> 86201ae6
+				StartTime: json.Uint64(defaultGenesisStartTime.Unix()),
 				EndTime:   json.Uint64(defaultValidateEndTime.Unix()),
 				NodeID:    nodeID,
 			},
@@ -266,15 +260,9 @@
 		addr, err := address.FormatBech32(constants.UnitTestHRP, nodeID.Bytes())
 		require.NoError(err)
 
-<<<<<<< HEAD
-		genesisValidators[i] = api.PermissionlessValidator{
-			Staker: api.Staker{
-				StartTime: json.Uint64(defaultGenesisStartTime.Unix()),
-=======
 		genesisValidators[i] = api.GenesisPermissionlessValidator{
 			GenesisValidator: api.GenesisValidator{
-				StartTime: json.Uint64(defaultValidateStartTime.Unix()),
->>>>>>> 86201ae6
+				StartTime: json.Uint64(defaultGenesisStartTime.Unix()),
 				EndTime:   json.Uint64(defaultValidateEndTime.Unix()),
 				NodeID:    nodeID,
 			},

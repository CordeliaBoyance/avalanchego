--- conflicted
+++ resolved
@@ -61,13 +61,8 @@
 	}
 )
 
-<<<<<<< HEAD
-func defaultService(t *testing.T) *Service {
-	vm, _ := defaultVM()
-=======
 func defaultService(t *testing.T) (*Service, *mutableSharedMemory) {
-	vm, _, _, mutableSharedMemory := defaultVM()
->>>>>>> 018a5cc2
+	vm, _, mutableSharedMemory := defaultVM()
 	vm.ctx.Lock.Lock()
 	defer vm.ctx.Lock.Unlock()
 	ks := keystore.New(logging.NoLog{}, manager.NewMemDB(version.DefaultVersion1_0_0))
@@ -75,14 +70,10 @@
 		t.Fatal(err)
 	}
 	vm.ctx.Keystore = ks.NewBlockchainKeyStore(vm.ctx.ChainID)
-<<<<<<< HEAD
 	return &Service{
 		vm:          vm,
 		addrManager: avax.NewAddressManager(vm.ctx),
-	}
-=======
-	return &Service{vm: vm}, mutableSharedMemory
->>>>>>> 018a5cc2
+	}, mutableSharedMemory
 }
 
 // Give user [testUsername] control of [testPrivateKey] and keys[0] (which is funded)
@@ -241,24 +232,6 @@
 		t.Fatal(err)
 	}
 
-<<<<<<< HEAD
-	oldAtomicUTXOManager := service.vm.atomicUtxosManager
-	newAtomicUTXOManager := avax.NewAtomicUTXOManager(sm, txs.Codec)
-
-	service.vm.atomicUtxosManager = newAtomicUTXOManager
-	service.vm.txBuilder.ResetAtomicUTXOManager(service.vm.atomicUtxosManager)
-	tx, err := service.vm.txBuilder.NewImportTx(
-		xChainID,
-		ids.ShortEmpty,
-		[]*crypto.PrivateKeySECP256K1R{recipientKey},
-		ids.ShortEmpty,
-	)
-	if err != nil {
-		t.Fatal(err)
-	}
-	service.vm.atomicUtxosManager = oldAtomicUTXOManager
-	service.vm.txBuilder.ResetAtomicUTXOManager(service.vm.atomicUtxosManager)
-=======
 	oldSharedMemory := mutableSharedMemory.SharedMemory
 	mutableSharedMemory.SharedMemory = sm
 
@@ -267,7 +240,6 @@
 		t.Fatal(err)
 	}
 	mutableSharedMemory.SharedMemory = oldSharedMemory
->>>>>>> 018a5cc2
 
 	var (
 		arg  = &GetTxStatusArgs{TxID: tx.ID()}
@@ -288,13 +260,7 @@
 		t.Fatal("should have erred because of missing funds")
 	}
 
-<<<<<<< HEAD
-	service.vm.atomicUtxosManager = newAtomicUTXOManager
-	service.vm.txBuilder.ResetAtomicUTXOManager(service.vm.atomicUtxosManager)
-	service.vm.ctx.SharedMemory = sm
-=======
 	mutableSharedMemory.SharedMemory = sm
->>>>>>> 018a5cc2
 
 	if err := service.vm.BlockBuilder.AddUnverifiedTx(tx); err != nil {
 		t.Fatal(err)
@@ -567,13 +533,8 @@
 	err = service.vm.internalState.Load()
 	assert.NoError(err)
 
-<<<<<<< HEAD
-	// Make sure the delegator addr has the right stake (old stake + stakeAmt)
+	// Make sure the delegator addr has the right stake (old stake + stakeAmount)
 	addr, _ := service.addrManager.FormatLocalAddress(keys[0].PublicKey().Address())
-=======
-	// Make sure the delegator addr has the right stake (old stake + stakeAmount)
-	addr, _ := service.vm.FormatLocalAddress(keys[0].PublicKey().Address())
->>>>>>> 018a5cc2
 	args.Addresses = []string{addr}
 	err = service.GetStake(nil, &args, &response)
 	assert.NoError(err)
@@ -635,20 +596,14 @@
 
 // Test method GetCurrentValidators
 func TestGetCurrentValidators(t *testing.T) {
-<<<<<<< HEAD
-	srvc := defaultService(t)
-	defaultAddress(t, srvc)
-	srvc.vm.ctx.Lock.Lock()
-=======
 	service, _ := defaultService(t)
 	defaultAddress(t, service)
 	service.vm.ctx.Lock.Lock()
->>>>>>> 018a5cc2
 	defer func() {
-		if err := srvc.vm.Shutdown(); err != nil {
+		if err := service.vm.Shutdown(); err != nil {
 			t.Fatal(err)
 		}
-		srvc.vm.ctx.Lock.Unlock()
+		service.vm.ctx.Lock.Unlock()
 	}()
 
 	genesis, _ := defaultGenesis()
@@ -657,7 +612,7 @@
 	args := GetCurrentValidatorsArgs{SubnetID: constants.PrimaryNetworkID}
 	response := GetCurrentValidatorsReply{}
 
-	err := srvc.GetCurrentValidators(nil, &args, &response)
+	err := service.GetCurrentValidators(nil, &args, &response)
 	switch {
 	case err != nil:
 		t.Fatal(err)
@@ -701,14 +656,6 @@
 	}
 
 	// Add a delegator
-<<<<<<< HEAD
-	stakeAmt := srvc.vm.MinDelegatorStake + 12345
-	validatorNodeID := ids.NodeID(keys[1].PublicKey().Address())
-	delegatorStartTime := uint64(defaultValidateStartTime.Unix())
-	delegatorEndTime := uint64(defaultValidateStartTime.Add(defaultMinStakingDuration).Unix())
-	tx, err := srvc.vm.txBuilder.NewAddDelegatorTx(
-		stakeAmt,
-=======
 	stakeAmount := service.vm.MinDelegatorStake + 12345
 	validatorNodeID := ids.NodeID(keys[1].PublicKey().Address())
 	delegatorStartTime := uint64(defaultValidateStartTime.Unix())
@@ -716,7 +663,6 @@
 
 	tx, err := service.vm.txBuilder.NewAddDelegatorTx(
 		stakeAmount,
->>>>>>> 018a5cc2
 		delegatorStartTime,
 		delegatorEndTime,
 		validatorNodeID,
@@ -728,20 +674,20 @@
 		t.Fatal(err)
 	}
 
-	srvc.vm.internalState.AddCurrentStaker(tx, 0)
-	srvc.vm.internalState.AddTx(tx, status.Committed)
-	err = srvc.vm.internalState.Commit()
-	if err != nil {
-		t.Fatal(err)
-	}
-	err = srvc.vm.internalState.Load()
+	service.vm.internalState.AddCurrentStaker(tx, 0)
+	service.vm.internalState.AddTx(tx, status.Committed)
+	err = service.vm.internalState.Commit()
+	if err != nil {
+		t.Fatal(err)
+	}
+	err = service.vm.internalState.Load()
 	if err != nil {
 		t.Fatal(err)
 	}
 
 	// Call getCurrentValidators
 	args = GetCurrentValidatorsArgs{SubnetID: constants.PrimaryNetworkID}
-	err = srvc.GetCurrentValidators(nil, &args, &response)
+	err = service.GetCurrentValidators(nil, &args, &response)
 	switch {
 	case err != nil:
 		t.Fatal(err)
@@ -825,12 +771,7 @@
 
 	for _, test := range tests {
 		t.Run(test.name, func(t *testing.T) {
-<<<<<<< HEAD
-			// ctrl := gomock.NewController(t)
-			service := defaultService(t)
-=======
 			service, _ := defaultService(t)
->>>>>>> 018a5cc2
 
 			block, err := p_block.NewStandardBlock(
 				service.vm.blkVerifier,

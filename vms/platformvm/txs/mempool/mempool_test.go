// Copyright (C) 2019-2023, Ava Labs, Inc. All rights reserved.
// See the file LICENSE for licensing terms.

package mempool

import (
	"errors"
	"math"
	"testing"
	"time"

	"github.com/prometheus/client_golang/prometheus"

	"github.com/stretchr/testify/require"

	"github.com/ava-labs/avalanchego/ids"
	"github.com/ava-labs/avalanchego/utils/crypto/secp256k1"
	"github.com/ava-labs/avalanchego/utils/timer/mockable"
	"github.com/ava-labs/avalanchego/vms/components/avax"
	"github.com/ava-labs/avalanchego/vms/platformvm/config"
	"github.com/ava-labs/avalanchego/vms/platformvm/txs"
	"github.com/ava-labs/avalanchego/vms/secp256k1fx"
)

var _ BlockTimer = (*noopBlkTimer)(nil)

type noopBlkTimer struct{}

func (*noopBlkTimer) ResetBlockTimer() {}

var preFundedKeys = secp256k1.TestKeys()

// shows that valid tx is not added to mempool if this would exceed its maximum
// size
func TestBlockBuilderMaxMempoolSizeHandling(t *testing.T) {
	require := require.New(t)

	registerer := prometheus.NewRegistry()
<<<<<<< HEAD
	mpool, err := NewMempool(&config.Config{}, &noopBlkTimer{}, "mempool", registerer)
=======
	mpool, err := New("mempool", registerer, &noopBlkTimer{})
>>>>>>> 86201ae6
	require.NoError(err)

	decisionTxs, err := createTestDecisionTxs(1)
	require.NoError(err)
	tx := decisionTxs[0]

	// shortcut to simulated almost filled mempool
	mpool.(*mempool).bytesAvailable = len(tx.Bytes()) - 1

	err = mpool.Add(tx, time.Time{})
	require.True(errors.Is(err, errMempoolFull), err, "max mempool size breached")

	// shortcut to simulated almost filled mempool
	mpool.(*mempool).bytesAvailable = len(tx.Bytes())

	err = mpool.Add(tx, time.Time{})
	require.NoError(err, "should have added tx to mempool")
}

func TestDecisionTxsInMempool(t *testing.T) {
	require := require.New(t)

	registerer := prometheus.NewRegistry()
<<<<<<< HEAD
	mpool, err := NewMempool(&config.Config{}, &noopBlkTimer{}, "mempool", registerer)
=======
	mpool, err := New("mempool", registerer, &noopBlkTimer{})
>>>>>>> 86201ae6
	require.NoError(err)

	decisionTxs, err := createTestDecisionTxs(2)
	require.NoError(err)

	// txs must not already there before we start
	require.False(mpool.HasTxs())

	for _, tx := range decisionTxs {
		// tx not already there
		require.False(mpool.Has(tx.ID()))

		// we can insert
		require.NoError(mpool.Add(tx, time.Time{}))

		// we can get it
		require.True(mpool.Has(tx.ID()))

		retrieved := mpool.Get(tx.ID())
		require.NotNil(retrieved)
		require.Equal(tx, retrieved)

		// we can peek it
		peeked := mpool.PeekTxs(math.MaxInt)

		// tx will be among those peeked,
		// in NO PARTICULAR ORDER
		found := false
		for _, pk := range peeked {
			if pk.ID() == tx.ID() {
				found = true
				break
			}
		}
		require.True(found)

		// once removed it cannot be there
		mpool.Remove([]*txs.Tx{tx})

		require.False(mpool.Has(tx.ID()))
		require.Equal((*txs.Tx)(nil), mpool.Get(tx.ID()))

		// we can reinsert it again to grow the mempool
		require.NoError(mpool.Add(tx, time.Time{}))
	}
}

func TestProposalTxsInMempool(t *testing.T) {
	require := require.New(t)

	registerer := prometheus.NewRegistry()
<<<<<<< HEAD
	mpool, err := NewMempool(&config.Config{
		DTime: mockable.MaxTime,
	}, &noopBlkTimer{}, "mempool", registerer)
=======
	mpool, err := New("mempool", registerer, &noopBlkTimer{})
>>>>>>> 86201ae6
	require.NoError(err)

	// The proposal txs are ordered by decreasing start time. This means after
	// each insertion, the last inserted transaction should be on the top of the
	// heap.
	proposalTxs, err := createTestProposalTxs(2)
	require.NoError(err)

	// txs should not be already there
	require.False(mpool.HasStakerTx())

	for i, tx := range proposalTxs {
		require.False(mpool.Has(tx.ID()))

		// we can insert
		require.NoError(mpool.Add(tx, time.Time{}))

		// we can get it
		require.True(mpool.HasStakerTx())
		require.True(mpool.Has(tx.ID()))

		retrieved := mpool.Get(tx.ID())
		require.NotNil(retrieved)
		require.Equal(tx, retrieved)

		{
			// we can peek it
			peeked := mpool.PeekStakerTx()
			require.NotNil(peeked)
			require.Equal(tx, peeked)
		}

		{
			// we can peek it
			peeked := mpool.PeekTxs(math.MaxInt)
			require.Len(peeked, i+1)

			// tx will be among those peeked,
			// in NO PARTICULAR ORDER
			found := false
			for _, pk := range peeked {
				if pk.ID() == tx.ID() {
					found = true
					break
				}
			}
			require.True(found)
		}

		// once removed it cannot be there
		mpool.Remove([]*txs.Tx{tx})

		require.False(mpool.Has(tx.ID()))
		require.Equal((*txs.Tx)(nil), mpool.Get(tx.ID()))

		// we can reinsert it again to grow the mempool
		require.NoError(mpool.Add(tx, time.Time{}))
	}
}

func TestContinuousStakingForkInMempool(t *testing.T) {
	require := require.New(t)

	forkTime := time.Now()
	registerer := prometheus.NewRegistry()
	mpool, err := NewMempool(&config.Config{
		DTime: forkTime,
	}, &noopBlkTimer{}, "mempool", registerer)
	require.NoError(err)

	txs, err := createTestProposalTxs(1)
	require.NoError(err)
	tx := txs[0]

	// insert pre fork
	preForkTime := forkTime.Add(-1 * time.Second)
	require.NoError(mpool.Add(tx, preForkTime))
	require.True(mpool.HasStakerTx())
	retrievedTx := mpool.PeekStakerTx()
	require.Equal(tx, retrievedTx)

	// insert post fork
	postForkTime := forkTime.Add(time.Second)
	err = mpool.Add(tx, postForkTime)
	require.ErrorIs(err, errTxAlreadyInMempool)
	mpool.Remove(txs)
	require.NoError(mpool.Add(tx, postForkTime))
	require.False(mpool.HasStakerTx(), "post fork there should not be staker txs anymore")
	require.True(mpool.HasTxs())
	retrievedTxs := mpool.PeekTxs(math.MaxInt)
	require.True(len(retrievedTxs) == 1)
	require.Equal(retrievedTxs[0], tx)

	// remove post fork
	mpool.Remove(retrievedTxs)
	require.False(mpool.HasTxs())
}

func createTestDecisionTxs(count int) ([]*txs.Tx, error) {
	decisionTxs := make([]*txs.Tx, 0, count)
	for i := uint32(0); i < uint32(count); i++ {
		utx := &txs.CreateChainTx{
			BaseTx: txs.BaseTx{BaseTx: avax.BaseTx{
				NetworkID:    10,
				BlockchainID: ids.Empty.Prefix(uint64(i)),
				Ins: []*avax.TransferableInput{{
					UTXOID: avax.UTXOID{
						TxID:        ids.ID{'t', 'x', 'I', 'D'},
						OutputIndex: i,
					},
					Asset: avax.Asset{ID: ids.ID{'a', 's', 's', 'e', 'r', 't'}},
					In: &secp256k1fx.TransferInput{
						Amt:   uint64(5678),
						Input: secp256k1fx.Input{SigIndices: []uint32{i}},
					},
				}},
				Outs: []*avax.TransferableOutput{{
					Asset: avax.Asset{ID: ids.ID{'a', 's', 's', 'e', 'r', 't'}},
					Out: &secp256k1fx.TransferOutput{
						Amt: uint64(1234),
						OutputOwners: secp256k1fx.OutputOwners{
							Threshold: 1,
							Addrs:     []ids.ShortID{preFundedKeys[0].PublicKey().Address()},
						},
					},
				}},
			}},
			SubnetID:    ids.GenerateTestID(),
			ChainName:   "chainName",
			VMID:        ids.GenerateTestID(),
			FxIDs:       []ids.ID{ids.GenerateTestID()},
			GenesisData: []byte{'g', 'e', 'n', 'D', 'a', 't', 'a'},
			SubnetAuth:  &secp256k1fx.Input{SigIndices: []uint32{1}},
		}

		tx, err := txs.NewSigned(utx, txs.Codec, nil)
		if err != nil {
			return nil, err
		}
		decisionTxs = append(decisionTxs, tx)
	}
	return decisionTxs, nil
}

// Proposal txs are sorted by decreasing start time
func createTestProposalTxs(count int) ([]*txs.Tx, error) {
	now := time.Now()
	proposalTxs := make([]*txs.Tx, 0, count)
	for i := 0; i < count; i++ {
		utx := &txs.AddValidatorTx{
			BaseTx: txs.BaseTx{},
			Validator: txs.Validator{
				Start: uint64(now.Add(time.Duration(count-i) * time.Second).Unix()),
			},
			StakeOuts:        nil,
			RewardsOwner:     &secp256k1fx.OutputOwners{},
			DelegationShares: 100,
		}

		tx, err := txs.NewSigned(utx, txs.Codec, nil)
		if err != nil {
			return nil, err
		}
		proposalTxs = append(proposalTxs, tx)
	}
	return proposalTxs, nil
}<|MERGE_RESOLUTION|>--- conflicted
+++ resolved
@@ -36,11 +36,7 @@
 	require := require.New(t)
 
 	registerer := prometheus.NewRegistry()
-<<<<<<< HEAD
-	mpool, err := NewMempool(&config.Config{}, &noopBlkTimer{}, "mempool", registerer)
-=======
-	mpool, err := New("mempool", registerer, &noopBlkTimer{})
->>>>>>> 86201ae6
+	mpool, err := New(&config.Config{}, &noopBlkTimer{}, "mempool", registerer)
 	require.NoError(err)
 
 	decisionTxs, err := createTestDecisionTxs(1)
@@ -64,11 +60,7 @@
 	require := require.New(t)
 
 	registerer := prometheus.NewRegistry()
-<<<<<<< HEAD
-	mpool, err := NewMempool(&config.Config{}, &noopBlkTimer{}, "mempool", registerer)
-=======
-	mpool, err := New("mempool", registerer, &noopBlkTimer{})
->>>>>>> 86201ae6
+	mpool, err := New(&config.Config{}, &noopBlkTimer{}, "mempool", registerer)
 	require.NoError(err)
 
 	decisionTxs, err := createTestDecisionTxs(2)
@@ -120,13 +112,9 @@
 	require := require.New(t)
 
 	registerer := prometheus.NewRegistry()
-<<<<<<< HEAD
-	mpool, err := NewMempool(&config.Config{
+	mpool, err := New(&config.Config{
 		DTime: mockable.MaxTime,
 	}, &noopBlkTimer{}, "mempool", registerer)
-=======
-	mpool, err := New("mempool", registerer, &noopBlkTimer{})
->>>>>>> 86201ae6
 	require.NoError(err)
 
 	// The proposal txs are ordered by decreasing start time. This means after
@@ -192,7 +180,7 @@
 
 	forkTime := time.Now()
 	registerer := prometheus.NewRegistry()
-	mpool, err := NewMempool(&config.Config{
+	mpool, err := New(&config.Config{
 		DTime: forkTime,
 	}, &noopBlkTimer{}, "mempool", registerer)
 	require.NoError(err)
@@ -211,7 +199,7 @@
 	// insert post fork
 	postForkTime := forkTime.Add(time.Second)
 	err = mpool.Add(tx, postForkTime)
-	require.ErrorIs(err, errTxAlreadyInMempool)
+	require.ErrorIs(err, errDuplicateTx)
 	mpool.Remove(txs)
 	require.NoError(mpool.Add(tx, postForkTime))
 	require.False(mpool.HasStakerTx(), "post fork there should not be staker txs anymore")

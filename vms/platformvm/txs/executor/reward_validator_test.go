--- conflicted
+++ resolved
@@ -125,7 +125,7 @@
 	onCommitStakerIterator, err := txExecutor.OnCommitState.GetCurrentStakerIterator()
 	require.NoError(err)
 
-	// check that post ContinuousStakingFork, staker is shifted ahead by its staking period
+	// check that post continuousStakingFork, staker is shifted ahead by its staking period
 	var shiftedStaker *state.Staker
 	for onCommitStakerIterator.Next() {
 		nextStaker := onCommitStakerIterator.Value()
@@ -152,12 +152,7 @@
 	require.NoError(err)
 
 	require.NoError(txExecutor.OnCommitState.Apply(env.state))
-<<<<<<< HEAD
 	env.state.SetHeight(dummyHeight + 1)
-=======
-
-	env.state.SetHeight(dummyHeight)
->>>>>>> 235a2d84
 	require.NoError(env.state.Commit())
 
 	stakeOnCommitBalance, err := avax.GetBalance(env.state, stakeOwners)
@@ -265,7 +260,7 @@
 	onAbortStakerIterator, err := txExecutor.OnAbortState.GetCurrentStakerIterator()
 	require.NoError(err)
 
-	// check that post ContinuousStakingFork, staker is shifted ahead by its staking period
+	// check that post continuousStakingFork, staker is shifted ahead by its staking period
 	var shiftedStaker *state.Staker
 	for onAbortStakerIterator.Next() {
 		nextStaker := onAbortStakerIterator.Value()
@@ -293,12 +288,7 @@
 	require.NoError(err)
 
 	require.NoError(txExecutor.OnAbortState.Apply(env.state))
-<<<<<<< HEAD
 	env.state.SetHeight(dummyHeight + 1)
-=======
-
-	env.state.SetHeight(dummyHeight)
->>>>>>> 235a2d84
 	require.NoError(env.state.Commit())
 
 	stakeOnCommitBalance, err := avax.GetBalance(env.state, stakeOwners)
@@ -312,11 +302,7 @@
 
 func TestContinuousStakingForkRewardDelegatorTxExecuteOnCommit(t *testing.T) {
 	require := require.New(t)
-<<<<<<< HEAD
-	env := newEnvironment(ContinuousStakingFork)
-=======
-	env := newEnvironment(banffFork)
->>>>>>> 235a2d84
+	env := newEnvironment(continuousStakingFork)
 	defer func() {
 		require.NoError(shutdownEnvironment(env))
 	}()
@@ -556,7 +542,7 @@
 
 func TestCortinaForkRewardValidatorTxExecuteOnCommit(t *testing.T) {
 	require := require.New(t)
-	env := newEnvironment(CortinaFork)
+	env := newEnvironment(cortinaFork)
 	defer func() {
 		require.NoError(shutdownEnvironment(env))
 	}()
@@ -654,6 +640,7 @@
 	require.NoError(err)
 
 	require.NoError(txExecutor.OnCommitState.Apply(env.state))
+
 	env.state.SetHeight(dummyHeight)
 	require.NoError(env.state.Commit())
 
@@ -664,7 +651,7 @@
 
 func TestCortinaStakingForkRewardValidatorTxExecuteOnAbort(t *testing.T) {
 	require := require.New(t)
-	env := newEnvironment(CortinaFork)
+	env := newEnvironment(cortinaFork)
 	defer func() {
 		require.NoError(shutdownEnvironment(env))
 	}()
@@ -726,7 +713,6 @@
 	onAbortState, err = state.NewDiff(lastAcceptedID, env)
 	require.NoError(err)
 
-<<<<<<< HEAD
 	txExecutor = ProposalTxExecutor{
 		OnCommitState: onCommitState,
 		OnAbortState:  onAbortState,
@@ -734,12 +720,6 @@
 		Tx:            tx,
 	}
 	require.NoError(tx.Unsigned.Visit(&txExecutor))
-=======
-	require.NoError(txExecutor.OnCommitState.Apply(env.state))
-
-	env.state.SetHeight(dummyHeight)
-	require.NoError(env.state.Commit())
->>>>>>> 235a2d84
 
 	onAbortStakerIterator, err := txExecutor.OnAbortState.GetCurrentStakerIterator()
 	require.NoError(err)
@@ -763,6 +743,7 @@
 	require.NoError(err)
 
 	require.NoError(txExecutor.OnAbortState.Apply(env.state))
+
 	env.state.SetHeight(dummyHeight)
 	require.NoError(env.state.Commit())
 
@@ -773,11 +754,136 @@
 
 func TestCortinaForkRewardDelegatorTxExecuteOnCommit(t *testing.T) {
 	require := require.New(t)
-<<<<<<< HEAD
-	env := newEnvironment(CortinaFork)
-=======
+	env := newEnvironment(banffFork)
+	defer func() {
+		require.NoError(shutdownEnvironment(env))
+	}()
+	dummyHeight := uint64(1)
+
+	vdrRewardAddress := ids.GenerateTestShortID()
+	delRewardAddress := ids.GenerateTestShortID()
+
+	vdrStartTime := uint64(defaultValidateStartTime.Unix()) + 1
+	vdrEndTime := uint64(defaultValidateStartTime.Add(2 * defaultMinStakingDuration).Unix())
+	vdrNodeID := ids.GenerateTestNodeID()
+
+	vdrTx, err := env.txBuilder.NewAddValidatorTx(
+		env.config.MinValidatorStake, // stakeAmt
+		vdrStartTime,
+		vdrEndTime,
+		vdrNodeID,        // node ID
+		vdrRewardAddress, // reward address
+		reward.PercentDenominator/4,
+		[]*secp256k1.PrivateKey{preFundedKeys[0]},
+		ids.ShortEmpty,
+	)
+	require.NoError(err)
+
+	delStartTime := vdrStartTime
+	delEndTime := vdrEndTime
+
+	delTx, err := env.txBuilder.NewAddDelegatorTx(
+		env.config.MinDelegatorStake,
+		delStartTime,
+		delEndTime,
+		vdrNodeID,
+		delRewardAddress,
+		[]*secp256k1.PrivateKey{preFundedKeys[0]},
+		ids.ShortEmpty, // Change address
+	)
+	require.NoError(err)
+
+	addValTx := vdrTx.Unsigned.(*txs.AddValidatorTx)
+	vdrStaker, err := state.NewCurrentStaker(
+		vdrTx.ID(),
+		addValTx,
+		addValTx.StartTime(),
+		0,
+	)
+	require.NoError(err)
+
+	addDelTx := delTx.Unsigned.(*txs.AddDelegatorTx)
+	delStaker, err := state.NewCurrentStaker(
+		delTx.ID(),
+		addDelTx,
+		addDelTx.StartTime(),
+		1000000,
+	)
+	require.NoError(err)
+
+	env.state.PutCurrentValidator(vdrStaker)
+	env.state.AddTx(vdrTx, status.Committed)
+	env.state.PutCurrentDelegator(delStaker)
+	env.state.AddTx(delTx, status.Committed)
+	env.state.SetTimestamp(time.Unix(int64(delEndTime), 0))
+	env.state.SetHeight(dummyHeight)
+	require.NoError(env.state.Commit())
+
+	// test validator stake
+	vdrSet, ok := env.config.Validators.Get(constants.PrimaryNetworkID)
+	require.True(ok)
+
+	stake := vdrSet.GetWeight(vdrNodeID)
+	require.Equal(env.config.MinValidatorStake+env.config.MinDelegatorStake, stake)
+
+	tx, err := env.txBuilder.NewRewardValidatorTx(delTx.ID())
+	require.NoError(err)
+
+	onCommitState, err := state.NewDiff(lastAcceptedID, env)
+	require.NoError(err)
+
+	onAbortState, err := state.NewDiff(lastAcceptedID, env)
+	require.NoError(err)
+
+	txExecutor := ProposalTxExecutor{
+		OnCommitState: onCommitState,
+		OnAbortState:  onAbortState,
+		Backend:       &env.backend,
+		Tx:            tx,
+	}
+	err = tx.Unsigned.Visit(&txExecutor)
+	require.NoError(err)
+
+	vdrDestSet := set.Set[ids.ShortID]{}
+	vdrDestSet.Add(vdrRewardAddress)
+	delDestSet := set.Set[ids.ShortID]{}
+	delDestSet.Add(delRewardAddress)
+
+	expectedReward := uint64(1000000)
+
+	oldVdrBalance, err := avax.GetBalance(env.state, vdrDestSet)
+	require.NoError(err)
+	oldDelBalance, err := avax.GetBalance(env.state, delDestSet)
+	require.NoError(err)
+
+	require.NoError(txExecutor.OnCommitState.Apply(env.state))
+
+	env.state.SetHeight(dummyHeight)
+	require.NoError(env.state.Commit())
+
+	// Since the tx was committed, the delegator and the delegatee should be rewarded.
+	// The delegator reward should be higher since the delegatee's share is 25%.
+	commitVdrBalance, err := avax.GetBalance(env.state, vdrDestSet)
+	require.NoError(err)
+	vdrReward, err := math.Sub(commitVdrBalance, oldVdrBalance)
+	require.NoError(err)
+	require.NotZero(vdrReward, "expected delegatee balance to increase because of reward")
+
+	commitDelBalance, err := avax.GetBalance(env.state, delDestSet)
+	require.NoError(err)
+	delReward, err := math.Sub(commitDelBalance, oldDelBalance)
+	require.NoError(err)
+	require.NotZero(delReward, "expected delegator balance to increase because of reward")
+
+	require.Less(vdrReward, delReward, "the delegator's reward should be greater than the delegatee's because the delegatee's share is 25%")
+	require.Equal(expectedReward, delReward+vdrReward, "expected total reward to be %d but is %d", expectedReward, delReward+vdrReward)
+
+	require.Equal(env.config.MinValidatorStake, vdrSet.GetWeight(vdrNodeID))
+}
+
+func TestRewardDelegatorTxExecuteOnCommitPostDelegateeDeferral(t *testing.T) {
+	require := require.New(t)
 	env := newEnvironment(continuousStakingFork)
->>>>>>> 235a2d84
 	defer func() {
 		require.NoError(shutdownEnvironment(env))
 	}()
@@ -1002,11 +1108,7 @@
 
 func TestCortinaForkRewardDelegatorTxAndValidatorTxExecuteOnCommit(t *testing.T) {
 	require := require.New(t)
-<<<<<<< HEAD
-	env := newEnvironment(CortinaFork)
-=======
-	env := newEnvironment(continuousStakingFork)
->>>>>>> 235a2d84
+	env := newEnvironment(cortinaFork)
 	defer func() {
 		require.NoError(shutdownEnvironment(env))
 	}()
@@ -1170,11 +1272,7 @@
 
 func TestCortinaForkRewardDelegatorTxExecuteOnAbort(t *testing.T) {
 	require := require.New(t)
-<<<<<<< HEAD
-	env := newEnvironment(CortinaFork)
-=======
-	env := newEnvironment(continuousStakingFork)
->>>>>>> 235a2d84
+	env := newEnvironment(cortinaFork)
 	defer func() {
 		require.NoError(shutdownEnvironment(env))
 	}()
@@ -1296,7 +1394,7 @@
 
 func TestBanffForkRewardDelegatorTxExecuteOnCommit(t *testing.T) {
 	require := require.New(t)
-	env := newEnvironment(BanffFork)
+	env := newEnvironment(banffFork)
 	defer func() {
 		require.NoError(shutdownEnvironment(env))
 	}()

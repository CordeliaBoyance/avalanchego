// Copyright (C) 2019-2023, Ava Labs, Inc. All rights reserved.
// See the file LICENSE for licensing terms.

package executor

import (
	"fmt"
	"math"
	"testing"
	"time"

	"github.com/stretchr/testify/require"

	"github.com/ava-labs/avalanchego/database"
	"github.com/ava-labs/avalanchego/ids"
	"github.com/ava-labs/avalanchego/utils/crypto/secp256k1"
	"github.com/ava-labs/avalanchego/utils/hashing"
	"github.com/ava-labs/avalanchego/vms/platformvm/reward"
	"github.com/ava-labs/avalanchego/vms/platformvm/state"
	"github.com/ava-labs/avalanchego/vms/platformvm/status"
	"github.com/ava-labs/avalanchego/vms/platformvm/txs"
	"github.com/ava-labs/avalanchego/vms/secp256k1fx"
)

func TestProposalTxExecuteAddDelegator(t *testing.T) {
	dummyHeight := uint64(1)
	rewardAddress := preFundedKeys[0].PublicKey().Address()
	nodeID := genesisNodeIDs[0]

	newValidatorID := ids.GenerateTestNodeID()
	newValidatorStartTime := uint64(defaultValidateStartTime.Add(5 * time.Second).Unix())
	newValidatorEndTime := uint64(defaultValidateEndTime.Add(-5 * time.Second).Unix())

	// [addMinStakeValidator] adds a new validator to the primary network's
	// pending validator set with the minimum staking amount
	addMinStakeValidator := func(target *environment) {
		tx, err := target.txBuilder.NewAddValidatorTx(
			target.config.MinValidatorStake, // stake amount
			newValidatorStartTime,           // start time
			newValidatorEndTime,             // end time
			newValidatorID,                  // node ID
			rewardAddress,                   // Reward Address
			reward.PercentDenominator,       // Shares
			[]*secp256k1.PrivateKey{preFundedKeys[0]},
			ids.ShortEmpty,
		)
		require.NoError(t, err)

		addValTx := tx.Unsigned.(*txs.AddValidatorTx)
		staker, err := state.NewCurrentStaker(
			tx.ID(),
			addValTx,
			addValTx.StartTime(),
			0,
		)
		require.NoError(t, err)

		target.state.PutCurrentValidator(staker)
		target.state.AddTx(tx, status.Committed)
		target.state.SetHeight(dummyHeight)
		require.NoError(t, target.state.Commit())
	}

	// [addMaxStakeValidator] adds a new validator to the primary network's
	// pending validator set with the maximum staking amount
	addMaxStakeValidator := func(target *environment) {
		tx, err := target.txBuilder.NewAddValidatorTx(
			target.config.MaxValidatorStake, // stake amount
			newValidatorStartTime,           // start time
			newValidatorEndTime,             // end time
			newValidatorID,                  // node ID
			rewardAddress,                   // Reward Address
			reward.PercentDenominator,       // Shared
			[]*secp256k1.PrivateKey{preFundedKeys[0]},
			ids.ShortEmpty,
		)
		require.NoError(t, err)

		addValTx := tx.Unsigned.(*txs.AddValidatorTx)
		staker, err := state.NewCurrentStaker(
			tx.ID(),
			addValTx,
			addValTx.StartTime(),
			0,
		)
		require.NoError(t, err)

		target.state.PutCurrentValidator(staker)
		target.state.AddTx(tx, status.Committed)
		target.state.SetHeight(dummyHeight)
		require.NoError(t, target.state.Commit())
	}

	dummyH := newEnvironment(t, false /*=postBanff*/, false /*=postCortina*/, false /*=postDurango*/)
	currentTimestamp := dummyH.state.GetTimestamp()

	type test struct {
		description   string
		stakeAmount   uint64
		startTime     uint64
		endTime       uint64
		nodeID        ids.NodeID
		rewardAddress ids.ShortID
		feeKeys       []*secp256k1.PrivateKey
		setup         func(*environment)
		AP3Time       time.Time
		expectedErr   error
	}

	tests := []test{
		{
			description:   "validator stops validating earlier than delegator",
			stakeAmount:   dummyH.config.MinDelegatorStake,
			startTime:     uint64(defaultValidateStartTime.Unix()) + 1,
			endTime:       uint64(defaultValidateEndTime.Unix()) + 1,
			nodeID:        nodeID,
			rewardAddress: rewardAddress,
			feeKeys:       []*secp256k1.PrivateKey{preFundedKeys[0]},
			setup:         nil,
			AP3Time:       defaultGenesisTime,
			expectedErr:   ErrPeriodMismatch,
		},
		{
			description:   fmt.Sprintf("delegator should not be added more than (%s) in the future", MaxFutureStartTime),
			stakeAmount:   dummyH.config.MinDelegatorStake,
			startTime:     uint64(currentTimestamp.Add(MaxFutureStartTime + time.Second).Unix()),
			endTime:       uint64(currentTimestamp.Add(MaxFutureStartTime + defaultMinStakingDuration + time.Second).Unix()),
			nodeID:        nodeID,
			rewardAddress: rewardAddress,
			feeKeys:       []*secp256k1.PrivateKey{preFundedKeys[0]},
			setup:         nil,
			AP3Time:       defaultGenesisTime,
			expectedErr:   ErrFutureStakeTime,
		},
		{
			description:   "validator not in the current or pending validator sets",
			stakeAmount:   dummyH.config.MinDelegatorStake,
			startTime:     uint64(defaultValidateStartTime.Add(5 * time.Second).Unix()),
			endTime:       uint64(defaultValidateEndTime.Add(-5 * time.Second).Unix()),
			nodeID:        newValidatorID,
			rewardAddress: rewardAddress,
			feeKeys:       []*secp256k1.PrivateKey{preFundedKeys[0]},
			setup:         nil,
			AP3Time:       defaultGenesisTime,
			expectedErr:   database.ErrNotFound,
		},
		{
			description:   "delegator starts before validator",
			stakeAmount:   dummyH.config.MinDelegatorStake,
			startTime:     newValidatorStartTime - 1, // start validating subnet before primary network
			endTime:       newValidatorEndTime,
			nodeID:        newValidatorID,
			rewardAddress: rewardAddress,
			feeKeys:       []*secp256k1.PrivateKey{preFundedKeys[0]},
			setup:         addMinStakeValidator,
			AP3Time:       defaultGenesisTime,
			expectedErr:   ErrPeriodMismatch,
		},
		{
			description:   "delegator stops before validator",
			stakeAmount:   dummyH.config.MinDelegatorStake,
			startTime:     newValidatorStartTime,
			endTime:       newValidatorEndTime + 1, // stop validating subnet after stopping validating primary network
			nodeID:        newValidatorID,
			rewardAddress: rewardAddress,
			feeKeys:       []*secp256k1.PrivateKey{preFundedKeys[0]},
			setup:         addMinStakeValidator,
			AP3Time:       defaultGenesisTime,
			expectedErr:   ErrPeriodMismatch,
		},
		{
			description:   "valid",
			stakeAmount:   dummyH.config.MinDelegatorStake,
			startTime:     newValidatorStartTime, // same start time as for primary network
			endTime:       newValidatorEndTime,   // same end time as for primary network
			nodeID:        newValidatorID,
			rewardAddress: rewardAddress,
			feeKeys:       []*secp256k1.PrivateKey{preFundedKeys[0]},
			setup:         addMinStakeValidator,
			AP3Time:       defaultGenesisTime,
			expectedErr:   nil,
		},
		{
			description:   "starts delegating at current timestamp",
			stakeAmount:   dummyH.config.MinDelegatorStake,           // weight
			startTime:     uint64(currentTimestamp.Unix()),           // start time
			endTime:       uint64(defaultValidateEndTime.Unix()),     // end time
			nodeID:        nodeID,                                    // node ID
			rewardAddress: rewardAddress,                             // Reward Address
			feeKeys:       []*secp256k1.PrivateKey{preFundedKeys[0]}, // tx fee payer
			setup:         nil,
			AP3Time:       defaultGenesisTime,
			expectedErr:   ErrTimestampNotBeforeStartTime,
		},
		{
			description:   "tx fee paying key has no funds",
			stakeAmount:   dummyH.config.MinDelegatorStake,             // weight
			startTime:     uint64(defaultValidateStartTime.Unix()) + 1, // start time
			endTime:       uint64(defaultValidateEndTime.Unix()),       // end time
			nodeID:        nodeID,                                      // node ID
			rewardAddress: rewardAddress,                               // Reward Address
			feeKeys:       []*secp256k1.PrivateKey{preFundedKeys[1]},   // tx fee payer
			setup: func(target *environment) { // Remove all UTXOs owned by keys[1]
				utxoIDs, err := target.state.UTXOIDs(
					preFundedKeys[1].PublicKey().Address().Bytes(),
					ids.Empty,
					math.MaxInt32)
				require.NoError(t, err)

				for _, utxoID := range utxoIDs {
					target.state.DeleteUTXO(utxoID)
				}
				target.state.SetHeight(dummyHeight)
				require.NoError(t, target.state.Commit())
			},
			AP3Time:     defaultGenesisTime,
			expectedErr: ErrFlowCheckFailed,
		},
		{
			description:   "over delegation before AP3",
			stakeAmount:   dummyH.config.MinDelegatorStake,
			startTime:     newValidatorStartTime, // same start time as for primary network
			endTime:       newValidatorEndTime,   // same end time as for primary network
			nodeID:        newValidatorID,
			rewardAddress: rewardAddress,
			feeKeys:       []*secp256k1.PrivateKey{preFundedKeys[0]},
			setup:         addMaxStakeValidator,
			AP3Time:       defaultValidateEndTime,
			expectedErr:   nil,
		},
		{
			description:   "over delegation after AP3",
			stakeAmount:   dummyH.config.MinDelegatorStake,
			startTime:     newValidatorStartTime, // same start time as for primary network
			endTime:       newValidatorEndTime,   // same end time as for primary network
			nodeID:        newValidatorID,
			rewardAddress: rewardAddress,
			feeKeys:       []*secp256k1.PrivateKey{preFundedKeys[0]},
			setup:         addMaxStakeValidator,
			AP3Time:       defaultGenesisTime,
			expectedErr:   ErrOverDelegated,
		},
	}

	for _, tt := range tests {
		t.Run(tt.description, func(t *testing.T) {
			require := require.New(t)
			freshTH := newEnvironment(t, false /*=postBanff*/, false /*=postCortina*/, false /*=postDurango*/)
			freshTH.config.ApricotPhase3Time = tt.AP3Time
			defer func() {
				require.NoError(shutdownEnvironment(freshTH))
			}()

			tx, err := freshTH.txBuilder.NewAddDelegatorTx(
				tt.stakeAmount,
				tt.startTime,
				tt.endTime,
				tt.nodeID,
				tt.rewardAddress,
				tt.feeKeys,
				ids.ShortEmpty,
			)
			require.NoError(err)

			if tt.setup != nil {
				tt.setup(freshTH)
			}

			onCommitState, err := state.NewDiff(lastAcceptedID, freshTH)
			require.NoError(err)

			onAbortState, err := state.NewDiff(lastAcceptedID, freshTH)
			require.NoError(err)

			executor := ProposalTxExecutor{
				OnCommitState: onCommitState,
				OnAbortState:  onAbortState,
				Backend:       &freshTH.backend,
				Tx:            tx,
			}
			err = tx.Unsigned.Visit(&executor)
			require.ErrorIs(err, tt.expectedErr)
		})
	}
}

func TestProposalTxExecuteAddSubnetValidator(t *testing.T) {
	require := require.New(t)
	env := newEnvironment(t, false /*=postBanff*/, false /*=postCortina*/, false /*=postDurango*/)
	env.ctx.Lock.Lock()
	defer func() {
		require.NoError(shutdownEnvironment(env))
	}()

	nodeID := genesisNodeIDs[0]
	{
		// Case: Proposed validator currently validating primary network
		// but stops validating subnet after stops validating primary network
		// (note that keys[0] is a genesis validator)
		tx, err := env.txBuilder.NewAddSubnetValidatorTx(
			defaultWeight,
			uint64(defaultValidateStartTime.Unix())+1,
			uint64(defaultValidateEndTime.Unix())+1,
			nodeID,
			testSubnet1.ID(),
			[]*secp256k1.PrivateKey{testSubnet1ControlKeys[0], testSubnet1ControlKeys[1]},
			ids.ShortEmpty, // change addr
		)
		require.NoError(err)

		onCommitState, err := state.NewDiff(lastAcceptedID, env)
		require.NoError(err)

		onAbortState, err := state.NewDiff(lastAcceptedID, env)
		require.NoError(err)

		executor := ProposalTxExecutor{
			OnCommitState: onCommitState,
			OnAbortState:  onAbortState,
			Backend:       &env.backend,
			Tx:            tx,
		}
		err = tx.Unsigned.Visit(&executor)
		require.ErrorIs(err, ErrPeriodMismatch)
	}

	{
		// Case: Proposed validator currently validating primary network
		// and proposed subnet validation period is subset of
		// primary network validation period
		// (note that keys[0] is a genesis validator)
		tx, err := env.txBuilder.NewAddSubnetValidatorTx(
			defaultWeight,
			uint64(defaultValidateStartTime.Unix())+1,
			uint64(defaultValidateEndTime.Unix()),
			nodeID,
			testSubnet1.ID(),
			[]*secp256k1.PrivateKey{testSubnet1ControlKeys[0], testSubnet1ControlKeys[1]},
			ids.ShortEmpty, // change addr
		)
		require.NoError(err)

		onCommitState, err := state.NewDiff(lastAcceptedID, env)
		require.NoError(err)

		onAbortState, err := state.NewDiff(lastAcceptedID, env)
		require.NoError(err)

		executor := ProposalTxExecutor{
			OnCommitState: onCommitState,
			OnAbortState:  onAbortState,
			Backend:       &env.backend,
			Tx:            tx,
		}
		require.NoError(tx.Unsigned.Visit(&executor))
	}

	// Add a validator to pending validator set of primary network
<<<<<<< HEAD
	key, err := secp256k1.NewPrivateKey()
	require.NoError(err)
	pendingDSValidatorID := ids.NodeID(key.PublicKey().Address())

	// starts validating primary network 10 seconds after genesis
=======
	// Starts validating primary network 10 seconds after genesis
	pendingDSValidatorID := ids.GenerateTestNodeID()
>>>>>>> d1bc1163
	dsStartTime := defaultValidateStartTime.Add(10 * time.Second)
	dsEndTime := dsStartTime.Add(5 * defaultMinStakingDuration)

	addDSTx, err := env.txBuilder.NewAddValidatorTx(
		env.config.MinValidatorStake, // stake amount
		uint64(dsStartTime.Unix()),   // start time
		uint64(dsEndTime.Unix()),     // end time
		pendingDSValidatorID,         // node ID
		ids.GenerateTestShortID(),    // reward address
		reward.PercentDenominator,    // shares
		[]*secp256k1.PrivateKey{preFundedKeys[0]},
		ids.ShortEmpty,
	)
	require.NoError(err)

	{
		// Case: Proposed validator isn't in pending or current validator sets
		tx, err := env.txBuilder.NewAddSubnetValidatorTx(
			defaultWeight,
			uint64(dsStartTime.Unix()), // start validating subnet before primary network
			uint64(dsEndTime.Unix()),
			pendingDSValidatorID,
			testSubnet1.ID(),
			[]*secp256k1.PrivateKey{testSubnet1ControlKeys[0], testSubnet1ControlKeys[1]},
			ids.ShortEmpty, // change addr
		)
		require.NoError(err)

		onCommitState, err := state.NewDiff(lastAcceptedID, env)
		require.NoError(err)

		onAbortState, err := state.NewDiff(lastAcceptedID, env)
		require.NoError(err)

		executor := ProposalTxExecutor{
			OnCommitState: onCommitState,
			OnAbortState:  onAbortState,
			Backend:       &env.backend,
			Tx:            tx,
		}
		err = tx.Unsigned.Visit(&executor)
		require.ErrorIs(err, ErrNotValidator)
	}

	addValTx := addDSTx.Unsigned.(*txs.AddValidatorTx)
	staker, err := state.NewCurrentStaker(
		addDSTx.ID(),
		addValTx,
		addValTx.StartTime(),
		0,
	)
	require.NoError(err)

	env.state.PutCurrentValidator(staker)
	env.state.AddTx(addDSTx, status.Committed)
	dummyHeight := uint64(1)
	env.state.SetHeight(dummyHeight)
	require.NoError(env.state.Commit())

	// Node with ID key.PublicKey().Address() now a pending validator for primary network

	{
		// Case: Proposed validator is pending validator of primary network
		// but starts validating subnet before primary network
		tx, err := env.txBuilder.NewAddSubnetValidatorTx(
			defaultWeight,
			uint64(dsStartTime.Unix())-1, // start validating subnet before primary network
			uint64(dsEndTime.Unix()),
			pendingDSValidatorID,
			testSubnet1.ID(),
			[]*secp256k1.PrivateKey{testSubnet1ControlKeys[0], testSubnet1ControlKeys[1]},
			ids.ShortEmpty, // change addr
		)
		require.NoError(err)

		onCommitState, err := state.NewDiff(lastAcceptedID, env)
		require.NoError(err)

		onAbortState, err := state.NewDiff(lastAcceptedID, env)
		require.NoError(err)

		executor := ProposalTxExecutor{
			OnCommitState: onCommitState,
			OnAbortState:  onAbortState,
			Backend:       &env.backend,
			Tx:            tx,
		}
		err = tx.Unsigned.Visit(&executor)
		require.ErrorIs(err, ErrPeriodMismatch)
	}

	{
		// Case: Proposed validator is pending validator of primary network
		// but stops validating subnet after primary network
		tx, err := env.txBuilder.NewAddSubnetValidatorTx(
			defaultWeight,
			uint64(dsStartTime.Unix()),
			uint64(dsEndTime.Unix())+1, // stop validating subnet after stopping validating primary network
			pendingDSValidatorID,
			testSubnet1.ID(),
			[]*secp256k1.PrivateKey{testSubnet1ControlKeys[0], testSubnet1ControlKeys[1]},
			ids.ShortEmpty, // change addr
		)
		require.NoError(err)

		onCommitState, err := state.NewDiff(lastAcceptedID, env)
		require.NoError(err)

		onAbortState, err := state.NewDiff(lastAcceptedID, env)
		require.NoError(err)

		executor := ProposalTxExecutor{
			OnCommitState: onCommitState,
			OnAbortState:  onAbortState,
			Backend:       &env.backend,
			Tx:            tx,
		}
		err = tx.Unsigned.Visit(&executor)
		require.ErrorIs(err, ErrPeriodMismatch)
	}

	{
		// Case: Proposed validator is pending validator of primary network and
		// period validating subnet is subset of time validating primary network
		tx, err := env.txBuilder.NewAddSubnetValidatorTx(
			defaultWeight,
			uint64(dsStartTime.Unix()), // same start time as for primary network
			uint64(dsEndTime.Unix()),   // same end time as for primary network
			pendingDSValidatorID,
			testSubnet1.ID(),
			[]*secp256k1.PrivateKey{testSubnet1ControlKeys[0], testSubnet1ControlKeys[1]},
			ids.ShortEmpty, // change addr
		)
		require.NoError(err)

		onCommitState, err := state.NewDiff(lastAcceptedID, env)
		require.NoError(err)

		onAbortState, err := state.NewDiff(lastAcceptedID, env)
		require.NoError(err)

		executor := ProposalTxExecutor{
			OnCommitState: onCommitState,
			OnAbortState:  onAbortState,
			Backend:       &env.backend,
			Tx:            tx,
		}
		require.NoError(tx.Unsigned.Visit(&executor))
	}

	// Case: Proposed validator start validating at/before current timestamp
	// First, advance the timestamp
	newTimestamp := defaultValidateStartTime.Add(2 * time.Second)
	env.state.SetTimestamp(newTimestamp)

	{
		tx, err := env.txBuilder.NewAddSubnetValidatorTx(
			defaultWeight,               // weight
			uint64(newTimestamp.Unix()), // start time
			uint64(newTimestamp.Add(defaultMinStakingDuration).Unix()), // end time
			nodeID,           // node ID
			testSubnet1.ID(), // subnet ID
			[]*secp256k1.PrivateKey{testSubnet1ControlKeys[0], testSubnet1ControlKeys[1]},
			ids.ShortEmpty, // change addr
		)
		require.NoError(err)

		onCommitState, err := state.NewDiff(lastAcceptedID, env)
		require.NoError(err)

		onAbortState, err := state.NewDiff(lastAcceptedID, env)
		require.NoError(err)

		executor := ProposalTxExecutor{
			OnCommitState: onCommitState,
			OnAbortState:  onAbortState,
			Backend:       &env.backend,
			Tx:            tx,
		}
		err = tx.Unsigned.Visit(&executor)
		require.ErrorIs(err, ErrTimestampNotBeforeStartTime)
	}

	// reset the timestamp
	env.state.SetTimestamp(defaultValidateStartTime)

	// Case: Proposed validator already validating the subnet
	// First, add validator as validator of subnet
	subnetTx, err := env.txBuilder.NewAddSubnetValidatorTx(
		defaultWeight,                           // weight
		uint64(defaultValidateStartTime.Unix()), // start time
		uint64(defaultValidateEndTime.Unix()),   // end time
		nodeID,                                  // node ID
		testSubnet1.ID(),                        // subnet ID
		[]*secp256k1.PrivateKey{testSubnet1ControlKeys[0], testSubnet1ControlKeys[1]},
		ids.ShortEmpty,
	)
	require.NoError(err)

	addSubnetValTx := subnetTx.Unsigned.(*txs.AddSubnetValidatorTx)
	staker, err = state.NewCurrentStaker(
		subnetTx.ID(),
		addSubnetValTx,
		addSubnetValTx.StartTime(),
		0,
	)
	require.NoError(err)

	env.state.PutCurrentValidator(staker)
	env.state.AddTx(subnetTx, status.Committed)
	env.state.SetHeight(dummyHeight)
	require.NoError(env.state.Commit())

	{
		// Node with ID nodeIDKey.PublicKey().Address() now validating subnet with ID testSubnet1.ID
		duplicateSubnetTx, err := env.txBuilder.NewAddSubnetValidatorTx(
			defaultWeight, // weight
			uint64(defaultValidateStartTime.Unix())+1, // start time
			uint64(defaultValidateEndTime.Unix()),     // end time
			nodeID,                                    // node ID
			testSubnet1.ID(),                          // subnet ID
			[]*secp256k1.PrivateKey{testSubnet1ControlKeys[0], testSubnet1ControlKeys[1]},
			ids.ShortEmpty, // change addr
		)
		require.NoError(err)

		onCommitState, err := state.NewDiff(lastAcceptedID, env)
		require.NoError(err)

		onAbortState, err := state.NewDiff(lastAcceptedID, env)
		require.NoError(err)

		executor := ProposalTxExecutor{
			OnCommitState: onCommitState,
			OnAbortState:  onAbortState,
			Backend:       &env.backend,
			Tx:            duplicateSubnetTx,
		}
		err = duplicateSubnetTx.Unsigned.Visit(&executor)
		require.ErrorIs(err, ErrDuplicateValidator)
	}

	env.state.DeleteCurrentValidator(staker)
	env.state.SetHeight(dummyHeight)
	require.NoError(env.state.Commit())

	{
		// Case: Too few signatures
		tx, err := env.txBuilder.NewAddSubnetValidatorTx(
			defaultWeight, // weight
			uint64(defaultValidateStartTime.Unix())+1,                                // start time
			uint64(defaultValidateStartTime.Add(defaultMinStakingDuration).Unix())+1, // end time
<<<<<<< HEAD
			ids.NodeID(nodeID), // node ID
			testSubnet1.ID(),   // subnet ID
=======
			nodeID,           // node ID
			testSubnet1.ID(), // subnet ID
>>>>>>> d1bc1163
			[]*secp256k1.PrivateKey{testSubnet1ControlKeys[0], testSubnet1ControlKeys[2]},
			ids.ShortEmpty, // change addr
		)
		require.NoError(err)

		// Remove a signature
		addSubnetValidatorTx := tx.Unsigned.(*txs.AddSubnetValidatorTx)
		input := addSubnetValidatorTx.SubnetAuth.(*secp256k1fx.Input)
		input.SigIndices = input.SigIndices[1:]
		// This tx was syntactically verified when it was created...pretend it wasn't so we don't use cache
		addSubnetValidatorTx.SyntacticallyVerified = false

		onCommitState, err := state.NewDiff(lastAcceptedID, env)
		require.NoError(err)

		onAbortState, err := state.NewDiff(lastAcceptedID, env)
		require.NoError(err)

		executor := ProposalTxExecutor{
			OnCommitState: onCommitState,
			OnAbortState:  onAbortState,
			Backend:       &env.backend,
			Tx:            tx,
		}
		err = tx.Unsigned.Visit(&executor)
		require.ErrorIs(err, errUnauthorizedSubnetModification)
	}

	{
		// Case: Control Signature from invalid key (keys[3] is not a control key)
		tx, err := env.txBuilder.NewAddSubnetValidatorTx(
			defaultWeight, // weight
			uint64(defaultValidateStartTime.Unix())+1,                                // start time
			uint64(defaultValidateStartTime.Add(defaultMinStakingDuration).Unix())+1, // end time
<<<<<<< HEAD
			ids.NodeID(nodeID), // node ID
			testSubnet1.ID(),   // subnet ID
=======
			nodeID,           // node ID
			testSubnet1.ID(), // subnet ID
>>>>>>> d1bc1163
			[]*secp256k1.PrivateKey{testSubnet1ControlKeys[0], preFundedKeys[1]},
			ids.ShortEmpty, // change addr
		)
		require.NoError(err)

		// Replace a valid signature with one from keys[3]
		sig, err := preFundedKeys[3].SignHash(hashing.ComputeHash256(tx.Unsigned.Bytes()))
		require.NoError(err)
		copy(tx.Creds[1].(*secp256k1fx.Credential).Sigs[0][:], sig)

		onCommitState, err := state.NewDiff(lastAcceptedID, env)
		require.NoError(err)

		onAbortState, err := state.NewDiff(lastAcceptedID, env)
		require.NoError(err)

		executor := ProposalTxExecutor{
			OnCommitState: onCommitState,
			OnAbortState:  onAbortState,
			Backend:       &env.backend,
			Tx:            tx,
		}
		err = tx.Unsigned.Visit(&executor)
		require.ErrorIs(err, errUnauthorizedSubnetModification)
	}

	{
		// Case: Proposed validator in pending validator set for subnet
		// First, add validator to pending validator set of subnet
		tx, err := env.txBuilder.NewAddSubnetValidatorTx(
			defaultWeight, // weight
			uint64(defaultValidateStartTime.Unix())+1,                                // start time
			uint64(defaultValidateStartTime.Add(defaultMinStakingDuration).Unix())+1, // end time
<<<<<<< HEAD
			ids.NodeID(nodeID), // node ID
			testSubnet1.ID(),   // subnet ID
=======
			nodeID,           // node ID
			testSubnet1.ID(), // subnet ID
>>>>>>> d1bc1163
			[]*secp256k1.PrivateKey{testSubnet1ControlKeys[0], testSubnet1ControlKeys[1]},
			ids.ShortEmpty, // change addr
		)
		require.NoError(err)

		addSubnetValTx := subnetTx.Unsigned.(*txs.AddSubnetValidatorTx)
		staker, err = state.NewCurrentStaker(
			subnetTx.ID(),
			addSubnetValTx,
			addSubnetValTx.StartTime(),
			0,
		)
		require.NoError(err)

		env.state.PutCurrentValidator(staker)
		env.state.AddTx(tx, status.Committed)
		env.state.SetHeight(dummyHeight)
		require.NoError(env.state.Commit())

		onCommitState, err := state.NewDiff(lastAcceptedID, env)
		require.NoError(err)

		onAbortState, err := state.NewDiff(lastAcceptedID, env)
		require.NoError(err)

		executor := ProposalTxExecutor{
			OnCommitState: onCommitState,
			OnAbortState:  onAbortState,
			Backend:       &env.backend,
			Tx:            tx,
		}
		err = tx.Unsigned.Visit(&executor)
		require.ErrorIs(err, ErrDuplicateValidator)
	}
}

func TestProposalTxExecuteAddValidator(t *testing.T) {
	require := require.New(t)
	env := newEnvironment(t, false /*=postBanff*/, false /*=postCortina*/, false /*=postDurango*/)
	env.ctx.Lock.Lock()
	defer func() {
		require.NoError(shutdownEnvironment(env))
	}()

	nodeID := ids.GenerateTestNodeID()
	chainTime := env.state.GetTimestamp()

	{
		// Case: Validator's start time too early
		tx, err := env.txBuilder.NewAddValidatorTx(
			env.config.MinValidatorStake,
			uint64(chainTime.Unix()),
			uint64(defaultValidateEndTime.Unix()),
			nodeID,
			ids.ShortEmpty,
			reward.PercentDenominator,
			[]*secp256k1.PrivateKey{preFundedKeys[0]},
			ids.ShortEmpty, // change addr
		)
		require.NoError(err)

		onCommitState, err := state.NewDiff(lastAcceptedID, env)
		require.NoError(err)

		onAbortState, err := state.NewDiff(lastAcceptedID, env)
		require.NoError(err)

		executor := ProposalTxExecutor{
			OnCommitState: onCommitState,
			OnAbortState:  onAbortState,
			Backend:       &env.backend,
			Tx:            tx,
		}
		err = tx.Unsigned.Visit(&executor)
		require.ErrorIs(err, ErrTimestampNotBeforeStartTime)
	}

	{
		// Case: Validator's start time too far in the future
		tx, err := env.txBuilder.NewAddValidatorTx(
			env.config.MinValidatorStake,
			uint64(defaultValidateStartTime.Add(MaxFutureStartTime).Unix()+1),
			uint64(defaultValidateStartTime.Add(MaxFutureStartTime).Add(defaultMinStakingDuration).Unix()+1),
			nodeID,
			ids.ShortEmpty,
			reward.PercentDenominator,
			[]*secp256k1.PrivateKey{preFundedKeys[0]},
			ids.ShortEmpty, // change addr
		)
		require.NoError(err)

		onCommitState, err := state.NewDiff(lastAcceptedID, env)
		require.NoError(err)

		onAbortState, err := state.NewDiff(lastAcceptedID, env)
		require.NoError(err)

		executor := ProposalTxExecutor{
			OnCommitState: onCommitState,
			OnAbortState:  onAbortState,
			Backend:       &env.backend,
			Tx:            tx,
		}
		err = tx.Unsigned.Visit(&executor)
		require.ErrorIs(err, ErrFutureStakeTime)
	}

	{
		nodeID := genesisNodeIDs[0]

		// Case: Validator already validating primary network
		tx, err := env.txBuilder.NewAddValidatorTx(
			env.config.MinValidatorStake,
			uint64(defaultValidateStartTime.Unix())+1,
			uint64(defaultValidateEndTime.Unix()),
			nodeID,
			ids.ShortEmpty,
			reward.PercentDenominator,
			[]*secp256k1.PrivateKey{preFundedKeys[0]},
			ids.ShortEmpty, // change addr
		)
		require.NoError(err)

		onCommitState, err := state.NewDiff(lastAcceptedID, env)
		require.NoError(err)

		onAbortState, err := state.NewDiff(lastAcceptedID, env)
		require.NoError(err)

		executor := ProposalTxExecutor{
			OnCommitState: onCommitState,
			OnAbortState:  onAbortState,
			Backend:       &env.backend,
			Tx:            tx,
		}
		err = tx.Unsigned.Visit(&executor)
		require.ErrorIs(err, ErrAlreadyValidator)
	}

	{
		// Case: Validator in pending validator set of primary network
		startTime := defaultValidateStartTime.Add(1 * time.Second)
		tx, err := env.txBuilder.NewAddValidatorTx(
			env.config.MinValidatorStake,                            // stake amount
			uint64(startTime.Unix()),                                // start time
			uint64(startTime.Add(defaultMinStakingDuration).Unix()), // end time
			nodeID,
			ids.ShortEmpty,
			reward.PercentDenominator, // shares
			[]*secp256k1.PrivateKey{preFundedKeys[0]},
			ids.ShortEmpty, // change addr
		)
		require.NoError(err)

		addValTx := tx.Unsigned.(*txs.AddValidatorTx)
		staker, err := state.NewCurrentStaker(
			tx.ID(),
			addValTx,
			addValTx.StartTime(),
			0,
		)
		require.NoError(err)

		env.state.PutPendingValidator(staker)
		env.state.AddTx(tx, status.Committed)
		dummyHeight := uint64(1)
		env.state.SetHeight(dummyHeight)
		require.NoError(env.state.Commit())

		onCommitState, err := state.NewDiff(lastAcceptedID, env)
		require.NoError(err)

		onAbortState, err := state.NewDiff(lastAcceptedID, env)
		require.NoError(err)

		executor := ProposalTxExecutor{
			OnCommitState: onCommitState,
			OnAbortState:  onAbortState,
			Backend:       &env.backend,
			Tx:            tx,
		}
		err = tx.Unsigned.Visit(&executor)
		require.ErrorIs(err, ErrAlreadyValidator)
	}

	{
		// Case: Validator doesn't have enough tokens to cover stake amount
		tx, err := env.txBuilder.NewAddValidatorTx( // create the tx
			env.config.MinValidatorStake,
			uint64(defaultValidateStartTime.Unix())+1,
			uint64(defaultValidateEndTime.Unix()),
			ids.GenerateTestNodeID(),
			ids.ShortEmpty,
			reward.PercentDenominator,
			[]*secp256k1.PrivateKey{preFundedKeys[0]},
			ids.ShortEmpty, // change addr
		)
		require.NoError(err)

		// Remove all UTXOs owned by preFundedKeys[0]
		utxoIDs, err := env.state.UTXOIDs(preFundedKeys[0].PublicKey().Address().Bytes(), ids.Empty, math.MaxInt32)
		require.NoError(err)

		for _, utxoID := range utxoIDs {
			env.state.DeleteUTXO(utxoID)
		}

		onCommitState, err := state.NewDiff(lastAcceptedID, env)
		require.NoError(err)

		onAbortState, err := state.NewDiff(lastAcceptedID, env)
		require.NoError(err)

		executor := ProposalTxExecutor{
			OnCommitState: onCommitState,
			OnAbortState:  onAbortState,
			Backend:       &env.backend,
			Tx:            tx,
		}
		err = tx.Unsigned.Visit(&executor)
		require.ErrorIs(err, ErrFlowCheckFailed)
	}
}<|MERGE_RESOLUTION|>--- conflicted
+++ resolved
@@ -356,16 +356,8 @@
 	}
 
 	// Add a validator to pending validator set of primary network
-<<<<<<< HEAD
-	key, err := secp256k1.NewPrivateKey()
-	require.NoError(err)
-	pendingDSValidatorID := ids.NodeID(key.PublicKey().Address())
-
-	// starts validating primary network 10 seconds after genesis
-=======
 	// Starts validating primary network 10 seconds after genesis
 	pendingDSValidatorID := ids.GenerateTestNodeID()
->>>>>>> d1bc1163
 	dsStartTime := defaultValidateStartTime.Add(10 * time.Second)
 	dsEndTime := dsStartTime.Add(5 * defaultMinStakingDuration)
 
@@ -618,13 +610,8 @@
 			defaultWeight, // weight
 			uint64(defaultValidateStartTime.Unix())+1,                                // start time
 			uint64(defaultValidateStartTime.Add(defaultMinStakingDuration).Unix())+1, // end time
-<<<<<<< HEAD
-			ids.NodeID(nodeID), // node ID
-			testSubnet1.ID(),   // subnet ID
-=======
 			nodeID,           // node ID
 			testSubnet1.ID(), // subnet ID
->>>>>>> d1bc1163
 			[]*secp256k1.PrivateKey{testSubnet1ControlKeys[0], testSubnet1ControlKeys[2]},
 			ids.ShortEmpty, // change addr
 		)
@@ -659,13 +646,8 @@
 			defaultWeight, // weight
 			uint64(defaultValidateStartTime.Unix())+1,                                // start time
 			uint64(defaultValidateStartTime.Add(defaultMinStakingDuration).Unix())+1, // end time
-<<<<<<< HEAD
-			ids.NodeID(nodeID), // node ID
-			testSubnet1.ID(),   // subnet ID
-=======
 			nodeID,           // node ID
 			testSubnet1.ID(), // subnet ID
->>>>>>> d1bc1163
 			[]*secp256k1.PrivateKey{testSubnet1ControlKeys[0], preFundedKeys[1]},
 			ids.ShortEmpty, // change addr
 		)
@@ -699,13 +681,8 @@
 			defaultWeight, // weight
 			uint64(defaultValidateStartTime.Unix())+1,                                // start time
 			uint64(defaultValidateStartTime.Add(defaultMinStakingDuration).Unix())+1, // end time
-<<<<<<< HEAD
-			ids.NodeID(nodeID), // node ID
-			testSubnet1.ID(),   // subnet ID
-=======
 			nodeID,           // node ID
 			testSubnet1.ID(), // subnet ID
->>>>>>> d1bc1163
 			[]*secp256k1.PrivateKey{testSubnet1ControlKeys[0], testSubnet1ControlKeys[1]},
 			ids.ShortEmpty, // change addr
 		)

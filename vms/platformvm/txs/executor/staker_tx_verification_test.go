// Copyright (C) 2019-2023, Ava Labs, Inc. All rights reserved.
// See the file LICENSE for licensing terms.

package executor

import (
	"testing"
	"time"

	"github.com/golang/mock/gomock"

	"github.com/stretchr/testify/require"

	"github.com/ava-labs/avalanchego/database"
	"github.com/ava-labs/avalanchego/ids"
	"github.com/ava-labs/avalanchego/snow"
	"github.com/ava-labs/avalanchego/utils"
	"github.com/ava-labs/avalanchego/utils/constants"
	"github.com/ava-labs/avalanchego/utils/timer/mockable"
	"github.com/ava-labs/avalanchego/vms/components/avax"
	"github.com/ava-labs/avalanchego/vms/components/verify"
	"github.com/ava-labs/avalanchego/vms/platformvm/config"
	"github.com/ava-labs/avalanchego/vms/platformvm/state"
	"github.com/ava-labs/avalanchego/vms/platformvm/txs"
	"github.com/ava-labs/avalanchego/vms/platformvm/utxo"
	"github.com/ava-labs/avalanchego/vms/secp256k1fx"
)

func TestVerifyAddPermissionlessValidatorTx(t *testing.T) {
	type test struct {
		name        string
		backendF    func(*gomock.Controller) *Backend
		stateF      func(*gomock.Controller) state.Chain
		sTxF        func() *txs.Tx
		txF         func() *txs.AddPermissionlessValidatorTx
		expectedErr error
	}

	var (
		subnetID            = ids.GenerateTestID()
		customAssetID       = ids.GenerateTestID()
		unsignedTransformTx = &txs.TransformSubnetTx{
			AssetID:           customAssetID,
			MinValidatorStake: 1,
			MaxValidatorStake: 2,
			MinStakeDuration:  3,
			MaxStakeDuration:  4,
			MinDelegationFee:  5,
		}
		transformTx = txs.Tx{
			Unsigned: unsignedTransformTx,
			Creds:    []verify.Verifiable{},
		}
		// This tx already passed syntactic verification.
		verifiedTx = txs.AddPermissionlessValidatorTx{
			BaseTx: txs.BaseTx{
				SyntacticallyVerified: true,
				BaseTx: avax.BaseTx{
					NetworkID:    1,
					BlockchainID: ids.GenerateTestID(),
					Outs:         []*avax.TransferableOutput{},
					Ins:          []*avax.TransferableInput{},
				},
			},
			Validator: txs.Validator{
				NodeID: ids.GenerateTestNodeID(),
				Start:  uint64(0),
				End:    uint64(unsignedTransformTx.MinStakeDuration),
				Wght:   unsignedTransformTx.MinValidatorStake,
			},
			Subnet: subnetID,
			StakeOuts: []*avax.TransferableOutput{
				{
					Asset: avax.Asset{
						ID: customAssetID,
					},
				},
			},
			ValidatorRewardsOwner: &secp256k1fx.OutputOwners{
				Addrs:     []ids.ShortID{ids.GenerateTestShortID()},
				Threshold: 1,
			},
			DelegatorRewardsOwner: &secp256k1fx.OutputOwners{
				Addrs:     []ids.ShortID{ids.GenerateTestShortID()},
				Threshold: 1,
			},
			DelegationShares: 20_000,
		}
		verifiedSignedTx = txs.Tx{
			Unsigned: &verifiedTx,
			Creds:    []verify.Verifiable{},
		}
	)
	verifiedSignedTx.SetBytes([]byte{1}, []byte{2})

	tests := []test{
		{
			name: "fail syntactic verification",
			backendF: func(*gomock.Controller) *Backend {
				return &Backend{
					Ctx: snow.DefaultContextTest(),
					Config: &config.Config{
						ContinuousStakingTime: time.Time{}, // activate latest fork
					},
				}
			},
			stateF: func(*gomock.Controller) state.Chain {
				return nil
			},
			sTxF: func() *txs.Tx {
				return nil
			},
			txF: func() *txs.AddPermissionlessValidatorTx {
				return nil
			},
			expectedErr: txs.ErrNilSignedTx,
		},
		{
			name: "not bootstrapped",
			backendF: func(*gomock.Controller) *Backend {
				return &Backend{
					Ctx: snow.DefaultContextTest(),
					Config: &config.Config{
						ContinuousStakingTime: time.Time{}, // activate latest fork
					},
					Bootstrapped: &utils.Atomic[bool]{},
				}
			},
			stateF: func(ctrl *gomock.Controller) state.Chain {
				return nil
			},
			sTxF: func() *txs.Tx {
				return &verifiedSignedTx
			},
			txF: func() *txs.AddPermissionlessValidatorTx {
				return nil
			},
			expectedErr: nil,
		},
		{
<<<<<<< HEAD
=======
			name: "start time too early",
			backendF: func(*gomock.Controller) *Backend {
				bootstrapped := &utils.Atomic[bool]{}
				bootstrapped.Set(true)
				return &Backend{
					Ctx:          snow.DefaultContextTest(),
					Bootstrapped: bootstrapped,
				}
			},
			stateF: func(ctrl *gomock.Controller) state.Chain {
				state := state.NewMockChain(ctrl)
				state.EXPECT().GetTimestamp().Return(verifiedTx.StartTime())
				return state
			},
			sTxF: func() *txs.Tx {
				return &verifiedSignedTx
			},
			txF: func() *txs.AddPermissionlessValidatorTx {
				return &verifiedTx
			},
			expectedErr: ErrTimestampNotBeforeStartTime,
		},
		{
>>>>>>> f08d928f
			name: "weight too low",
			backendF: func(*gomock.Controller) *Backend {
				bootstrapped := &utils.Atomic[bool]{}
				bootstrapped.Set(true)
				return &Backend{
					Ctx: snow.DefaultContextTest(),
					Config: &config.Config{
						ContinuousStakingTime: time.Time{}, // activate latest fork
					},
					Bootstrapped: bootstrapped,
				}
			},
			stateF: func(ctrl *gomock.Controller) state.Chain {
				state := state.NewMockChain(ctrl)
				state.EXPECT().GetTimestamp().Return(time.Unix(0, 0))
				state.EXPECT().GetSubnetTransformation(subnetID).Return(&transformTx, nil)
				return state
			},
			sTxF: func() *txs.Tx {
				return &verifiedSignedTx
			},
			txF: func() *txs.AddPermissionlessValidatorTx {
				tx := verifiedTx // Note that this copies [verifiedTx]
				tx.Validator.Wght = unsignedTransformTx.MinValidatorStake - 1
				return &tx
			},
			expectedErr: ErrWeightTooSmall,
		},
		{
			name: "weight too high",
			backendF: func(*gomock.Controller) *Backend {
				bootstrapped := &utils.Atomic[bool]{}
				bootstrapped.Set(true)
				return &Backend{
					Ctx: snow.DefaultContextTest(),
					Config: &config.Config{
						ContinuousStakingTime: time.Time{}, // activate latest fork
					},
					Bootstrapped: bootstrapped,
				}
			},
			stateF: func(ctrl *gomock.Controller) state.Chain {
				state := state.NewMockChain(ctrl)
				state.EXPECT().GetTimestamp().Return(time.Unix(0, 0))
				state.EXPECT().GetSubnetTransformation(subnetID).Return(&transformTx, nil)
				return state
			},
			sTxF: func() *txs.Tx {
				return &verifiedSignedTx
			},
			txF: func() *txs.AddPermissionlessValidatorTx {
				tx := verifiedTx // Note that this copies [verifiedTx]
				tx.Validator.Wght = unsignedTransformTx.MaxValidatorStake + 1
				return &tx
			},
			expectedErr: ErrWeightTooLarge,
		},
		{
			name: "insufficient delegation fee",
			backendF: func(*gomock.Controller) *Backend {
				bootstrapped := &utils.Atomic[bool]{}
				bootstrapped.Set(true)
				return &Backend{
					Ctx: snow.DefaultContextTest(),
					Config: &config.Config{
						ContinuousStakingTime: time.Time{}, // activate latest fork
					},
					Bootstrapped: bootstrapped,
				}
			},
			stateF: func(ctrl *gomock.Controller) state.Chain {
				state := state.NewMockChain(ctrl)
				state.EXPECT().GetTimestamp().Return(time.Unix(0, 0))
				state.EXPECT().GetSubnetTransformation(subnetID).Return(&transformTx, nil)
				return state
			},
			sTxF: func() *txs.Tx {
				return &verifiedSignedTx
			},
			txF: func() *txs.AddPermissionlessValidatorTx {
				tx := verifiedTx // Note that this copies [verifiedTx]
				tx.Validator.Wght = unsignedTransformTx.MaxValidatorStake
				tx.DelegationShares = unsignedTransformTx.MinDelegationFee - 1
				return &tx
			},
			expectedErr: ErrInsufficientDelegationFee,
		},
		{
			name: "duration too short",
			backendF: func(*gomock.Controller) *Backend {
				bootstrapped := &utils.Atomic[bool]{}
				bootstrapped.Set(true)
				return &Backend{
					Ctx: snow.DefaultContextTest(),
					Config: &config.Config{
						ContinuousStakingTime: time.Time{}, // activate latest fork
					},
					Bootstrapped: bootstrapped,
				}
			},
			stateF: func(ctrl *gomock.Controller) state.Chain {
				state := state.NewMockChain(ctrl)
				state.EXPECT().GetTimestamp().Return(time.Unix(0, 0))
				state.EXPECT().GetSubnetTransformation(subnetID).Return(&transformTx, nil)
				return state
			},
			sTxF: func() *txs.Tx {
				return &verifiedSignedTx
			},
			txF: func() *txs.AddPermissionlessValidatorTx {
				tx := verifiedTx // Note that this copies [verifiedTx]
				tx.Validator.Wght = unsignedTransformTx.MaxValidatorStake
				tx.DelegationShares = unsignedTransformTx.MinDelegationFee
				// Note the duration is 1 less than the minimum
				tx.Validator.Start = 0
				tx.Validator.End = uint64(unsignedTransformTx.MinStakeDuration) - 1
				return &tx
			},
			expectedErr: ErrStakeTooShort,
		},
		{
			name: "duration too long",
			backendF: func(*gomock.Controller) *Backend {
				bootstrapped := &utils.Atomic[bool]{}
				bootstrapped.Set(true)
				return &Backend{
					Ctx: snow.DefaultContextTest(),
					Config: &config.Config{
						ContinuousStakingTime: time.Time{}, // activate latest fork
					},
					Bootstrapped: bootstrapped,
				}
			},
			stateF: func(ctrl *gomock.Controller) state.Chain {
				state := state.NewMockChain(ctrl)
				state.EXPECT().GetTimestamp().Return(time.Unix(0, 0))
				state.EXPECT().GetSubnetTransformation(subnetID).Return(&transformTx, nil)
				return state
			},
			sTxF: func() *txs.Tx {
				return &verifiedSignedTx
			},
			txF: func() *txs.AddPermissionlessValidatorTx {
				tx := verifiedTx // Note that this copies [verifiedTx]
				tx.Validator.Wght = unsignedTransformTx.MaxValidatorStake
				tx.DelegationShares = unsignedTransformTx.MinDelegationFee
				// Note the duration is more than the maximum
				tx.Validator.Start = 0
				tx.Validator.End = 1 + uint64(unsignedTransformTx.MaxStakeDuration)
				return &tx
			},
			expectedErr: ErrStakeTooLong,
		},
		{
			name: "wrong assetID",
			backendF: func(*gomock.Controller) *Backend {
				bootstrapped := &utils.Atomic[bool]{}
				bootstrapped.Set(true)
				return &Backend{
					Ctx: snow.DefaultContextTest(),
					Config: &config.Config{
						ContinuousStakingTime: time.Time{}, // activate latest fork
					},
					Bootstrapped: bootstrapped,
				}
			},
			stateF: func(ctrl *gomock.Controller) state.Chain {
				state := state.NewMockChain(ctrl)
				state.EXPECT().GetTimestamp().Return(time.Unix(0, 0))
				state.EXPECT().GetSubnetTransformation(subnetID).Return(&transformTx, nil)
				return state
			},
			sTxF: func() *txs.Tx {
				return &verifiedSignedTx
			},
			txF: func() *txs.AddPermissionlessValidatorTx {
				tx := verifiedTx // Note that this copies [verifiedTx]
				tx.StakeOuts = []*avax.TransferableOutput{
					{
						Asset: avax.Asset{
							ID: ids.GenerateTestID(),
						},
					},
				}
				return &tx
			},
			expectedErr: ErrWrongStakedAssetID,
		},
		{
			name: "duplicate validator",
			backendF: func(*gomock.Controller) *Backend {
				bootstrapped := &utils.Atomic[bool]{}
				bootstrapped.Set(true)
				return &Backend{
					Ctx: snow.DefaultContextTest(),
					Config: &config.Config{
						ContinuousStakingTime: time.Time{}, // activate latest fork
					},
					Bootstrapped: bootstrapped,
				}
			},
			stateF: func(ctrl *gomock.Controller) state.Chain {
				state := state.NewMockChain(ctrl)
				state.EXPECT().GetTimestamp().Return(time.Unix(0, 0))
				state.EXPECT().GetSubnetTransformation(subnetID).Return(&transformTx, nil)
				// State says validator exists
				state.EXPECT().GetCurrentValidator(subnetID, verifiedTx.NodeID()).Return(nil, nil)
				return state
			},
			sTxF: func() *txs.Tx {
				return &verifiedSignedTx
			},
			txF: func() *txs.AddPermissionlessValidatorTx {
				return &verifiedTx
			},
			expectedErr: ErrDuplicateValidator,
		},
		{
			name: "validator not subset of primary network validator",
			backendF: func(*gomock.Controller) *Backend {
				bootstrapped := &utils.Atomic[bool]{}
				bootstrapped.Set(true)
				return &Backend{
					Ctx: snow.DefaultContextTest(),
					Config: &config.Config{
						ContinuousStakingTime: time.Time{}, // activate latest fork
					},
					Bootstrapped: bootstrapped,
				}
			},
			stateF: func(ctrl *gomock.Controller) state.Chain {
				mockState := state.NewMockChain(ctrl)
				mockState.EXPECT().GetTimestamp().Return(time.Unix(0, 0))
				mockState.EXPECT().GetSubnetTransformation(subnetID).Return(&transformTx, nil)
				mockState.EXPECT().GetCurrentValidator(subnetID, verifiedTx.NodeID()).Return(nil, database.ErrNotFound)
				mockState.EXPECT().GetPendingValidator(subnetID, verifiedTx.NodeID()).Return(nil, database.ErrNotFound)
				// Validator time isn't subset of primary network validator time
				primaryNetworkVdr := &state.Staker{
					StartTime: verifiedTx.StartTime(),
					EndTime:   verifiedTx.EndTime().Add(-1 * time.Second),
				}
				mockState.EXPECT().GetCurrentValidator(constants.PrimaryNetworkID, verifiedTx.NodeID()).Return(primaryNetworkVdr, nil)
				return mockState
			},
			sTxF: func() *txs.Tx {
				return &verifiedSignedTx
			},
			txF: func() *txs.AddPermissionlessValidatorTx {
				return &verifiedTx
			},
			expectedErr: ErrValidatorSubset,
		},
		{
			name: "flow check fails",
			backendF: func(ctrl *gomock.Controller) *Backend {
				bootstrapped := &utils.Atomic[bool]{}
				bootstrapped.Set(true)

				flowChecker := utxo.NewMockVerifier(ctrl)
				flowChecker.EXPECT().VerifySpend(
					gomock.Any(),
					gomock.Any(),
					gomock.Any(),
					gomock.Any(),
					gomock.Any(),
					gomock.Any(),
				).Return(ErrFlowCheckFailed)

				return &Backend{
					FlowChecker: flowChecker,
					Config: &config.Config{
						AddSubnetValidatorFee: 1,
						ContinuousStakingTime: time.Time{}, // activate latest fork,
					},
					Ctx:          snow.DefaultContextTest(),
					Bootstrapped: bootstrapped,
				}
			},
			stateF: func(ctrl *gomock.Controller) state.Chain {
				mockState := state.NewMockChain(ctrl)
				mockState.EXPECT().GetTimestamp().Return(time.Unix(0, 0))
				mockState.EXPECT().GetSubnetTransformation(subnetID).Return(&transformTx, nil)
				mockState.EXPECT().GetCurrentValidator(subnetID, verifiedTx.NodeID()).Return(nil, database.ErrNotFound)
				mockState.EXPECT().GetPendingValidator(subnetID, verifiedTx.NodeID()).Return(nil, database.ErrNotFound)
				primaryNetworkVdr := &state.Staker{
					StartTime: verifiedTx.StartTime(),
					EndTime:   verifiedTx.EndTime(),
				}
				mockState.EXPECT().GetCurrentValidator(constants.PrimaryNetworkID, verifiedTx.NodeID()).Return(primaryNetworkVdr, nil)
				return mockState
			},
			sTxF: func() *txs.Tx {
				return &verifiedSignedTx
			},
			txF: func() *txs.AddPermissionlessValidatorTx {
				return &verifiedTx
			},
			expectedErr: ErrFlowCheckFailed,
		},
		{
<<<<<<< HEAD
=======
			name: "starts too far in the future",
			backendF: func(ctrl *gomock.Controller) *Backend {
				bootstrapped := &utils.Atomic[bool]{}
				bootstrapped.Set(true)

				flowChecker := utxo.NewMockVerifier(ctrl)
				flowChecker.EXPECT().VerifySpend(
					gomock.Any(),
					gomock.Any(),
					gomock.Any(),
					gomock.Any(),
					gomock.Any(),
					gomock.Any(),
				).Return(nil)

				return &Backend{
					FlowChecker: flowChecker,
					Config: &config.Config{
						AddSubnetValidatorFee: 1,
					},
					Ctx:          snow.DefaultContextTest(),
					Bootstrapped: bootstrapped,
				}
			},
			stateF: func(ctrl *gomock.Controller) state.Chain {
				mockState := state.NewMockChain(ctrl)
				mockState.EXPECT().GetTimestamp().Return(time.Unix(0, 0))
				mockState.EXPECT().GetSubnetTransformation(subnetID).Return(&transformTx, nil)
				mockState.EXPECT().GetCurrentValidator(subnetID, verifiedTx.NodeID()).Return(nil, database.ErrNotFound)
				mockState.EXPECT().GetPendingValidator(subnetID, verifiedTx.NodeID()).Return(nil, database.ErrNotFound)
				primaryNetworkVdr := &state.Staker{
					StartTime: time.Unix(0, 0),
					EndTime:   mockable.MaxTime,
				}
				mockState.EXPECT().GetCurrentValidator(constants.PrimaryNetworkID, verifiedTx.NodeID()).Return(primaryNetworkVdr, nil)
				return mockState
			},
			sTxF: func() *txs.Tx {
				return &verifiedSignedTx
			},
			txF: func() *txs.AddPermissionlessValidatorTx {
				// Note this copies [verifiedTx]
				tx := verifiedTx
				tx.Validator.Start = uint64(MaxFutureStartTime.Seconds()) + 1
				tx.Validator.End = tx.Validator.Start + uint64(unsignedTransformTx.MinStakeDuration)
				return &tx
			},
			expectedErr: ErrFutureStakeTime,
		},
		{
>>>>>>> f08d928f
			name: "success",
			backendF: func(ctrl *gomock.Controller) *Backend {
				bootstrapped := &utils.Atomic[bool]{}
				bootstrapped.Set(true)

				flowChecker := utxo.NewMockVerifier(ctrl)
				flowChecker.EXPECT().VerifySpend(
					gomock.Any(),
					gomock.Any(),
					gomock.Any(),
					gomock.Any(),
					gomock.Any(),
					gomock.Any(),
				).Return(nil)

				return &Backend{
					FlowChecker: flowChecker,
					Config: &config.Config{
						AddSubnetValidatorFee: 1,
						ContinuousStakingTime: time.Time{}, // activate latest fork,
					},
					Ctx:          snow.DefaultContextTest(),
					Bootstrapped: bootstrapped,
				}
			},
			stateF: func(ctrl *gomock.Controller) state.Chain {
				mockState := state.NewMockChain(ctrl)
				mockState.EXPECT().GetTimestamp().Return(time.Unix(0, 0))
				mockState.EXPECT().GetSubnetTransformation(subnetID).Return(&transformTx, nil)
				mockState.EXPECT().GetCurrentValidator(subnetID, verifiedTx.NodeID()).Return(nil, database.ErrNotFound)
				mockState.EXPECT().GetPendingValidator(subnetID, verifiedTx.NodeID()).Return(nil, database.ErrNotFound)
				primaryNetworkVdr := &state.Staker{
					StartTime: time.Unix(0, 0),
					EndTime:   mockable.MaxTime,
				}
				mockState.EXPECT().GetCurrentValidator(constants.PrimaryNetworkID, verifiedTx.NodeID()).Return(primaryNetworkVdr, nil)
				return mockState
			},
			sTxF: func() *txs.Tx {
				return &verifiedSignedTx
			},
			txF: func() *txs.AddPermissionlessValidatorTx {
				return &verifiedTx
			},
			expectedErr: nil,
		},
	}

	for _, tt := range tests {
		t.Run(tt.name, func(t *testing.T) {
			ctrl := gomock.NewController(t)
			defer ctrl.Finish()

			var (
				backend = tt.backendF(ctrl)
				state   = tt.stateF(ctrl)
				sTx     = tt.sTxF()
				tx      = tt.txF()
			)

			err := verifyAddPermissionlessValidatorTx(backend, state, sTx, tx)
			require.ErrorIs(t, err, tt.expectedErr)
		})
	}
}

func TestGetValidatorRules(t *testing.T) {
	type test struct {
		name          string
		subnetID      ids.ID
		backend       *Backend
		chainStateF   func(*gomock.Controller) state.Chain
		expectedRules *addValidatorRules
		expectedErr   error
	}

	var (
		config = &config.Config{
			MinValidatorStake: 1,
			MaxValidatorStake: 2,
			MinStakeDuration:  time.Second,
			MaxStakeDuration:  2 * time.Second,
			MinDelegationFee:  1337,
		}
		avaxAssetID   = ids.GenerateTestID()
		customAssetID = ids.GenerateTestID()
		subnetID      = ids.GenerateTestID()
	)

	tests := []test{
		{
			name:     "primary network",
			subnetID: constants.PrimaryNetworkID,
			backend: &Backend{
				Config: config,
				Ctx: &snow.Context{
					AVAXAssetID: avaxAssetID,
				},
			},
			chainStateF: func(*gomock.Controller) state.Chain {
				return nil
			},
			expectedRules: &addValidatorRules{
				assetID:           avaxAssetID,
				minValidatorStake: config.MinValidatorStake,
				maxValidatorStake: config.MaxValidatorStake,
				minStakeDuration:  config.MinStakeDuration,
				maxStakeDuration:  config.MaxStakeDuration,
				minDelegationFee:  config.MinDelegationFee,
			},
		},
		{
			name:     "can't get subnet transformation",
			subnetID: subnetID,
			backend:  nil,
			chainStateF: func(ctrl *gomock.Controller) state.Chain {
				state := state.NewMockChain(ctrl)
				state.EXPECT().GetSubnetTransformation(subnetID).Return(nil, errTest)
				return state
			},
			expectedRules: &addValidatorRules{},
			expectedErr:   errTest,
		},
		{
			name:     "invalid transformation tx",
			subnetID: subnetID,
			backend:  nil,
			chainStateF: func(ctrl *gomock.Controller) state.Chain {
				state := state.NewMockChain(ctrl)
				tx := &txs.Tx{
					Unsigned: &txs.AddDelegatorTx{},
				}
				state.EXPECT().GetSubnetTransformation(subnetID).Return(tx, nil)
				return state
			},
			expectedRules: &addValidatorRules{},
			expectedErr:   ErrIsNotTransformSubnetTx,
		},
		{
			name:     "subnet",
			subnetID: subnetID,
			backend:  nil,
			chainStateF: func(ctrl *gomock.Controller) state.Chain {
				state := state.NewMockChain(ctrl)
				tx := &txs.Tx{
					Unsigned: &txs.TransformSubnetTx{
						AssetID:           customAssetID,
						MinValidatorStake: config.MinValidatorStake,
						MaxValidatorStake: config.MaxValidatorStake,
						MinStakeDuration:  1337,
						MaxStakeDuration:  42,
						MinDelegationFee:  config.MinDelegationFee,
					},
				}
				state.EXPECT().GetSubnetTransformation(subnetID).Return(tx, nil)
				return state
			},
			expectedRules: &addValidatorRules{
				assetID:           customAssetID,
				minValidatorStake: config.MinValidatorStake,
				maxValidatorStake: config.MaxValidatorStake,
				minStakeDuration:  time.Duration(1337) * time.Second,
				maxStakeDuration:  time.Duration(42) * time.Second,
				minDelegationFee:  config.MinDelegationFee,
			},
			expectedErr: nil,
		},
	}

	for _, tt := range tests {
		t.Run(tt.name, func(t *testing.T) {
			require := require.New(t)
			ctrl := gomock.NewController(t)
			defer ctrl.Finish()

			chainState := tt.chainStateF(ctrl)
			rules, err := getValidatorRules(tt.backend, chainState, tt.subnetID)
			if tt.expectedErr != nil {
				require.ErrorIs(err, tt.expectedErr)
				return
			}
			require.NoError(err)
			require.Equal(tt.expectedRules, rules)
		})
	}
}

func TestGetDelegatorRules(t *testing.T) {
	type test struct {
		name          string
		subnetID      ids.ID
		backend       *Backend
		chainStateF   func(*gomock.Controller) state.Chain
		expectedRules *addDelegatorRules
		expectedErr   error
	}
	var (
		config = &config.Config{
			MinDelegatorStake: 1,
			MaxValidatorStake: 2,
			MinStakeDuration:  time.Second,
			MaxStakeDuration:  2 * time.Second,
		}
		avaxAssetID   = ids.GenerateTestID()
		customAssetID = ids.GenerateTestID()
		subnetID      = ids.GenerateTestID()
	)
	tests := []test{
		{
			name:     "primary network",
			subnetID: constants.PrimaryNetworkID,
			backend: &Backend{
				Config: config,
				Ctx: &snow.Context{
					AVAXAssetID: avaxAssetID,
				},
			},
			chainStateF: func(*gomock.Controller) state.Chain {
				return nil
			},
			expectedRules: &addDelegatorRules{
				assetID:                  avaxAssetID,
				minDelegatorStake:        config.MinDelegatorStake,
				maxValidatorStake:        config.MaxValidatorStake,
				minStakeDuration:         config.MinStakeDuration,
				maxStakeDuration:         config.MaxStakeDuration,
				maxValidatorWeightFactor: MaxValidatorWeightFactor,
			},
		},
		{
			name:     "can't get subnet transformation",
			subnetID: subnetID,
			backend:  nil,
			chainStateF: func(ctrl *gomock.Controller) state.Chain {
				state := state.NewMockChain(ctrl)
				state.EXPECT().GetSubnetTransformation(subnetID).Return(nil, errTest)
				return state
			},
			expectedRules: &addDelegatorRules{},
			expectedErr:   errTest,
		},
		{
			name:     "invalid transformation tx",
			subnetID: subnetID,
			backend:  nil,
			chainStateF: func(ctrl *gomock.Controller) state.Chain {
				state := state.NewMockChain(ctrl)
				tx := &txs.Tx{
					Unsigned: &txs.AddDelegatorTx{},
				}
				state.EXPECT().GetSubnetTransformation(subnetID).Return(tx, nil)
				return state
			},
			expectedRules: &addDelegatorRules{},
			expectedErr:   ErrIsNotTransformSubnetTx,
		},
		{
			name:     "subnet",
			subnetID: subnetID,
			backend:  nil,
			chainStateF: func(ctrl *gomock.Controller) state.Chain {
				state := state.NewMockChain(ctrl)
				tx := &txs.Tx{
					Unsigned: &txs.TransformSubnetTx{
						AssetID:                  customAssetID,
						MinDelegatorStake:        config.MinDelegatorStake,
						MinValidatorStake:        config.MinValidatorStake,
						MaxValidatorStake:        config.MaxValidatorStake,
						MinStakeDuration:         1337,
						MaxStakeDuration:         42,
						MinDelegationFee:         config.MinDelegationFee,
						MaxValidatorWeightFactor: 21,
					},
				}
				state.EXPECT().GetSubnetTransformation(subnetID).Return(tx, nil)
				return state
			},
			expectedRules: &addDelegatorRules{
				assetID:                  customAssetID,
				minDelegatorStake:        config.MinDelegatorStake,
				maxValidatorStake:        config.MaxValidatorStake,
				minStakeDuration:         time.Duration(1337) * time.Second,
				maxStakeDuration:         time.Duration(42) * time.Second,
				maxValidatorWeightFactor: 21,
			},
			expectedErr: nil,
		},
	}
	for _, tt := range tests {
		t.Run(tt.name, func(t *testing.T) {
			require := require.New(t)
			ctrl := gomock.NewController(t)
			defer ctrl.Finish()

			chainState := tt.chainStateF(ctrl)
			rules, err := getDelegatorRules(tt.backend, chainState, tt.subnetID)
			if tt.expectedErr != nil {
				require.ErrorIs(err, tt.expectedErr)
				return
			}
			require.NoError(err)
			require.Equal(tt.expectedRules, rules)
		})
	}
}<|MERGE_RESOLUTION|>--- conflicted
+++ resolved
@@ -138,32 +138,6 @@
 			expectedErr: nil,
 		},
 		{
-<<<<<<< HEAD
-=======
-			name: "start time too early",
-			backendF: func(*gomock.Controller) *Backend {
-				bootstrapped := &utils.Atomic[bool]{}
-				bootstrapped.Set(true)
-				return &Backend{
-					Ctx:          snow.DefaultContextTest(),
-					Bootstrapped: bootstrapped,
-				}
-			},
-			stateF: func(ctrl *gomock.Controller) state.Chain {
-				state := state.NewMockChain(ctrl)
-				state.EXPECT().GetTimestamp().Return(verifiedTx.StartTime())
-				return state
-			},
-			sTxF: func() *txs.Tx {
-				return &verifiedSignedTx
-			},
-			txF: func() *txs.AddPermissionlessValidatorTx {
-				return &verifiedTx
-			},
-			expectedErr: ErrTimestampNotBeforeStartTime,
-		},
-		{
->>>>>>> f08d928f
 			name: "weight too low",
 			backendF: func(*gomock.Controller) *Backend {
 				bootstrapped := &utils.Atomic[bool]{}
@@ -464,59 +438,6 @@
 			expectedErr: ErrFlowCheckFailed,
 		},
 		{
-<<<<<<< HEAD
-=======
-			name: "starts too far in the future",
-			backendF: func(ctrl *gomock.Controller) *Backend {
-				bootstrapped := &utils.Atomic[bool]{}
-				bootstrapped.Set(true)
-
-				flowChecker := utxo.NewMockVerifier(ctrl)
-				flowChecker.EXPECT().VerifySpend(
-					gomock.Any(),
-					gomock.Any(),
-					gomock.Any(),
-					gomock.Any(),
-					gomock.Any(),
-					gomock.Any(),
-				).Return(nil)
-
-				return &Backend{
-					FlowChecker: flowChecker,
-					Config: &config.Config{
-						AddSubnetValidatorFee: 1,
-					},
-					Ctx:          snow.DefaultContextTest(),
-					Bootstrapped: bootstrapped,
-				}
-			},
-			stateF: func(ctrl *gomock.Controller) state.Chain {
-				mockState := state.NewMockChain(ctrl)
-				mockState.EXPECT().GetTimestamp().Return(time.Unix(0, 0))
-				mockState.EXPECT().GetSubnetTransformation(subnetID).Return(&transformTx, nil)
-				mockState.EXPECT().GetCurrentValidator(subnetID, verifiedTx.NodeID()).Return(nil, database.ErrNotFound)
-				mockState.EXPECT().GetPendingValidator(subnetID, verifiedTx.NodeID()).Return(nil, database.ErrNotFound)
-				primaryNetworkVdr := &state.Staker{
-					StartTime: time.Unix(0, 0),
-					EndTime:   mockable.MaxTime,
-				}
-				mockState.EXPECT().GetCurrentValidator(constants.PrimaryNetworkID, verifiedTx.NodeID()).Return(primaryNetworkVdr, nil)
-				return mockState
-			},
-			sTxF: func() *txs.Tx {
-				return &verifiedSignedTx
-			},
-			txF: func() *txs.AddPermissionlessValidatorTx {
-				// Note this copies [verifiedTx]
-				tx := verifiedTx
-				tx.Validator.Start = uint64(MaxFutureStartTime.Seconds()) + 1
-				tx.Validator.End = tx.Validator.Start + uint64(unsignedTransformTx.MinStakeDuration)
-				return &tx
-			},
-			expectedErr: ErrFutureStakeTime,
-		},
-		{
->>>>>>> f08d928f
 			name: "success",
 			backendF: func(ctrl *gomock.Controller) *Backend {
 				bootstrapped := &utils.Atomic[bool]{}

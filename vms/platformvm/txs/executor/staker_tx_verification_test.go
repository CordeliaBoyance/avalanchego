--- conflicted
+++ resolved
@@ -448,14 +448,9 @@
 				mockState.EXPECT().GetPendingValidator(subnetID, verifiedTx.NodeID()).Return(nil, database.ErrNotFound)
 				// Validator time isn't subset of primary network validator time
 				primaryNetworkVdr := &state.Staker{
-<<<<<<< HEAD
-					StartTime:     verifiedTx.StartTime(),
+					StartTime:     verifiedTx.StartTime().Add(time.Second),
 					StakingPeriod: verifiedTx.StakingPeriod() - 1,
-					EndTime:       verifiedTx.EndTime().Add(-1 * time.Second),
-=======
-					StartTime: verifiedTx.StartTime().Add(time.Second),
-					EndTime:   verifiedTx.EndTime(),
->>>>>>> 55f25e3b
+					EndTime:       verifiedTx.EndTime(),
 				}
 				mockState.EXPECT().GetCurrentValidator(constants.PrimaryNetworkID, verifiedTx.NodeID()).Return(primaryNetworkVdr, nil)
 				return mockState
@@ -501,14 +496,9 @@
 				mockState.EXPECT().GetCurrentValidator(subnetID, verifiedTx.NodeID()).Return(nil, database.ErrNotFound)
 				mockState.EXPECT().GetPendingValidator(subnetID, verifiedTx.NodeID()).Return(nil, database.ErrNotFound)
 				primaryNetworkVdr := &state.Staker{
-<<<<<<< HEAD
-					StartTime:     verifiedTx.StartTime(),
+					StartTime:     verifiedTx.StartTime().Add(-1 * time.Second),
 					StakingPeriod: verifiedTx.StakingPeriod(),
 					EndTime:       verifiedTx.EndTime(),
-=======
-					StartTime: verifiedTx.StartTime().Add(-1 * time.Second),
-					EndTime:   verifiedTx.EndTime(),
->>>>>>> 55f25e3b
 				}
 				mockState.EXPECT().GetCurrentValidator(constants.PrimaryNetworkID, verifiedTx.NodeID()).Return(primaryNetworkVdr, nil)
 				return mockState

--- conflicted
+++ resolved
@@ -513,7 +513,6 @@
 	return nil
 }
 
-<<<<<<< HEAD
 func (e *StandardTxExecutor) StopStakerTx(tx *txs.StopStakerTx) error {
 	stakers, stopTime, err := verifyStopStakerTx(
 		e.Backend,
@@ -544,11 +543,9 @@
 	return nil
 }
 
-=======
 // addStakerFromStakerTx creates the staker to be added to state.
 // Post Continuous Staking fork activation it has also a side-effect:
 // it updates current supply in state
->>>>>>> 235a2d84
 func (e *StandardTxExecutor) addStakerFromStakerTx(
 	stakerTx txs.Staker,
 	chainTime time.Time,

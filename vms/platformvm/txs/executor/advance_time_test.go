// Copyright (C) 2019-2021, Ava Labs, Inc. All rights reserved.
// See the file LICENSE for licensing terms.

package executor

import (
	"fmt"
	"testing"
	"time"

	"github.com/stretchr/testify/assert"

	"github.com/ava-labs/avalanchego/ids"
	"github.com/ava-labs/avalanchego/utils/constants"
	"github.com/ava-labs/avalanchego/utils/crypto"
	"github.com/ava-labs/avalanchego/vms/platformvm/reward"
	"github.com/ava-labs/avalanchego/vms/platformvm/status"
	"github.com/ava-labs/avalanchego/vms/platformvm/txs"
)

// Ensure semantic verification fails when proposed timestamp is at or before current timestamp
func TestAdvanceTimeTxTimestampTooEarly(t *testing.T) {
	h := newTestHelpersCollection()
	h.ctx.Lock.Lock()
	defer func() {
		if err := internalStateShutdown(h); err != nil {
			t.Fatal(err)
		}
	}()

	tx, err := h.txBuilder.NewAdvanceTimeTx(defaultGenesisTime)
	if err != nil {
		t.Fatal(err)
	}

	executor := ProposalTxExecutor{
		Backend:     &h.execBackend,
		ParentState: h.tState,
		Tx:          tx,
	}
	err = tx.Unsigned.Visit(&executor)
	if err == nil {
		t.Fatal("should've failed verification because proposed timestamp same as current timestamp")
	}
}

// Ensure semantic verification fails when proposed timestamp is after next validator set change time
func TestAdvanceTimeTxTimestampTooLate(t *testing.T) {
	h := newTestHelpersCollection()
	h.ctx.Lock.Lock()

	// Case: Timestamp is after next validator start time
	// Add a pending validator
	pendingValidatorStartTime := defaultGenesisTime.Add(1 * time.Second)
	pendingValidatorEndTime := pendingValidatorStartTime.Add(defaultMinStakingDuration)
	factory := crypto.FactorySECP256K1R{}
	nodeIDKey, _ := factory.NewPrivateKey()
	nodeID := ids.NodeID(nodeIDKey.PublicKey().Address())
	_, err := addPendingValidator(h, pendingValidatorStartTime, pendingValidatorEndTime, nodeID, []*crypto.PrivateKeySECP256K1R{preFundedKeys[0]})
	assert.NoError(t, err)

	{
		tx, err := h.txBuilder.NewAdvanceTimeTx(pendingValidatorStartTime.Add(1 * time.Second))
		if err != nil {
			t.Fatal(err)
		}

		executor := ProposalTxExecutor{
			Backend:     &h.execBackend,
			ParentState: h.tState,
			Tx:          tx,
		}
		err = tx.Unsigned.Visit(&executor)
		if err == nil {
			t.Fatal("should've failed verification because proposed timestamp is after pending validator start time")
		}
	}

	if err := internalStateShutdown(h); err != nil {
		t.Fatal(err)
	}

	// Case: Timestamp is after next validator end time
	h = newTestHelpersCollection()
	h.ctx.Lock.Lock()
	defer func() {
		if err := internalStateShutdown(h); err != nil {
			t.Fatal(err)
		}
	}()

	// fast forward clock to 10 seconds before genesis validators stop validating
	h.clk.Set(defaultValidateEndTime.Add(-10 * time.Second))

	{
		// Proposes advancing timestamp to 1 second after genesis validators stop validating
		tx, err := h.txBuilder.NewAdvanceTimeTx(defaultValidateEndTime.Add(1 * time.Second))
		if err != nil {
			t.Fatal(err)
		}

		executor := ProposalTxExecutor{
			Backend:     &h.execBackend,
			ParentState: h.tState,
			Tx:          tx,
		}
		err = tx.Unsigned.Visit(&executor)
		if err == nil {
			t.Fatal("should've failed verification because proposed timestamp is after pending validator start time")
		}
	}
}

// Ensure semantic verification updates the current and pending staker set
// for the primary network
func TestAdvanceTimeTxUpdatePrimaryNetworkStakers(t *testing.T) {
	h := newTestHelpersCollection()
	h.ctx.Lock.Lock()
	defer func() {
		if err := internalStateShutdown(h); err != nil {
			t.Fatal(err)
		}
	}()

	// Case: Timestamp is after next validator start time
	// Add a pending validator
	pendingValidatorStartTime := defaultGenesisTime.Add(1 * time.Second)
	pendingValidatorEndTime := pendingValidatorStartTime.Add(defaultMinStakingDuration)
	factory := crypto.FactorySECP256K1R{}
	nodeIDKey, _ := factory.NewPrivateKey()
	nodeID := ids.NodeID(nodeIDKey.PublicKey().Address())
	addPendingValidatorTx, err := addPendingValidator(h, pendingValidatorStartTime, pendingValidatorEndTime, nodeID, []*crypto.PrivateKeySECP256K1R{preFundedKeys[0]})
	assert.NoError(t, err)

	tx, err := h.txBuilder.NewAdvanceTimeTx(pendingValidatorStartTime)
	if err != nil {
		t.Fatal(err)
	}

	executor := ProposalTxExecutor{
		Backend:     &h.execBackend,
		ParentState: h.tState,
		Tx:          tx,
	}
	err = tx.Unsigned.Visit(&executor)
	if err != nil {
		t.Fatal(err)
	}

	onCommitCurrentStakers := executor.OnCommit.CurrentStakers()
	validator, err := onCommitCurrentStakers.GetValidator(nodeID)
	if err != nil {
		t.Fatal(err)
	}

	_, vdrTxID := validator.AddValidatorTx()
	if vdrTxID != addPendingValidatorTx.ID() {
		t.Fatalf("Added the wrong tx to the validator set")
	}

	onCommitPendingStakers := executor.OnCommit.PendingStakers()
	if _, _, err := onCommitPendingStakers.GetValidatorTx(nodeID); err == nil {
		t.Fatalf("Should have removed the validator from the pending validator set")
	}

	_, reward, err := onCommitCurrentStakers.GetNextStaker()
	if err != nil {
		t.Fatal(err)
	}
	if reward != 1370 { // See rewards tests
		t.Fatalf("Expected reward of %d but was %d", 1370, reward)
	}

	onAbortCurrentStakers := executor.OnAbort.CurrentStakers()
	if _, err := onAbortCurrentStakers.GetValidator(nodeID); err == nil {
		t.Fatalf("Shouldn't have added the validator to the validator set")
	}

	onAbortPendingStakers := executor.OnAbort.PendingStakers()
	_, retrievedTxID, err := onAbortPendingStakers.GetValidatorTx(nodeID)
	if err != nil {
		t.Fatal(err)
	}
	if retrievedTxID != addPendingValidatorTx.ID() {
		t.Fatalf("Added the wrong tx to the pending validator set")
	}

	// Test VM validators
	executor.OnCommit.Apply(h.tState)
<<<<<<< HEAD
=======
	h.tState.SetHeight(dummyHeight)
>>>>>>> bf4ff101
	assert.NoError(t, h.tState.Commit())
	assert.True(t, h.cfg.Validators.Contains(constants.PrimaryNetworkID, nodeID))
}

// Ensure semantic verification updates the current and pending staker sets correctly.
// Namely, it should add pending stakers whose start time is at or before the timestamp.
// It will not remove primary network stakers; that happens in rewardTxs.
func TestAdvanceTimeTxUpdateStakers(t *testing.T) {
	type stakerStatus uint
	const (
		pending stakerStatus = iota
		current
	)

	type staker struct {
		nodeID             ids.NodeID
		startTime, endTime time.Time
	}
	type test struct {
		description           string
		stakers               []staker
		subnetStakers         []staker
		advanceTimeTo         []time.Time
		expectedStakers       map[ids.NodeID]stakerStatus
		expectedSubnetStakers map[ids.NodeID]stakerStatus
	}

	// Chronological order (not in scale):
	// Staker0:    |--- ??? // Staker0 end time depends on the test
	// Staker1:        |------------------------------------------------------------------------|
	// Staker2:            |------------------------|
	// Staker3:                |------------------------|
	// Staker3sub:                 |----------------|
	// Staker4:                |------------------------|
	// Staker5:            |----------------------------------------|
	staker1 := staker{
		nodeID:    ids.GenerateTestNodeID(),
		startTime: defaultGenesisTime.Add(1 * time.Minute),
		endTime:   defaultGenesisTime.Add(10 * defaultMinStakingDuration).Add(1 * time.Minute),
	}
	staker2 := staker{
		nodeID:    ids.GenerateTestNodeID(),
		startTime: staker1.startTime.Add(1 * time.Minute),
		endTime:   staker1.startTime.Add(1 * time.Minute).Add(defaultMinStakingDuration),
	}
	staker3 := staker{
		nodeID:    ids.GenerateTestNodeID(),
		startTime: staker2.startTime.Add(1 * time.Minute),
		endTime:   staker2.endTime.Add(1 * time.Minute),
	}
	staker3Sub := staker{
		nodeID:    staker3.nodeID,
		startTime: staker3.startTime.Add(1 * time.Minute),
		endTime:   staker3.endTime.Add(-1 * time.Minute),
	}
	staker4 := staker{
		nodeID:    ids.GenerateTestNodeID(),
		startTime: staker3.startTime,
		endTime:   staker3.endTime,
	}
	staker5 := staker{
		nodeID:    ids.GenerateTestNodeID(),
		startTime: staker2.endTime,
		endTime:   staker2.endTime.Add(defaultMinStakingDuration),
	}

	tests := []test{
		{
			description:   "advance time to before staker1 start with subnet",
			stakers:       []staker{staker1, staker2, staker3, staker4, staker5},
			subnetStakers: []staker{staker1, staker2, staker3, staker4, staker5},
			advanceTimeTo: []time.Time{staker1.startTime.Add(-1 * time.Second)},
			expectedStakers: map[ids.NodeID]stakerStatus{
				staker1.nodeID: pending, staker2.nodeID: pending, staker3.nodeID: pending, staker4.nodeID: pending, staker5.nodeID: pending,
			},
			expectedSubnetStakers: map[ids.NodeID]stakerStatus{
				staker1.nodeID: pending, staker2.nodeID: pending, staker3.nodeID: pending, staker4.nodeID: pending, staker5.nodeID: pending,
			},
		},
		{
			description:   "advance time to staker 1 start with subnet",
			stakers:       []staker{staker1, staker2, staker3, staker4, staker5},
			subnetStakers: []staker{staker1},
			advanceTimeTo: []time.Time{staker1.startTime},
			expectedStakers: map[ids.NodeID]stakerStatus{
				staker2.nodeID: pending, staker3.nodeID: pending, staker4.nodeID: pending, staker5.nodeID: pending,
				staker1.nodeID: current,
			},
			expectedSubnetStakers: map[ids.NodeID]stakerStatus{
				staker2.nodeID: pending, staker3.nodeID: pending, staker4.nodeID: pending, staker5.nodeID: pending,
				staker1.nodeID: current,
			},
		},
		{
			description:   "advance time to the staker2 start",
			stakers:       []staker{staker1, staker2, staker3, staker4, staker5},
			advanceTimeTo: []time.Time{staker1.startTime, staker2.startTime},
			expectedStakers: map[ids.NodeID]stakerStatus{
				staker3.nodeID: pending, staker4.nodeID: pending, staker5.nodeID: pending,
				staker1.nodeID: current, staker2.nodeID: current,
			},
		},
		{
			description:   "staker3 should validate only primary network",
			stakers:       []staker{staker1, staker2, staker3, staker4, staker5},
			subnetStakers: []staker{staker1, staker2, staker3Sub, staker4, staker5},
			advanceTimeTo: []time.Time{staker1.startTime, staker2.startTime, staker3.startTime},
			expectedStakers: map[ids.NodeID]stakerStatus{
				staker5.nodeID: pending,
				staker1.nodeID: current, staker2.nodeID: current, staker3.nodeID: current, staker4.nodeID: current,
			},
			expectedSubnetStakers: map[ids.NodeID]stakerStatus{
				staker5.nodeID: pending, staker3Sub.nodeID: pending,
				staker1.nodeID: current, staker2.nodeID: current, staker4.nodeID: current,
			},
		},
		{
			description:   "advance time to staker3 start with subnet",
			stakers:       []staker{staker1, staker2, staker3, staker4, staker5},
			subnetStakers: []staker{staker1, staker2, staker3Sub, staker4, staker5},
			advanceTimeTo: []time.Time{staker1.startTime, staker2.startTime, staker3.startTime, staker3Sub.startTime},
			expectedStakers: map[ids.NodeID]stakerStatus{
				staker5.nodeID: pending,
				staker1.nodeID: current, staker2.nodeID: current, staker3.nodeID: current, staker4.nodeID: current,
			},
			expectedSubnetStakers: map[ids.NodeID]stakerStatus{
				staker5.nodeID: pending,
				staker1.nodeID: current, staker2.nodeID: current, staker3.nodeID: current, staker4.nodeID: current,
			},
		},
		{
			description:   "advance time to staker5 end",
			stakers:       []staker{staker1, staker2, staker3, staker4, staker5},
			advanceTimeTo: []time.Time{staker1.startTime, staker2.startTime, staker3.startTime, staker5.startTime},
			expectedStakers: map[ids.NodeID]stakerStatus{
				staker1.nodeID: current, staker2.nodeID: current, staker3.nodeID: current, staker4.nodeID: current, staker5.nodeID: current,
			},
		},
	}

	for _, test := range tests {
		t.Run(test.description, func(ts *testing.T) {
			assert := assert.New(ts)
			h := newTestHelpersCollection()
			h.ctx.Lock.Lock()
			defer func() {
				if err := internalStateShutdown(h); err != nil {
					t.Fatal(err)
				}
			}()
			h.cfg.WhitelistedSubnets.Add(testSubnet1.ID())

			for _, staker := range test.stakers {
				_, err := addPendingValidator(
					h,
					staker.startTime,
					staker.endTime,
					staker.nodeID,
					[]*crypto.PrivateKeySECP256K1R{preFundedKeys[0]},
				)
				assert.NoError(err)
			}

			for _, staker := range test.subnetStakers {
				tx, err := h.txBuilder.NewAddSubnetValidatorTx(
					10, // Weight
					uint64(staker.startTime.Unix()),
					uint64(staker.endTime.Unix()),
					staker.nodeID,    // validator ID
					testSubnet1.ID(), // Subnet ID
					[]*crypto.PrivateKeySECP256K1R{preFundedKeys[0], preFundedKeys[1]},
					ids.ShortEmpty,
				)
				assert.NoError(err)
				h.tState.AddPendingStaker(tx)
				h.tState.AddTx(tx, status.Committed)
			}
<<<<<<< HEAD
=======
			h.tState.SetHeight(dummyHeight)
>>>>>>> bf4ff101
			if err := h.tState.Commit(); err != nil {
				t.Fatal(err)
			}
			if err := h.tState.Load(); err != nil {
				t.Fatal(err)
			}

			for _, newTime := range test.advanceTimeTo {
				h.clk.Set(newTime)
				tx, err := h.txBuilder.NewAdvanceTimeTx(newTime)
				if err != nil {
					t.Fatal(err)
				}

				executor := ProposalTxExecutor{
					Backend:     &h.execBackend,
					ParentState: h.tState,
					Tx:          tx,
				}
				err = tx.Unsigned.Visit(&executor)
				if err != nil {
					t.Fatal(err)
				}

				assert.NoError(err)
				executor.OnCommit.Apply(h.tState)
			}
<<<<<<< HEAD
=======

			h.tState.SetHeight(dummyHeight)
>>>>>>> bf4ff101
			assert.NoError(h.tState.Commit())

			// Check that the validators we expect to be in the current staker set are there
			currentStakers := h.tState.CurrentStakers()
			// Check that the validators we expect to be in the pending staker set are there
			pendingStakers := h.tState.PendingStakers()
			for stakerNodeID, status := range test.expectedStakers {
				switch status {
				case pending:
					_, _, err := pendingStakers.GetValidatorTx(stakerNodeID)
					assert.NoError(err)
					assert.False(h.cfg.Validators.Contains(constants.PrimaryNetworkID, stakerNodeID))
				case current:
					_, err := currentStakers.GetValidator(stakerNodeID)
					assert.NoError(err)
					assert.True(h.cfg.Validators.Contains(constants.PrimaryNetworkID, stakerNodeID))
				}
			}

			for stakerNodeID, status := range test.expectedSubnetStakers {
				switch status {
				case pending:
					assert.False(h.cfg.Validators.Contains(testSubnet1.ID(), stakerNodeID))
				case current:
					assert.True(h.cfg.Validators.Contains(testSubnet1.ID(), stakerNodeID))
				}
			}
		})
	}
}

// Regression test for https://github.com/ava-labs/avalanchego/pull/584
// that ensures it fixes a bug where subnet validators are not removed
// when timestamp is advanced and there is a pending staker whose start time
// is after the new timestamp
func TestAdvanceTimeTxRemoveSubnetValidator(t *testing.T) {
	h := newTestHelpersCollection()
	h.ctx.Lock.Lock()
	defer func() {
		if err := internalStateShutdown(h); err != nil {
			t.Fatal(err)
		}
	}()
	h.cfg.WhitelistedSubnets.Add(testSubnet1.ID())

	// Add a subnet validator to the staker set
	subnetValidatorNodeID := preFundedKeys[0].PublicKey().Address()
	// Starts after the corre
	subnetVdr1StartTime := defaultValidateStartTime
	subnetVdr1EndTime := defaultValidateStartTime.Add(defaultMinStakingDuration)
	tx, err := h.txBuilder.NewAddSubnetValidatorTx(
		1,                                  // Weight
		uint64(subnetVdr1StartTime.Unix()), // Start time
		uint64(subnetVdr1EndTime.Unix()),   // end time
		ids.NodeID(subnetValidatorNodeID),  // Node ID
		testSubnet1.ID(),                   // Subnet ID
		[]*crypto.PrivateKeySECP256K1R{preFundedKeys[0], preFundedKeys[1]},
		ids.ShortEmpty,
	)
	if err != nil {
		t.Fatal(err)
	}

	h.tState.AddCurrentStaker(tx, 0)
	h.tState.AddTx(tx, status.Committed)
<<<<<<< HEAD
=======
	h.tState.SetHeight(dummyHeight)
>>>>>>> bf4ff101
	if err := h.tState.Commit(); err != nil {
		t.Fatal(err)
	}
	if err := h.tState.Load(); err != nil {
		t.Fatal(err)
	}

	// The above validator is now part of the staking set

	// Queue a staker that joins the staker set after the above validator leaves
	subnetVdr2NodeID := preFundedKeys[1].PublicKey().Address()
	tx, err = h.txBuilder.NewAddSubnetValidatorTx(
		1, // Weight
		uint64(subnetVdr1EndTime.Add(time.Second).Unix()),                                // Start time
		uint64(subnetVdr1EndTime.Add(time.Second).Add(defaultMinStakingDuration).Unix()), // end time
		ids.NodeID(subnetVdr2NodeID),                                                     // Node ID
		testSubnet1.ID(),                                                                 // Subnet ID
		[]*crypto.PrivateKeySECP256K1R{preFundedKeys[0], preFundedKeys[1]},               // Keys
		ids.ShortEmpty, // reward address
	)
	if err != nil {
		t.Fatal(err)
	}

	h.tState.AddPendingStaker(tx)
	h.tState.AddTx(tx, status.Committed)
<<<<<<< HEAD
=======
	h.tState.SetHeight(dummyHeight)
>>>>>>> bf4ff101
	if err := h.tState.Commit(); err != nil {
		t.Fatal(err)
	}
	if err := h.tState.Load(); err != nil {
		t.Fatal(err)
	}

	// The above validator is now in the pending staker set

	// Advance time to the first staker's end time.
	h.clk.Set(subnetVdr1EndTime)
	tx, err = h.txBuilder.NewAdvanceTimeTx(subnetVdr1EndTime)
	if err != nil {
		t.Fatal(err)
	}

	executor := ProposalTxExecutor{
		Backend:     &h.execBackend,
		ParentState: h.tState,
		Tx:          tx,
	}
	err = tx.Unsigned.Visit(&executor)
	if err != nil {
		t.Fatal(err)
	}

	currentStakers := executor.OnCommit.CurrentStakers()
	vdr, err := currentStakers.GetValidator(ids.NodeID(subnetValidatorNodeID))
	if err != nil {
		t.Fatal(err)
	}
	_, exists := vdr.SubnetValidators()[testSubnet1.ID()]

	// The first staker should now be removed. Verify that is the case.
	if exists {
		t.Fatal("should have been removed from validator set")
	}
	// Check VM Validators are removed successfully
	executor.OnCommit.Apply(h.tState)
<<<<<<< HEAD
=======
	h.tState.SetHeight(dummyHeight)
>>>>>>> bf4ff101
	assert.NoError(t, h.tState.Commit())
	assert.False(t, h.cfg.Validators.Contains(testSubnet1.ID(), ids.NodeID(subnetVdr2NodeID)))
	assert.False(t, h.cfg.Validators.Contains(testSubnet1.ID(), ids.NodeID(subnetValidatorNodeID)))
}

func TestWhitelistedSubnet(t *testing.T) {
	for _, whitelist := range []bool{true, false} {
		t.Run(fmt.Sprintf("whitelisted %t", whitelist), func(ts *testing.T) {
			h := newTestHelpersCollection()
			h.ctx.Lock.Lock()
			defer func() {
				if err := internalStateShutdown(h); err != nil {
					t.Fatal(err)
				}
			}()

			if whitelist {
				h.cfg.WhitelistedSubnets.Add(testSubnet1.ID())
			}
			// Add a subnet validator to the staker set
			subnetValidatorNodeID := preFundedKeys[0].PublicKey().Address()

			subnetVdr1StartTime := defaultGenesisTime.Add(1 * time.Minute)
			subnetVdr1EndTime := defaultGenesisTime.Add(10 * defaultMinStakingDuration).Add(1 * time.Minute)
			tx, err := h.txBuilder.NewAddSubnetValidatorTx(
				1,                                  // Weight
				uint64(subnetVdr1StartTime.Unix()), // Start time
				uint64(subnetVdr1EndTime.Unix()),   // end time
				ids.NodeID(subnetValidatorNodeID),  // Node ID
				testSubnet1.ID(),                   // Subnet ID
				[]*crypto.PrivateKeySECP256K1R{preFundedKeys[0], preFundedKeys[1]},
				ids.ShortEmpty,
			)
			if err != nil {
				t.Fatal(err)
			}

			h.tState.AddPendingStaker(tx)
			h.tState.AddTx(tx, status.Committed)
<<<<<<< HEAD
=======
			h.tState.SetHeight(dummyHeight)
>>>>>>> bf4ff101
			if err := h.tState.Commit(); err != nil {
				t.Fatal(err)
			}
			if err := h.tState.Load(); err != nil {
				t.Fatal(err)
			}

			// Advance time to the staker's start time.
			h.clk.Set(subnetVdr1StartTime)
			tx, err = h.txBuilder.NewAdvanceTimeTx(subnetVdr1StartTime)
			if err != nil {
				t.Fatal(err)
			}

			executor := ProposalTxExecutor{
				Backend:     &h.execBackend,
				ParentState: h.tState,
				Tx:          tx,
			}
			err = tx.Unsigned.Visit(&executor)
			if err != nil {
				t.Fatal(err)
			}

			executor.OnCommit.Apply(h.tState)
<<<<<<< HEAD
=======
			h.tState.SetHeight(dummyHeight)
>>>>>>> bf4ff101
			assert.NoError(t, h.tState.Commit())
			assert.Equal(t, whitelist, h.cfg.Validators.Contains(testSubnet1.ID(), ids.NodeID(subnetValidatorNodeID)))
		})
	}
}

func TestAdvanceTimeTxDelegatorStakerWeight(t *testing.T) {
	h := newTestHelpersCollection()
	h.ctx.Lock.Lock()
	defer func() {
		if err := internalStateShutdown(h); err != nil {
			t.Fatal(err)
		}
	}()

	// Case: Timestamp is after next validator start time
	// Add a pending validator
	pendingValidatorStartTime := defaultGenesisTime.Add(1 * time.Second)
	pendingValidatorEndTime := pendingValidatorStartTime.Add(defaultMaxStakingDuration)
	factory := crypto.FactorySECP256K1R{}
	nodeIDKey, _ := factory.NewPrivateKey()
	nodeID := ids.NodeID(nodeIDKey.PublicKey().Address())
	_, err := addPendingValidator(h, pendingValidatorStartTime, pendingValidatorEndTime, nodeID, []*crypto.PrivateKeySECP256K1R{preFundedKeys[0]})
	assert.NoError(t, err)

	tx, err := h.txBuilder.NewAdvanceTimeTx(pendingValidatorStartTime)
	assert.NoError(t, err)

	executor := ProposalTxExecutor{
		Backend:     &h.execBackend,
		ParentState: h.tState,
		Tx:          tx,
	}
	err = tx.Unsigned.Visit(&executor)
	assert.NoError(t, err)

	executor.OnCommit.Apply(h.tState)
<<<<<<< HEAD
=======
	h.tState.SetHeight(dummyHeight)
>>>>>>> bf4ff101
	assert.NoError(t, h.tState.Commit())

	// Test validator weight before delegation
	primarySet, ok := h.cfg.Validators.GetValidators(constants.PrimaryNetworkID)
	assert.True(t, ok)
	vdrWeight, _ := primarySet.GetWeight(nodeID)
	assert.Equal(t, h.cfg.MinValidatorStake, vdrWeight)

	// Add delegator
	pendingDelegatorStartTime := pendingValidatorStartTime.Add(1 * time.Second)
	pendingDelegatorEndTime := pendingDelegatorStartTime.Add(1 * time.Second)

	addDelegatorTx, err := h.txBuilder.NewAddDelegatorTx(
		h.cfg.MinDelegatorStake,
		uint64(pendingDelegatorStartTime.Unix()),
		uint64(pendingDelegatorEndTime.Unix()),
		nodeID,
		preFundedKeys[0].PublicKey().Address(),
		[]*crypto.PrivateKeySECP256K1R{preFundedKeys[0], preFundedKeys[1], preFundedKeys[4]},
		ids.ShortEmpty,
	)
	assert.NoError(t, err)
	h.tState.AddPendingStaker(addDelegatorTx)
	h.tState.AddTx(addDelegatorTx, status.Committed)
<<<<<<< HEAD
=======
	h.tState.SetHeight(dummyHeight)
>>>>>>> bf4ff101
	assert.NoError(t, h.tState.Commit())
	assert.NoError(t, h.tState.Load())

	// Advance Time
	tx, err = h.txBuilder.NewAdvanceTimeTx(pendingDelegatorStartTime)
	assert.NoError(t, err)

	executor = ProposalTxExecutor{
		Backend:     &h.execBackend,
		ParentState: h.tState,
		Tx:          tx,
	}
	err = tx.Unsigned.Visit(&executor)
	assert.NoError(t, err)

	executor.OnCommit.Apply(h.tState)
<<<<<<< HEAD
=======
	h.tState.SetHeight(dummyHeight)
>>>>>>> bf4ff101
	assert.NoError(t, h.tState.Commit())

	// Test validator weight after delegation
	vdrWeight, _ = primarySet.GetWeight(nodeID)
	assert.Equal(t, h.cfg.MinDelegatorStake+h.cfg.MinValidatorStake, vdrWeight)
}

func TestAdvanceTimeTxDelegatorStakers(t *testing.T) {
	h := newTestHelpersCollection()
	h.ctx.Lock.Lock()
	defer func() {
		if err := internalStateShutdown(h); err != nil {
			t.Fatal(err)
		}
	}()

	// Case: Timestamp is after next validator start time
	// Add a pending validator
	pendingValidatorStartTime := defaultGenesisTime.Add(1 * time.Second)
	pendingValidatorEndTime := pendingValidatorStartTime.Add(defaultMinStakingDuration)
	factory := crypto.FactorySECP256K1R{}
	nodeIDKey, _ := factory.NewPrivateKey()
	nodeID := ids.NodeID(nodeIDKey.PublicKey().Address())
	_, err := addPendingValidator(h, pendingValidatorStartTime, pendingValidatorEndTime, nodeID, []*crypto.PrivateKeySECP256K1R{preFundedKeys[0]})
	assert.NoError(t, err)

	tx, err := h.txBuilder.NewAdvanceTimeTx(pendingValidatorStartTime)
	assert.NoError(t, err)

	executor := ProposalTxExecutor{
		Backend:     &h.execBackend,
		ParentState: h.tState,
		Tx:          tx,
	}
	err = tx.Unsigned.Visit(&executor)
	assert.NoError(t, err)

	executor.OnCommit.Apply(h.tState)
<<<<<<< HEAD
=======
	h.tState.SetHeight(dummyHeight)
>>>>>>> bf4ff101
	assert.NoError(t, h.tState.Commit())

	// Test validator weight before delegation
	primarySet, ok := h.cfg.Validators.GetValidators(constants.PrimaryNetworkID)
	assert.True(t, ok)
	vdrWeight, _ := primarySet.GetWeight(nodeID)
	assert.Equal(t, h.cfg.MinValidatorStake, vdrWeight)

	// Add delegator
	pendingDelegatorStartTime := pendingValidatorStartTime.Add(1 * time.Second)
	pendingDelegatorEndTime := pendingDelegatorStartTime.Add(defaultMinStakingDuration)
	addDelegatorTx, err := h.txBuilder.NewAddDelegatorTx(
		h.cfg.MinDelegatorStake,
		uint64(pendingDelegatorStartTime.Unix()),
		uint64(pendingDelegatorEndTime.Unix()),
		nodeID,
		preFundedKeys[0].PublicKey().Address(),
		[]*crypto.PrivateKeySECP256K1R{preFundedKeys[0], preFundedKeys[1], preFundedKeys[4]},
		ids.ShortEmpty,
	)
	assert.NoError(t, err)
	h.tState.AddPendingStaker(addDelegatorTx)
	h.tState.AddTx(addDelegatorTx, status.Committed)
<<<<<<< HEAD
=======
	h.tState.SetHeight(dummyHeight)
>>>>>>> bf4ff101
	assert.NoError(t, h.tState.Commit())
	assert.NoError(t, h.tState.Load())

	// Advance Time
	tx, err = h.txBuilder.NewAdvanceTimeTx(pendingDelegatorStartTime)
	assert.NoError(t, err)

	executor = ProposalTxExecutor{
		Backend:     &h.execBackend,
		ParentState: h.tState,
		Tx:          tx,
	}
	err = tx.Unsigned.Visit(&executor)
	assert.NoError(t, err)

	executor.OnCommit.Apply(h.tState)
<<<<<<< HEAD
=======
	h.tState.SetHeight(dummyHeight)
>>>>>>> bf4ff101
	assert.NoError(t, h.tState.Commit())

	// Test validator weight after delegation
	vdrWeight, _ = primarySet.GetWeight(nodeID)
	assert.Equal(t, h.cfg.MinDelegatorStake+h.cfg.MinValidatorStake, vdrWeight)
}

// Test method InitiallyPrefersCommit
func TestAdvanceTimeTxInitiallyPrefersCommit(t *testing.T) {
	h := newTestHelpersCollection()
	h.ctx.Lock.Lock()
	defer func() {
		if err := internalStateShutdown(h); err != nil {
			t.Fatal(err)
		}
	}()
	h.clk.Set(defaultGenesisTime) // VM's clock reads the genesis time

	// Proposed advancing timestamp to 1 second after sync bound
	tx, err := h.txBuilder.NewAdvanceTimeTx(defaultGenesisTime.Add(SyncBound))
	if err != nil {
		t.Fatal(err)
	}

	executor := ProposalTxExecutor{
		Backend:     &h.execBackend,
		ParentState: h.tState,
		Tx:          tx,
	}
	err = tx.Unsigned.Visit(&executor)
	assert.NoError(t, err)

	if !executor.PrefersCommit {
		t.Fatal("should prefer to commit this tx because its proposed timestamp it's within sync bound")
	}
}

// Ensure marshaling/unmarshaling works
func TestAdvanceTimeTxUnmarshal(t *testing.T) {
	h := newTestHelpersCollection()
	h.ctx.Lock.Lock()
	defer func() {
		if err := internalStateShutdown(h); err != nil {
			t.Fatal(err)
		}
	}()

	tx, err := h.txBuilder.NewAdvanceTimeTx(defaultGenesisTime)
	if err != nil {
		t.Fatal(err)
	}

	bytes, err := txs.Codec.Marshal(txs.Version, tx)
	if err != nil {
		t.Fatal(err)
	}

	var unmarshaledTx txs.Tx
	if _, err := txs.Codec.Unmarshal(bytes, &unmarshaledTx); err != nil {
		t.Fatal(err)
	} else if tx.Unsigned.(*txs.AdvanceTimeTx).Time != unmarshaledTx.Unsigned.(*txs.AdvanceTimeTx).Time {
		t.Fatal("should have same timestamp")
	}
}

func addPendingValidator(
	h *testHelpersCollection,
	startTime time.Time,
	endTime time.Time,
	nodeID ids.NodeID,
	keys []*crypto.PrivateKeySECP256K1R,
) (*txs.Tx, error) {
	addPendingValidatorTx, err := h.txBuilder.NewAddValidatorTx(
		h.cfg.MinValidatorStake,
		uint64(startTime.Unix()),
		uint64(endTime.Unix()),
		nodeID,
		ids.ShortID(nodeID),
		reward.PercentDenominator,
		keys,
		ids.ShortEmpty,
	)
	if err != nil {
		return nil, err
	}

	h.tState.AddPendingStaker(addPendingValidatorTx)
	h.tState.AddTx(addPendingValidatorTx, status.Committed)
<<<<<<< HEAD
=======
	dummyHeight := uint64(1)
	h.tState.SetHeight(dummyHeight)
>>>>>>> bf4ff101
	if err := h.tState.Commit(); err != nil {
		return nil, err
	}
	if err := h.tState.Load(); err != nil {
		return nil, err
	}
	return addPendingValidatorTx, err
}<|MERGE_RESOLUTION|>--- conflicted
+++ resolved
@@ -121,6 +121,7 @@
 			t.Fatal(err)
 		}
 	}()
+	dummyHeight := uint64(1)
 
 	// Case: Timestamp is after next validator start time
 	// Add a pending validator
@@ -187,10 +188,7 @@
 
 	// Test VM validators
 	executor.OnCommit.Apply(h.tState)
-<<<<<<< HEAD
-=======
-	h.tState.SetHeight(dummyHeight)
->>>>>>> bf4ff101
+	h.tState.SetHeight(dummyHeight)
 	assert.NoError(t, h.tState.Commit())
 	assert.True(t, h.cfg.Validators.Contains(constants.PrimaryNetworkID, nodeID))
 }
@@ -342,6 +340,7 @@
 				}
 			}()
 			h.cfg.WhitelistedSubnets.Add(testSubnet1.ID())
+			dummyHeight := uint64(1)
 
 			for _, staker := range test.stakers {
 				_, err := addPendingValidator(
@@ -368,10 +367,7 @@
 				h.tState.AddPendingStaker(tx)
 				h.tState.AddTx(tx, status.Committed)
 			}
-<<<<<<< HEAD
-=======
 			h.tState.SetHeight(dummyHeight)
->>>>>>> bf4ff101
 			if err := h.tState.Commit(); err != nil {
 				t.Fatal(err)
 			}
@@ -399,11 +395,8 @@
 				assert.NoError(err)
 				executor.OnCommit.Apply(h.tState)
 			}
-<<<<<<< HEAD
-=======
 
 			h.tState.SetHeight(dummyHeight)
->>>>>>> bf4ff101
 			assert.NoError(h.tState.Commit())
 
 			// Check that the validators we expect to be in the current staker set are there
@@ -448,6 +441,7 @@
 		}
 	}()
 	h.cfg.WhitelistedSubnets.Add(testSubnet1.ID())
+	dummyHeight := uint64(1)
 
 	// Add a subnet validator to the staker set
 	subnetValidatorNodeID := preFundedKeys[0].PublicKey().Address()
@@ -469,10 +463,7 @@
 
 	h.tState.AddCurrentStaker(tx, 0)
 	h.tState.AddTx(tx, status.Committed)
-<<<<<<< HEAD
-=======
-	h.tState.SetHeight(dummyHeight)
->>>>>>> bf4ff101
+	h.tState.SetHeight(dummyHeight)
 	if err := h.tState.Commit(); err != nil {
 		t.Fatal(err)
 	}
@@ -499,10 +490,7 @@
 
 	h.tState.AddPendingStaker(tx)
 	h.tState.AddTx(tx, status.Committed)
-<<<<<<< HEAD
-=======
-	h.tState.SetHeight(dummyHeight)
->>>>>>> bf4ff101
+	h.tState.SetHeight(dummyHeight)
 	if err := h.tState.Commit(); err != nil {
 		t.Fatal(err)
 	}
@@ -542,10 +530,7 @@
 	}
 	// Check VM Validators are removed successfully
 	executor.OnCommit.Apply(h.tState)
-<<<<<<< HEAD
-=======
-	h.tState.SetHeight(dummyHeight)
->>>>>>> bf4ff101
+	h.tState.SetHeight(dummyHeight)
 	assert.NoError(t, h.tState.Commit())
 	assert.False(t, h.cfg.Validators.Contains(testSubnet1.ID(), ids.NodeID(subnetVdr2NodeID)))
 	assert.False(t, h.cfg.Validators.Contains(testSubnet1.ID(), ids.NodeID(subnetValidatorNodeID)))
@@ -561,10 +546,11 @@
 					t.Fatal(err)
 				}
 			}()
-
+			dummyHeight := uint64(1)
 			if whitelist {
 				h.cfg.WhitelistedSubnets.Add(testSubnet1.ID())
 			}
+
 			// Add a subnet validator to the staker set
 			subnetValidatorNodeID := preFundedKeys[0].PublicKey().Address()
 
@@ -585,10 +571,7 @@
 
 			h.tState.AddPendingStaker(tx)
 			h.tState.AddTx(tx, status.Committed)
-<<<<<<< HEAD
-=======
 			h.tState.SetHeight(dummyHeight)
->>>>>>> bf4ff101
 			if err := h.tState.Commit(); err != nil {
 				t.Fatal(err)
 			}
@@ -614,10 +597,7 @@
 			}
 
 			executor.OnCommit.Apply(h.tState)
-<<<<<<< HEAD
-=======
 			h.tState.SetHeight(dummyHeight)
->>>>>>> bf4ff101
 			assert.NoError(t, h.tState.Commit())
 			assert.Equal(t, whitelist, h.cfg.Validators.Contains(testSubnet1.ID(), ids.NodeID(subnetValidatorNodeID)))
 		})
@@ -632,6 +612,7 @@
 			t.Fatal(err)
 		}
 	}()
+	dummyHeight := uint64(1)
 
 	// Case: Timestamp is after next validator start time
 	// Add a pending validator
@@ -655,10 +636,7 @@
 	assert.NoError(t, err)
 
 	executor.OnCommit.Apply(h.tState)
-<<<<<<< HEAD
-=======
-	h.tState.SetHeight(dummyHeight)
->>>>>>> bf4ff101
+	h.tState.SetHeight(dummyHeight)
 	assert.NoError(t, h.tState.Commit())
 
 	// Test validator weight before delegation
@@ -683,10 +661,7 @@
 	assert.NoError(t, err)
 	h.tState.AddPendingStaker(addDelegatorTx)
 	h.tState.AddTx(addDelegatorTx, status.Committed)
-<<<<<<< HEAD
-=======
-	h.tState.SetHeight(dummyHeight)
->>>>>>> bf4ff101
+	h.tState.SetHeight(dummyHeight)
 	assert.NoError(t, h.tState.Commit())
 	assert.NoError(t, h.tState.Load())
 
@@ -703,10 +678,7 @@
 	assert.NoError(t, err)
 
 	executor.OnCommit.Apply(h.tState)
-<<<<<<< HEAD
-=======
-	h.tState.SetHeight(dummyHeight)
->>>>>>> bf4ff101
+	h.tState.SetHeight(dummyHeight)
 	assert.NoError(t, h.tState.Commit())
 
 	// Test validator weight after delegation
@@ -722,6 +694,7 @@
 			t.Fatal(err)
 		}
 	}()
+	dummyHeight := uint64(1)
 
 	// Case: Timestamp is after next validator start time
 	// Add a pending validator
@@ -745,10 +718,7 @@
 	assert.NoError(t, err)
 
 	executor.OnCommit.Apply(h.tState)
-<<<<<<< HEAD
-=======
-	h.tState.SetHeight(dummyHeight)
->>>>>>> bf4ff101
+	h.tState.SetHeight(dummyHeight)
 	assert.NoError(t, h.tState.Commit())
 
 	// Test validator weight before delegation
@@ -772,10 +742,7 @@
 	assert.NoError(t, err)
 	h.tState.AddPendingStaker(addDelegatorTx)
 	h.tState.AddTx(addDelegatorTx, status.Committed)
-<<<<<<< HEAD
-=======
-	h.tState.SetHeight(dummyHeight)
->>>>>>> bf4ff101
+	h.tState.SetHeight(dummyHeight)
 	assert.NoError(t, h.tState.Commit())
 	assert.NoError(t, h.tState.Load())
 
@@ -792,10 +759,7 @@
 	assert.NoError(t, err)
 
 	executor.OnCommit.Apply(h.tState)
-<<<<<<< HEAD
-=======
-	h.tState.SetHeight(dummyHeight)
->>>>>>> bf4ff101
+	h.tState.SetHeight(dummyHeight)
 	assert.NoError(t, h.tState.Commit())
 
 	// Test validator weight after delegation
@@ -884,11 +848,8 @@
 
 	h.tState.AddPendingStaker(addPendingValidatorTx)
 	h.tState.AddTx(addPendingValidatorTx, status.Committed)
-<<<<<<< HEAD
-=======
 	dummyHeight := uint64(1)
 	h.tState.SetHeight(dummyHeight)
->>>>>>> bf4ff101
 	if err := h.tState.Commit(); err != nil {
 		return nil, err
 	}

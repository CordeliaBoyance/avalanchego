// Copyright (C) 2019-2023, Ava Labs, Inc. All rights reserved.
// See the file LICENSE for licensing terms.

package platformvm

import (
	"context"
	"fmt"
	"net/http"

	"github.com/gorilla/rpc/v2"

	"github.com/prometheus/client_golang/prometheus"

	"go.uber.org/zap"

	"github.com/ava-labs/avalanchego/cache"
	"github.com/ava-labs/avalanchego/codec"
	"github.com/ava-labs/avalanchego/codec/linearcodec"
	"github.com/ava-labs/avalanchego/database"
	"github.com/ava-labs/avalanchego/ids"
	"github.com/ava-labs/avalanchego/snow"
	"github.com/ava-labs/avalanchego/snow/consensus/snowman"
	"github.com/ava-labs/avalanchego/snow/engine/common"
	"github.com/ava-labs/avalanchego/snow/uptime"
	"github.com/ava-labs/avalanchego/snow/validators"
	"github.com/ava-labs/avalanchego/utils"
	"github.com/ava-labs/avalanchego/utils/constants"
	"github.com/ava-labs/avalanchego/utils/json"
	"github.com/ava-labs/avalanchego/utils/logging"
	"github.com/ava-labs/avalanchego/utils/timer/mockable"
	"github.com/ava-labs/avalanchego/version"
	"github.com/ava-labs/avalanchego/vms/components/avax"
	"github.com/ava-labs/avalanchego/vms/platformvm/api"
	"github.com/ava-labs/avalanchego/vms/platformvm/block"
	"github.com/ava-labs/avalanchego/vms/platformvm/config"
	"github.com/ava-labs/avalanchego/vms/platformvm/fx"
	"github.com/ava-labs/avalanchego/vms/platformvm/metrics"
	"github.com/ava-labs/avalanchego/vms/platformvm/reward"
	"github.com/ava-labs/avalanchego/vms/platformvm/state"
	"github.com/ava-labs/avalanchego/vms/platformvm/txs"
	"github.com/ava-labs/avalanchego/vms/platformvm/txs/mempool"
	"github.com/ava-labs/avalanchego/vms/platformvm/utxo"
	"github.com/ava-labs/avalanchego/vms/secp256k1fx"

	snowmanblock "github.com/ava-labs/avalanchego/snow/engine/snowman/block"
	blockbuilder "github.com/ava-labs/avalanchego/vms/platformvm/block/builder"
	blockexecutor "github.com/ava-labs/avalanchego/vms/platformvm/block/executor"
	txbuilder "github.com/ava-labs/avalanchego/vms/platformvm/txs/builder"
	txexecutor "github.com/ava-labs/avalanchego/vms/platformvm/txs/executor"
	pvalidators "github.com/ava-labs/avalanchego/vms/platformvm/validators"
)

var (
	_ snowmanblock.ChainVM       = (*VM)(nil)
	_ secp256k1fx.VM             = (*VM)(nil)
	_ validators.State           = (*VM)(nil)
	_ validators.SubnetConnector = (*VM)(nil)
)

type VM struct {
	config.Config
	blockbuilder.Builder
	validators.State

	metrics            metrics.Metrics
	atomicUtxosManager avax.AtomicUTXOManager

	// Used to get time. Useful for faking time during tests.
	clock mockable.Clock

	uptimeManager uptime.Manager

	// The context of this vm
	ctx *snow.Context
	db  database.Database

	state state.State

	fx            fx.Fx
	codecRegistry codec.Registry

	// Bootstrapped remembers if this chain has finished bootstrapping or not
	bootstrapped utils.Atomic[bool]

	txBuilder txbuilder.Builder
	manager   blockexecutor.Manager

	// TODO: Remove after v1.11.x is activated
	pruned utils.Atomic[bool]
}

// Initialize this blockchain.
// [vm.ChainManager] and [vm.vdrMgr] must be set before this function is called.
func (vm *VM) Initialize(
	ctx context.Context,
	chainCtx *snow.Context,
	db database.Database,
	genesisBytes []byte,
	_ []byte,
	configBytes []byte,
	toEngine chan<- common.Message,
	_ []*common.Fx,
	appSender common.AppSender,
) error {
	chainCtx.Log.Verbo("initializing platform chain")

	execConfig, err := config.GetExecutionConfig(configBytes)
	if err != nil {
		return err
	}
	chainCtx.Log.Info("using VM execution config", zap.Reflect("config", execConfig))

	registerer := prometheus.NewRegistry()
	if err := chainCtx.Metrics.Register(registerer); err != nil {
		return err
	}

	// Initialize metrics as soon as possible
	vm.metrics, err = metrics.New("", registerer)
	if err != nil {
		return fmt.Errorf("failed to initialize metrics: %w", err)
	}

	vm.ctx = chainCtx
	vm.db = db

	vm.codecRegistry = linearcodec.NewDefault()
	vm.fx = &secp256k1fx.Fx{}
	if err := vm.fx.Initialize(vm); err != nil {
		return err
	}

	rewards := reward.NewCalculator(vm.RewardConfig)

<<<<<<< HEAD
	vm.state, err = state.NewMerkleState(
		vm.dbManager.Current().Database,
=======
	vm.state, err = state.New(
		vm.db,
>>>>>>> aaed8f34
		genesisBytes,
		registerer,
		&vm.Config,
		execConfig,
		vm.ctx,
		vm.metrics,
		rewards,
	)
	if err != nil {
		return err
	}

	validatorManager := pvalidators.NewManager(chainCtx.Log, vm.Config, vm.state, vm.metrics, &vm.clock)
	vm.State = validatorManager
	vm.atomicUtxosManager = avax.NewAtomicUTXOManager(chainCtx.SharedMemory, txs.Codec)
	utxoHandler := utxo.NewHandler(vm.ctx, &vm.clock, vm.fx)
	vm.uptimeManager = uptime.NewManager(vm.state, &vm.clock)
	vm.UptimeLockedCalculator.SetCalculator(&vm.bootstrapped, &chainCtx.Lock, vm.uptimeManager)

	vm.txBuilder = txbuilder.New(
		vm.ctx,
		&vm.Config,
		&vm.clock,
		vm.fx,
		vm.state,
		vm.atomicUtxosManager,
		utxoHandler,
	)

	txExecutorBackend := &txexecutor.Backend{
		Config:       &vm.Config,
		Ctx:          vm.ctx,
		Clk:          &vm.clock,
		Fx:           vm.fx,
		FlowChecker:  utxoHandler,
		Uptimes:      vm.uptimeManager,
		Rewards:      rewards,
		Bootstrapped: &vm.bootstrapped,
	}

	// Note: There is a circular dependency between the mempool and block
	//       builder which is broken by passing in the vm.
	mempool, err := mempool.NewMempool("mempool", registerer, vm)
	if err != nil {
		return fmt.Errorf("failed to create mempool: %w", err)
	}

	vm.manager = blockexecutor.NewManager(
		mempool,
		vm.metrics,
		vm.state,
		txExecutorBackend,
		validatorManager,
	)
	vm.Builder = blockbuilder.New(
		mempool,
		vm.txBuilder,
		txExecutorBackend,
		vm.manager,
		toEngine,
		appSender,
	)

	// Create all of the chains that the database says exist
	if err := vm.initBlockchains(); err != nil {
		return fmt.Errorf(
			"failed to initialize blockchains: %w",
			err,
		)
	}

	lastAcceptedID := vm.state.GetLastAccepted()
	chainCtx.Log.Info("initializing last accepted",
		zap.Stringer("blkID", lastAcceptedID),
	)
	if err := vm.SetPreference(ctx, lastAcceptedID); err != nil {
		return err
	}

	shouldPrune, err := vm.state.ShouldPrune()
	if err != nil {
		return fmt.Errorf(
			"failed to check if the database should be pruned: %w",
			err,
		)
	}
	if !shouldPrune {
		chainCtx.Log.Info("state already pruned and indexed")
		vm.pruned.Set(true)
		return nil
	}

	go func() {
		err := vm.state.PruneAndIndex(&vm.ctx.Lock, vm.ctx.Log)
		if err != nil {
			vm.ctx.Log.Error("state pruning and height indexing failed",
				zap.Error(err),
			)
		}

		vm.pruned.Set(true)
	}()

	return nil
}

// Create all chains that exist that this node validates.
func (vm *VM) initBlockchains() error {
	if vm.Config.PartialSyncPrimaryNetwork {
		vm.ctx.Log.Info("skipping primary network chain creation")
	} else if err := vm.createSubnet(constants.PrimaryNetworkID); err != nil {
		return err
	}

	if vm.SybilProtectionEnabled {
		for subnetID := range vm.TrackedSubnets {
			if err := vm.createSubnet(subnetID); err != nil {
				return err
			}
		}
	} else {
		subnets, err := vm.state.GetSubnets()
		if err != nil {
			return err
		}
		for _, subnet := range subnets {
			if err := vm.createSubnet(subnet.ID()); err != nil {
				return err
			}
		}
	}
	return nil
}

// Create the subnet with ID [subnetID]
func (vm *VM) createSubnet(subnetID ids.ID) error {
	chains, err := vm.state.GetChains(subnetID)
	if err != nil {
		return err
	}
	for _, chain := range chains {
		tx, ok := chain.Unsigned.(*txs.CreateChainTx)
		if !ok {
			return fmt.Errorf("expected tx type *txs.CreateChainTx but got %T", chain.Unsigned)
		}
		vm.Config.CreateChain(chain.ID(), tx)
	}
	return nil
}

// onBootstrapStarted marks this VM as bootstrapping
func (vm *VM) onBootstrapStarted() error {
	vm.bootstrapped.Set(false)
	return vm.fx.Bootstrapping()
}

// onNormalOperationsStarted marks this VM as bootstrapped
func (vm *VM) onNormalOperationsStarted() error {
	if vm.bootstrapped.Get() {
		return nil
	}
	vm.bootstrapped.Set(true)

	if err := vm.fx.Bootstrapped(); err != nil {
		return err
	}

	primaryVdrIDs := vm.Validators.GetValidatorIDs(constants.PrimaryNetworkID)
	if err := vm.uptimeManager.StartTracking(primaryVdrIDs, constants.PrimaryNetworkID); err != nil {
		return err
	}

	vl := validators.NewLogger(vm.ctx.Log, constants.PrimaryNetworkID, vm.ctx.NodeID)
	vm.Validators.RegisterCallbackListener(constants.PrimaryNetworkID, vl)

	for subnetID := range vm.TrackedSubnets {
		vdrIDs := vm.Validators.GetValidatorIDs(subnetID)
		if err := vm.uptimeManager.StartTracking(vdrIDs, subnetID); err != nil {
			return err
		}

		vl := validators.NewLogger(vm.ctx.Log, subnetID, vm.ctx.NodeID)
		vm.Validators.RegisterCallbackListener(subnetID, vl)
	}

	if err := vm.state.Commit(); err != nil {
		return err
	}

	// Start the block builder
	vm.Builder.ResetBlockTimer()
	return nil
}

func (vm *VM) SetState(_ context.Context, state snow.State) error {
	switch state {
	case snow.Bootstrapping:
		return vm.onBootstrapStarted()
	case snow.NormalOp:
		return vm.onNormalOperationsStarted()
	default:
		return snow.ErrUnknownState
	}
}

// Shutdown this blockchain
func (vm *VM) Shutdown(context.Context) error {
	if vm.db == nil {
		return nil
	}

	vm.Builder.Shutdown()

	if vm.bootstrapped.Get() {
		primaryVdrIDs := vm.Validators.GetValidatorIDs(constants.PrimaryNetworkID)
		if err := vm.uptimeManager.StopTracking(primaryVdrIDs, constants.PrimaryNetworkID); err != nil {
			return err
		}

		for subnetID := range vm.TrackedSubnets {
			vdrIDs := vm.Validators.GetValidatorIDs(subnetID)
			if err := vm.uptimeManager.StopTracking(vdrIDs, subnetID); err != nil {
				return err
			}
		}

		if err := vm.state.Commit(); err != nil {
			return err
		}
	}

	return utils.Err(
		vm.state.Close(),
		vm.db.Close(),
	)
}

func (vm *VM) ParseBlock(_ context.Context, b []byte) (snowman.Block, error) {
	// Note: blocks to be parsed are not verified, so we must used blocks.Codec
	// rather than blocks.GenesisCodec
	statelessBlk, err := block.Parse(block.Codec, b)
	if err != nil {
		return nil, err
	}
	return vm.manager.NewBlock(statelessBlk), nil
}

func (vm *VM) GetBlock(_ context.Context, blkID ids.ID) (snowman.Block, error) {
	return vm.manager.GetBlock(blkID)
}

// LastAccepted returns the block most recently accepted
func (vm *VM) LastAccepted(context.Context) (ids.ID, error) {
	return vm.manager.LastAccepted(), nil
}

// SetPreference sets the preferred block to be the one with ID [blkID]
func (vm *VM) SetPreference(_ context.Context, blkID ids.ID) error {
	vm.Builder.SetPreference(blkID)
	return nil
}

func (*VM) Version(context.Context) (string, error) {
	return version.Current.String(), nil
}

// CreateHandlers returns a map where:
// * keys are API endpoint extensions
// * values are API handlers
func (vm *VM) CreateHandlers(context.Context) (map[string]http.Handler, error) {
	server := rpc.NewServer()
	server.RegisterCodec(json.NewCodec(), "application/json")
	server.RegisterCodec(json.NewCodec(), "application/json;charset=UTF-8")
	server.RegisterInterceptFunc(vm.metrics.InterceptRequest)
	server.RegisterAfterFunc(vm.metrics.AfterRequest)
	service := &Service{
		vm:          vm,
		addrManager: avax.NewAddressManager(vm.ctx),
		stakerAttributesCache: &cache.LRU[ids.ID, *stakerAttributes]{
			Size: stakerAttributesCacheSize,
		},
	}
	err := server.RegisterService(service, "platform")
	return map[string]http.Handler{
		"": server,
	}, err
}

// CreateStaticHandlers returns a map where:
// * keys are API endpoint extensions
// * values are API handlers
func (*VM) CreateStaticHandlers(context.Context) (map[string]http.Handler, error) {
	server := rpc.NewServer()
	server.RegisterCodec(json.NewCodec(), "application/json")
	server.RegisterCodec(json.NewCodec(), "application/json;charset=UTF-8")
	return map[string]http.Handler{
		"": server,
	}, server.RegisterService(&api.StaticService{}, "platform")
}

func (vm *VM) Connected(_ context.Context, nodeID ids.NodeID, _ *version.Application) error {
	return vm.uptimeManager.Connect(nodeID, constants.PrimaryNetworkID)
}

func (vm *VM) ConnectedSubnet(_ context.Context, nodeID ids.NodeID, subnetID ids.ID) error {
	return vm.uptimeManager.Connect(nodeID, subnetID)
}

func (vm *VM) Disconnected(_ context.Context, nodeID ids.NodeID) error {
	if err := vm.uptimeManager.Disconnect(nodeID); err != nil {
		return err
	}
	return vm.state.Commit()
}

func (vm *VM) CodecRegistry() codec.Registry {
	return vm.codecRegistry
}

func (vm *VM) Clock() *mockable.Clock {
	return &vm.clock
}

func (vm *VM) Logger() logging.Logger {
	return vm.ctx.Log
}

func (vm *VM) VerifyHeightIndex(_ context.Context) error {
	if vm.pruned.Get() {
		return nil
	}

	return snowmanblock.ErrIndexIncomplete
}

func (vm *VM) GetBlockIDAtHeight(_ context.Context, height uint64) (ids.ID, error) {
	return vm.state.GetBlockIDAtHeight(height)
}<|MERGE_RESOLUTION|>--- conflicted
+++ resolved
@@ -133,13 +133,8 @@
 
 	rewards := reward.NewCalculator(vm.RewardConfig)
 
-<<<<<<< HEAD
 	vm.state, err = state.NewMerkleState(
-		vm.dbManager.Current().Database,
-=======
-	vm.state, err = state.New(
 		vm.db,
->>>>>>> aaed8f34
 		genesisBytes,
 		registerer,
 		&vm.Config,

--- conflicted
+++ resolved
@@ -20,11 +20,6 @@
 	"github.com/ava-labs/avalanchego/vms/platformvm/state"
 	"github.com/ava-labs/avalanchego/vms/platformvm/txs"
 	"github.com/ava-labs/avalanchego/vms/secp256k1fx"
-<<<<<<< HEAD
-
-	tx_state "github.com/ava-labs/avalanchego/vms/platformvm/state/transactions"
-=======
->>>>>>> 697407c9
 )
 
 var (
@@ -36,11 +31,7 @@
 
 // Removes the UTXOs consumed by [ins] from the UTXO set
 func ConsumeInputs(
-<<<<<<< HEAD
-	utxoDB tx_state.UTXODeleter,
-=======
 	utxoDB state.UTXODeleter,
->>>>>>> 697407c9
 	ins []*avax.TransferableInput,
 ) {
 	for _, input := range ins {
@@ -51,11 +42,7 @@
 // Adds the UTXOs created by [outs] to the UTXO set.
 // [txID] is the ID of the tx that created [outs].
 func ProduceOutputs(
-<<<<<<< HEAD
-	utxoDB tx_state.UTXOAdder,
-=======
 	utxoDB state.UTXOAdder,
->>>>>>> 697407c9
 	txID ids.ID,
 	assetID ids.ID,
 	outs []*avax.TransferableOutput,
@@ -102,11 +89,7 @@
 
 	// authorize an operation on behalf of the named subnet with the provided keys.
 	Authorize(
-<<<<<<< HEAD
-		vs tx_state.Mutable,
-=======
 		vs state.Chain,
->>>>>>> 697407c9
 		subnetID ids.ID,
 		keys []*crypto.PrivateKeySECP256K1R,
 	) (
@@ -125,11 +108,7 @@
 	// [creds] are the credentials of [tx], which allow [ins] to be spent.
 	// Precondition: [tx] has already been syntactically verified
 	SemanticVerifySpend(
-<<<<<<< HEAD
-		utxoDB tx_state.UTXOGetter,
-=======
 		utxoDB state.UTXOGetter,
->>>>>>> 697407c9
 		tx txs.UnsignedTx,
 		ins []*avax.TransferableInput,
 		outs []*avax.TransferableOutput,
@@ -416,11 +395,7 @@
 }
 
 func (h *handler) Authorize(
-<<<<<<< HEAD
-	vs tx_state.Mutable,
-=======
 	state state.Chain,
->>>>>>> 697407c9
 	subnetID ids.ID,
 	keys []*crypto.PrivateKeySECP256K1R,
 ) (
@@ -468,11 +443,7 @@
 // [creds] are the credentials of [tx], which allow [ins] to be spent.
 // Precondition: [tx] has already been syntactically verified
 func (h *handler) SemanticVerifySpend(
-<<<<<<< HEAD
-	utxoDB tx_state.UTXOGetter,
-=======
 	utxoDB state.UTXOGetter,
->>>>>>> 697407c9
 	utx txs.UnsignedTx,
 	ins []*avax.TransferableInput,
 	outs []*avax.TransferableOutput,

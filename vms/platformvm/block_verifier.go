--- conflicted
+++ resolved
@@ -61,12 +61,6 @@
 	return p_block.MakeStateful(statelessBlk, bv, bv.Backend, blkStatus)
 }
 
-<<<<<<< HEAD
-=======
-func (bv *blkVerifier) StateContentForApply() state.State { return bv.InternalState }
-func (bv *blkVerifier) GetMutableState() state.Chain      { return bv.InternalState }
-
->>>>>>> ca0439b8
 func (bv *blkVerifier) CacheVerifiedBlock(blk p_block.Block) {
 	bv.currentBlksCache[blk.ID()] = blk
 }

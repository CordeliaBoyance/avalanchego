// Copyright (C) 2019-2023, Ava Labs, Inc. All rights reserved.
// See the file LICENSE for licensing terms.

package platformvm

import (
	"bytes"
	"context"
	"errors"
	"testing"
	"time"

	"github.com/prometheus/client_golang/prometheus"

	"github.com/stretchr/testify/require"

	"github.com/ava-labs/avalanchego/chains"
	"github.com/ava-labs/avalanchego/chains/atomic"
	"github.com/ava-labs/avalanchego/database"
	"github.com/ava-labs/avalanchego/database/memdb"
	"github.com/ava-labs/avalanchego/database/prefixdb"
	"github.com/ava-labs/avalanchego/ids"
	"github.com/ava-labs/avalanchego/snow/choices"
	"github.com/ava-labs/avalanchego/snow/consensus/snowman"
	"github.com/ava-labs/avalanchego/snow/engine/common"
	"github.com/ava-labs/avalanchego/snow/uptime"
	"github.com/ava-labs/avalanchego/snow/validators"
	"github.com/ava-labs/avalanchego/utils/constants"
	"github.com/ava-labs/avalanchego/utils/crypto/bls"
	"github.com/ava-labs/avalanchego/utils/crypto/secp256k1"
	"github.com/ava-labs/avalanchego/vms/components/avax"
	"github.com/ava-labs/avalanchego/vms/platformvm/block"
	"github.com/ava-labs/avalanchego/vms/platformvm/config"
	"github.com/ava-labs/avalanchego/vms/platformvm/metrics"
	"github.com/ava-labs/avalanchego/vms/platformvm/reward"
	"github.com/ava-labs/avalanchego/vms/platformvm/signer"
	"github.com/ava-labs/avalanchego/vms/platformvm/state"
	"github.com/ava-labs/avalanchego/vms/platformvm/txs"
	"github.com/ava-labs/avalanchego/vms/platformvm/txs/executor"
	"github.com/ava-labs/avalanchego/vms/platformvm/utxo"
	"github.com/ava-labs/avalanchego/vms/secp256k1fx"

	blockexecutor "github.com/ava-labs/avalanchego/vms/platformvm/block/executor"
)

func TestAddDelegatorTxOverDelegatedRegression(t *testing.T) {
	require := require.New(t)
	vm, _, _ := defaultVM(t)
	vm.ctx.Lock.Lock()
	defer func() {
		require.NoError(vm.Shutdown(context.Background()))
		vm.ctx.Lock.Unlock()
	}()

	validatorStartTime := vm.clock.Time().Add(executor.SyncBound).Add(1 * time.Second)
	validatorEndTime := validatorStartTime.Add(360 * 24 * time.Hour)

	nodeID := ids.GenerateTestNodeID()
	changeAddr := keys[0].PublicKey().Address()

	// create valid tx
	addValidatorTx, err := vm.txBuilder.NewAddValidatorTx(
		vm.MinValidatorStake,
		uint64(validatorStartTime.Unix()),
		uint64(validatorEndTime.Unix()),
		nodeID,
		changeAddr,
		reward.PercentDenominator,
		[]*secp256k1.PrivateKey{keys[0]},
		changeAddr,
	)
	require.NoError(err)

	// trigger block creation
	require.NoError(vm.Builder.AddUnverifiedTx(addValidatorTx))

	addValidatorBlock, err := vm.Builder.BuildBlock(context.Background())
	require.NoError(err)
	require.NoError(addValidatorBlock.Verify(context.Background()))
	require.NoError(addValidatorBlock.Accept(context.Background()))
	require.NoError(vm.SetPreference(context.Background(), vm.manager.LastAccepted()))

	vm.clock.Set(validatorStartTime)

	firstAdvanceTimeBlock, err := vm.Builder.BuildBlock(context.Background())
	require.NoError(err)
	require.NoError(firstAdvanceTimeBlock.Verify(context.Background()))
	require.NoError(firstAdvanceTimeBlock.Accept(context.Background()))
	require.NoError(vm.SetPreference(context.Background(), vm.manager.LastAccepted()))

	firstDelegatorStartTime := validatorStartTime.Add(executor.SyncBound).Add(1 * time.Second)
	firstDelegatorEndTime := firstDelegatorStartTime.Add(vm.MinStakeDuration)

	// create valid tx
	addFirstDelegatorTx, err := vm.txBuilder.NewAddDelegatorTx(
		4*vm.MinValidatorStake, // maximum amount of stake this delegator can provide
		uint64(firstDelegatorStartTime.Unix()),
		uint64(firstDelegatorEndTime.Unix()),
		nodeID,
		changeAddr,
		[]*secp256k1.PrivateKey{keys[0], keys[1]},
		changeAddr,
	)
	require.NoError(err)

	// trigger block creation
	require.NoError(vm.Builder.AddUnverifiedTx(addFirstDelegatorTx))

	addFirstDelegatorBlock, err := vm.Builder.BuildBlock(context.Background())
	require.NoError(err)
	require.NoError(addFirstDelegatorBlock.Verify(context.Background()))
	require.NoError(addFirstDelegatorBlock.Accept(context.Background()))
	require.NoError(vm.SetPreference(context.Background(), vm.manager.LastAccepted()))

	vm.clock.Set(firstDelegatorStartTime)

	secondAdvanceTimeBlock, err := vm.Builder.BuildBlock(context.Background())
	require.NoError(err)
	require.NoError(secondAdvanceTimeBlock.Verify(context.Background()))
	require.NoError(secondAdvanceTimeBlock.Accept(context.Background()))
	require.NoError(vm.SetPreference(context.Background(), vm.manager.LastAccepted()))

	secondDelegatorStartTime := firstDelegatorEndTime.Add(2 * time.Second)
	secondDelegatorEndTime := secondDelegatorStartTime.Add(vm.MinStakeDuration)

	vm.clock.Set(secondDelegatorStartTime.Add(-10 * executor.SyncBound))

	// create valid tx
	addSecondDelegatorTx, err := vm.txBuilder.NewAddDelegatorTx(
		vm.MinDelegatorStake,
		uint64(secondDelegatorStartTime.Unix()),
		uint64(secondDelegatorEndTime.Unix()),
		nodeID,
		changeAddr,
		[]*secp256k1.PrivateKey{keys[0], keys[1], keys[3]},
		changeAddr,
	)
	require.NoError(err)

	// trigger block creation
	require.NoError(vm.Builder.AddUnverifiedTx(addSecondDelegatorTx))

	addSecondDelegatorBlock, err := vm.Builder.BuildBlock(context.Background())
	require.NoError(err)
	require.NoError(addSecondDelegatorBlock.Verify(context.Background()))
	require.NoError(addSecondDelegatorBlock.Accept(context.Background()))
	require.NoError(vm.SetPreference(context.Background(), vm.manager.LastAccepted()))

	thirdDelegatorStartTime := firstDelegatorEndTime.Add(-time.Second)
	thirdDelegatorEndTime := thirdDelegatorStartTime.Add(vm.MinStakeDuration)

	// create valid tx
	addThirdDelegatorTx, err := vm.txBuilder.NewAddDelegatorTx(
		vm.MinDelegatorStake,
		uint64(thirdDelegatorStartTime.Unix()),
		uint64(thirdDelegatorEndTime.Unix()),
		nodeID,
		changeAddr,
		[]*secp256k1.PrivateKey{keys[0], keys[1], keys[4]},
		changeAddr,
	)
	require.NoError(err)

	// trigger block creation
	err = vm.Builder.AddUnverifiedTx(addThirdDelegatorTx)
	require.ErrorIs(err, executor.ErrOverDelegated)
}

func TestAddDelegatorTxHeapCorruption(t *testing.T) {
	validatorStartTime := banffForkTime.Add(executor.SyncBound).Add(1 * time.Second)
	validatorEndTime := validatorStartTime.Add(360 * 24 * time.Hour)
	validatorStake := defaultMaxValidatorStake / 5

	delegator1StartTime := validatorStartTime
	delegator1EndTime := delegator1StartTime.Add(3 * defaultMinStakingDuration)
	delegator1Stake := defaultMinValidatorStake

	delegator2StartTime := validatorStartTime.Add(1 * defaultMinStakingDuration)
	delegator2EndTime := delegator1StartTime.Add(6 * defaultMinStakingDuration)
	delegator2Stake := defaultMinValidatorStake

	delegator3StartTime := validatorStartTime.Add(2 * defaultMinStakingDuration)
	delegator3EndTime := delegator1StartTime.Add(4 * defaultMinStakingDuration)
	delegator3Stake := defaultMaxValidatorStake - validatorStake - 2*defaultMinValidatorStake

	delegator4StartTime := validatorStartTime.Add(5 * defaultMinStakingDuration)
	delegator4EndTime := delegator1StartTime.Add(7 * defaultMinStakingDuration)
	delegator4Stake := defaultMaxValidatorStake - validatorStake - defaultMinValidatorStake

	tests := []struct {
		name    string
		ap3Time time.Time
	}{
		{
			name:    "pre-upgrade is no longer restrictive",
			ap3Time: validatorEndTime,
		},
		{
			name:    "post-upgrade calculate max stake correctly",
			ap3Time: defaultGenesisTime,
		},
	}

	for _, test := range tests {
		t.Run(test.name, func(t *testing.T) {
			require := require.New(t)

			vm, _, _ := defaultVM(t)
			vm.ApricotPhase3Time = test.ap3Time

			vm.ctx.Lock.Lock()
			defer func() {
				require.NoError(vm.Shutdown(context.Background()))

				vm.ctx.Lock.Unlock()
			}()

			key, err := secp256k1.NewPrivateKey()
			require.NoError(err)

			id := key.PublicKey().Address()
			changeAddr := keys[0].PublicKey().Address()

			// create valid tx
			addValidatorTx, err := vm.txBuilder.NewAddValidatorTx(
				validatorStake,
				uint64(validatorStartTime.Unix()),
				uint64(validatorEndTime.Unix()),
				ids.NodeID(id),
				id,
				reward.PercentDenominator,
				[]*secp256k1.PrivateKey{keys[0], keys[1]},
				changeAddr,
			)
			require.NoError(err)

			// issue the add validator tx
			require.NoError(vm.Builder.AddUnverifiedTx(addValidatorTx))

			// trigger block creation for the validator tx
			addValidatorBlock, err := vm.Builder.BuildBlock(context.Background())
			require.NoError(err)
			require.NoError(addValidatorBlock.Verify(context.Background()))
			require.NoError(addValidatorBlock.Accept(context.Background()))
			require.NoError(vm.SetPreference(context.Background(), vm.manager.LastAccepted()))

			// create valid tx
			addFirstDelegatorTx, err := vm.txBuilder.NewAddDelegatorTx(
				delegator1Stake,
				uint64(delegator1StartTime.Unix()),
				uint64(delegator1EndTime.Unix()),
				ids.NodeID(id),
				keys[0].PublicKey().Address(),
				[]*secp256k1.PrivateKey{keys[0], keys[1]},
				changeAddr,
			)
			require.NoError(err)

			// issue the first add delegator tx
			require.NoError(vm.Builder.AddUnverifiedTx(addFirstDelegatorTx))

			// trigger block creation for the first add delegator tx
			addFirstDelegatorBlock, err := vm.Builder.BuildBlock(context.Background())
			require.NoError(err)
			require.NoError(addFirstDelegatorBlock.Verify(context.Background()))
			require.NoError(addFirstDelegatorBlock.Accept(context.Background()))
			require.NoError(vm.SetPreference(context.Background(), vm.manager.LastAccepted()))

			// create valid tx
			addSecondDelegatorTx, err := vm.txBuilder.NewAddDelegatorTx(
				delegator2Stake,
				uint64(delegator2StartTime.Unix()),
				uint64(delegator2EndTime.Unix()),
				ids.NodeID(id),
				keys[0].PublicKey().Address(),
				[]*secp256k1.PrivateKey{keys[0], keys[1]},
				changeAddr,
			)
			require.NoError(err)

			// issue the second add delegator tx
			require.NoError(vm.Builder.AddUnverifiedTx(addSecondDelegatorTx))

			// trigger block creation for the second add delegator tx
			addSecondDelegatorBlock, err := vm.Builder.BuildBlock(context.Background())
			require.NoError(err)
			require.NoError(addSecondDelegatorBlock.Verify(context.Background()))
			require.NoError(addSecondDelegatorBlock.Accept(context.Background()))
			require.NoError(vm.SetPreference(context.Background(), vm.manager.LastAccepted()))

			// create valid tx
			addThirdDelegatorTx, err := vm.txBuilder.NewAddDelegatorTx(
				delegator3Stake,
				uint64(delegator3StartTime.Unix()),
				uint64(delegator3EndTime.Unix()),
				ids.NodeID(id),
				keys[0].PublicKey().Address(),
				[]*secp256k1.PrivateKey{keys[0], keys[1]},
				changeAddr,
			)
			require.NoError(err)

			// issue the third add delegator tx
			require.NoError(vm.Builder.AddUnverifiedTx(addThirdDelegatorTx))

			// trigger block creation for the third add delegator tx
			addThirdDelegatorBlock, err := vm.Builder.BuildBlock(context.Background())
			require.NoError(err)
			require.NoError(addThirdDelegatorBlock.Verify(context.Background()))
			require.NoError(addThirdDelegatorBlock.Accept(context.Background()))
			require.NoError(vm.SetPreference(context.Background(), vm.manager.LastAccepted()))

			// create valid tx
			addFourthDelegatorTx, err := vm.txBuilder.NewAddDelegatorTx(
				delegator4Stake,
				uint64(delegator4StartTime.Unix()),
				uint64(delegator4EndTime.Unix()),
				ids.NodeID(id),
				keys[0].PublicKey().Address(),
				[]*secp256k1.PrivateKey{keys[0], keys[1]},
				changeAddr,
			)
			require.NoError(err)

			// issue the fourth add delegator tx
			require.NoError(vm.Builder.AddUnverifiedTx(addFourthDelegatorTx))

			// trigger block creation for the fourth add delegator tx
			addFourthDelegatorBlock, err := vm.Builder.BuildBlock(context.Background())
			require.NoError(err)
			require.NoError(addFourthDelegatorBlock.Verify(context.Background()))
			require.NoError(addFourthDelegatorBlock.Accept(context.Background()))
			require.NoError(vm.SetPreference(context.Background(), vm.manager.LastAccepted()))
		})
	}
}

// Test that calling Verify on a block with an unverified parent doesn't cause a
// panic.
func TestUnverifiedParentPanicRegression(t *testing.T) {
	require := require.New(t)
	_, genesisBytes := defaultGenesis(t)

	baseDB := memdb.New()
	atomicDB := prefixdb.New([]byte{1}, baseDB)

	vm := &VM{Config: config.Config{
		Chains:                 chains.TestManager,
		Validators:             validators.NewManager(),
		UptimeLockedCalculator: uptime.NewLockedCalculator(),
		MinStakeDuration:       defaultMinStakingDuration,
		MaxStakeDuration:       defaultMaxStakingDuration,
		RewardConfig:           defaultRewardConfig,
		BanffTime:              banffForkTime,
	}}

	ctx := defaultContext(t)
	ctx.Lock.Lock()
	defer func() {
		require.NoError(vm.Shutdown(context.Background()))
		ctx.Lock.Unlock()
	}()

	msgChan := make(chan common.Message, 1)
	require.NoError(vm.Initialize(
		context.Background(),
		ctx,
		baseDB,
		genesisBytes,
		nil,
		nil,
		msgChan,
		nil,
		nil,
	))

	m := atomic.NewMemory(atomicDB)
	vm.ctx.SharedMemory = m.NewSharedMemory(ctx.ChainID)

	// set time to post Banff fork
	vm.clock.Set(banffForkTime.Add(time.Second))
	vm.state.SetTimestamp(banffForkTime.Add(time.Second))

	key0 := keys[0]
	key1 := keys[1]
	addr0 := key0.PublicKey().Address()
	addr1 := key1.PublicKey().Address()

	addSubnetTx0, err := vm.txBuilder.NewCreateSubnetTx(
		1,
		[]ids.ShortID{addr0},
		[]*secp256k1.PrivateKey{key0},
		addr0,
	)
	require.NoError(err)

	addSubnetTx1, err := vm.txBuilder.NewCreateSubnetTx(
		1,
		[]ids.ShortID{addr1},
		[]*secp256k1.PrivateKey{key1},
		addr1,
	)
	require.NoError(err)

	addSubnetTx2, err := vm.txBuilder.NewCreateSubnetTx(
		1,
		[]ids.ShortID{addr1},
		[]*secp256k1.PrivateKey{key1},
		addr0,
	)
	require.NoError(err)

	preferred, err := vm.Builder.Preferred()
	require.NoError(err)

	preferredChainTime := preferred.Timestamp()
	preferredID := preferred.ID()
	preferredHeight := preferred.Height()

	statelessStandardBlk, err := block.NewBanffStandardBlock(
		preferredChainTime,
		preferredID,
		preferredHeight+1,
		[]*txs.Tx{addSubnetTx0},
	)
	require.NoError(err)
	addSubnetBlk0 := vm.manager.NewBlock(statelessStandardBlk)

	statelessStandardBlk, err = block.NewBanffStandardBlock(
		preferredChainTime,
		preferredID,
		preferredHeight+1,
		[]*txs.Tx{addSubnetTx1},
	)
	require.NoError(err)
	addSubnetBlk1 := vm.manager.NewBlock(statelessStandardBlk)

	statelessStandardBlk, err = block.NewBanffStandardBlock(
		preferredChainTime,
		addSubnetBlk1.ID(),
		preferredHeight+2,
		[]*txs.Tx{addSubnetTx2},
	)
	require.NoError(err)
	addSubnetBlk2 := vm.manager.NewBlock(statelessStandardBlk)

	_, err = vm.ParseBlock(context.Background(), addSubnetBlk0.Bytes())
	require.NoError(err)

	_, err = vm.ParseBlock(context.Background(), addSubnetBlk1.Bytes())
	require.NoError(err)

	_, err = vm.ParseBlock(context.Background(), addSubnetBlk2.Bytes())
	require.NoError(err)

	require.NoError(addSubnetBlk0.Verify(context.Background()))
	require.NoError(addSubnetBlk0.Accept(context.Background()))

	// Doesn't matter what verify returns as long as it's not panicking.
	_ = addSubnetBlk2.Verify(context.Background())
}

func TestRejectedStateRegressionInvalidValidatorTimestamp(t *testing.T) {
	require := require.New(t)

	vm, baseDB, mutableSharedMemory := defaultVM(t)
	vm.ctx.Lock.Lock()
	defer func() {
		require.NoError(vm.Shutdown(context.Background()))

		vm.ctx.Lock.Unlock()
	}()

	newValidatorStartTime := vm.clock.Time().Add(executor.SyncBound).Add(1 * time.Second)
	newValidatorEndTime := newValidatorStartTime.Add(defaultMinStakingDuration)

	key, err := secp256k1.NewPrivateKey()
	require.NoError(err)

	nodeID := ids.NodeID(key.PublicKey().Address())

	// Create the tx to add a new validator
	addValidatorTx, err := vm.txBuilder.NewAddValidatorTx(
		vm.MinValidatorStake,
		uint64(newValidatorStartTime.Unix()),
		uint64(newValidatorEndTime.Unix()),
		nodeID,
		ids.ShortID(nodeID),
		reward.PercentDenominator,
		[]*secp256k1.PrivateKey{keys[0]},
		ids.ShortEmpty,
	)
	require.NoError(err)

	// Create the standard block to add the new validator
	preferred, err := vm.Builder.Preferred()
	require.NoError(err)

	preferredChainTime := preferred.Timestamp()
	preferredID := preferred.ID()
	preferredHeight := preferred.Height()

	statelessBlk, err := block.NewBanffStandardBlock(
		preferredChainTime,
		preferredID,
		preferredHeight+1,
		[]*txs.Tx{addValidatorTx},
	)
	require.NoError(err)

	addValidatorStandardBlk := vm.manager.NewBlock(statelessBlk)
	require.NoError(addValidatorStandardBlk.Verify(context.Background()))

	// Verify that the new validator now in pending validator set
	{
		onAccept, found := vm.manager.GetState(addValidatorStandardBlk.ID())
		require.True(found)

		_, err := onAccept.GetPendingValidator(constants.PrimaryNetworkID, nodeID)
		require.NoError(err)
	}

	// Create the UTXO that will be added to shared memory
	utxo := &avax.UTXO{
		UTXOID: avax.UTXOID{
			TxID: ids.GenerateTestID(),
		},
		Asset: avax.Asset{
			ID: vm.ctx.AVAXAssetID,
		},
		Out: &secp256k1fx.TransferOutput{
			Amt:          vm.TxFee,
			OutputOwners: secp256k1fx.OutputOwners{},
		},
	}

	// Create the import tx that will fail verification
	unsignedImportTx := &txs.ImportTx{
		BaseTx: txs.BaseTx{BaseTx: avax.BaseTx{
			NetworkID:    vm.ctx.NetworkID,
			BlockchainID: vm.ctx.ChainID,
		}},
		SourceChain: vm.ctx.XChainID,
		ImportedInputs: []*avax.TransferableInput{
			{
				UTXOID: utxo.UTXOID,
				Asset:  utxo.Asset,
				In: &secp256k1fx.TransferInput{
					Amt: vm.TxFee,
				},
			},
		},
	}
	signedImportTx := &txs.Tx{Unsigned: unsignedImportTx}
	require.NoError(signedImportTx.Sign(txs.Codec, [][]*secp256k1.PrivateKey{
		{}, // There is one input, with no required signers
	}))

	// Create the standard block that will fail verification, and then be
	// re-verified.
	preferredChainTime = addValidatorStandardBlk.Timestamp()
	preferredID = addValidatorStandardBlk.ID()
	preferredHeight = addValidatorStandardBlk.Height()

	statelessImportBlk, err := block.NewBanffStandardBlock(
		preferredChainTime,
		preferredID,
		preferredHeight+1,
		[]*txs.Tx{signedImportTx},
	)
	require.NoError(err)

	importBlk := vm.manager.NewBlock(statelessImportBlk)

	// Because the shared memory UTXO hasn't been populated, this block is
	// currently invalid.
	err = importBlk.Verify(context.Background())
	require.ErrorIs(err, database.ErrNotFound)

	// Because we no longer ever reject a block in verification, the status
	// should remain as processing.
	importBlkStatus := importBlk.Status()
	require.Equal(choices.Processing, importBlkStatus)

	// Populate the shared memory UTXO.
	m := atomic.NewMemory(prefixdb.New([]byte{5}, baseDB))

	mutableSharedMemory.SharedMemory = m.NewSharedMemory(vm.ctx.ChainID)
	peerSharedMemory := m.NewSharedMemory(vm.ctx.XChainID)

	utxoBytes, err := txs.Codec.Marshal(txs.Version, utxo)
	require.NoError(err)

	inputID := utxo.InputID()
	require.NoError(peerSharedMemory.Apply(
		map[ids.ID]*atomic.Requests{
			vm.ctx.ChainID: {
				PutRequests: []*atomic.Element{
					{
						Key:   inputID[:],
						Value: utxoBytes,
					},
				},
			},
		},
	))

	// Because the shared memory UTXO has now been populated, the block should
	// pass verification.
	require.NoError(importBlk.Verify(context.Background()))

	// The status shouldn't have been changed during a successful verification.
	importBlkStatus = importBlk.Status()
	require.Equal(choices.Processing, importBlkStatus)

	// Move chain time ahead to bring the new validator from the pending
	// validator set into the current validator set.
	vm.clock.Set(newValidatorStartTime)

	// Create the proposal block that should have moved the new validator from
	// the pending validator set into the current validator set.
	preferredID = importBlk.ID()
	preferredHeight = importBlk.Height()

	statelessAdvanceTimeStandardBlk, err := block.NewBanffStandardBlock(
		newValidatorStartTime,
		preferredID,
		preferredHeight+1,
		nil,
	)
	require.NoError(err)

	advanceTimeStandardBlk := vm.manager.NewBlock(statelessAdvanceTimeStandardBlk)
	require.NoError(advanceTimeStandardBlk.Verify(context.Background()))

	// Accept all the blocks
	allBlocks := []snowman.Block{
		addValidatorStandardBlk,
		importBlk,
		advanceTimeStandardBlk,
	}
	for _, blk := range allBlocks {
		require.NoError(blk.Accept(context.Background()))

		status := blk.Status()
		require.Equal(choices.Accepted, status)
	}

	// Force a reload of the state from the database.
	vm.Config.Validators = validators.NewManager()
	execCfg, _ := config.GetExecutionConfig(nil)
<<<<<<< HEAD
	newState, err := state.NewMerkleState(
		vm.dbManager.Current().Database,
=======
	newState, err := state.New(
		vm.db,
>>>>>>> aaed8f34
		nil,
		prometheus.NewRegistry(),
		&vm.Config,
		execCfg,
		vm.ctx,
		metrics.Noop,
		reward.NewCalculator(vm.Config.RewardConfig),
	)
	require.NoError(err)

	// Verify that new validator is now in the current validator set.
	{
		_, err := newState.GetCurrentValidator(constants.PrimaryNetworkID, nodeID)
		require.NoError(err)

		_, err = newState.GetPendingValidator(constants.PrimaryNetworkID, nodeID)
		require.ErrorIs(err, database.ErrNotFound)

		currentTimestamp := newState.GetTimestamp()
		require.Equal(newValidatorStartTime.Unix(), currentTimestamp.Unix())
	}
}

func TestRejectedStateRegressionInvalidValidatorReward(t *testing.T) {
	require := require.New(t)

	vm, baseDB, mutableSharedMemory := defaultVM(t)
	vm.ctx.Lock.Lock()
	defer func() {
		require.NoError(vm.Shutdown(context.Background()))

		vm.ctx.Lock.Unlock()
	}()

	vm.state.SetCurrentSupply(constants.PrimaryNetworkID, defaultRewardConfig.SupplyCap/2)

	newValidatorStartTime0 := vm.clock.Time().Add(executor.SyncBound).Add(1 * time.Second)
	newValidatorEndTime0 := newValidatorStartTime0.Add(defaultMaxStakingDuration)

	nodeID0 := ids.NodeID(ids.GenerateTestShortID())

	// Create the tx to add the first new validator
	addValidatorTx0, err := vm.txBuilder.NewAddValidatorTx(
		vm.MaxValidatorStake,
		uint64(newValidatorStartTime0.Unix()),
		uint64(newValidatorEndTime0.Unix()),
		nodeID0,
		ids.ShortID(nodeID0),
		reward.PercentDenominator,
		[]*secp256k1.PrivateKey{keys[0]},
		ids.ShortEmpty,
	)
	require.NoError(err)

	// Create the standard block to add the first new validator
	preferred, err := vm.Builder.Preferred()
	require.NoError(err)

	preferredChainTime := preferred.Timestamp()
	preferredID := preferred.ID()
	preferredHeight := preferred.Height()

	statelessAddValidatorStandardBlk0, err := block.NewBanffStandardBlock(
		preferredChainTime,
		preferredID,
		preferredHeight+1,
		[]*txs.Tx{addValidatorTx0},
	)
	require.NoError(err)

	addValidatorStandardBlk0 := vm.manager.NewBlock(statelessAddValidatorStandardBlk0)
	require.NoError(addValidatorStandardBlk0.Verify(context.Background()))

	// Verify that first new validator now in pending validator set
	{
		onAccept, ok := vm.manager.GetState(addValidatorStandardBlk0.ID())
		require.True(ok)

		_, err := onAccept.GetPendingValidator(constants.PrimaryNetworkID, nodeID0)
		require.NoError(err)
	}

	// Move chain time to bring the first new validator from the pending
	// validator set into the current validator set.
	vm.clock.Set(newValidatorStartTime0)

	// Create the proposal block that moves the first new validator from the
	// pending validator set into the current validator set.
	preferredID = addValidatorStandardBlk0.ID()
	preferredHeight = addValidatorStandardBlk0.Height()

	statelessAdvanceTimeStandardBlk0, err := block.NewBanffStandardBlock(
		newValidatorStartTime0,
		preferredID,
		preferredHeight+1,
		nil,
	)
	require.NoError(err)

	advanceTimeStandardBlk0 := vm.manager.NewBlock(statelessAdvanceTimeStandardBlk0)
	require.NoError(advanceTimeStandardBlk0.Verify(context.Background()))

	// Verify that the first new validator is now in the current validator set.
	{
		onAccept, ok := vm.manager.GetState(advanceTimeStandardBlk0.ID())
		require.True(ok)

		_, err := onAccept.GetCurrentValidator(constants.PrimaryNetworkID, nodeID0)
		require.NoError(err)

		_, err = onAccept.GetPendingValidator(constants.PrimaryNetworkID, nodeID0)
		require.ErrorIs(err, database.ErrNotFound)

		currentTimestamp := onAccept.GetTimestamp()
		require.Equal(newValidatorStartTime0.Unix(), currentTimestamp.Unix())
	}

	// Create the UTXO that will be added to shared memory
	utxo := &avax.UTXO{
		UTXOID: avax.UTXOID{
			TxID: ids.GenerateTestID(),
		},
		Asset: avax.Asset{
			ID: vm.ctx.AVAXAssetID,
		},
		Out: &secp256k1fx.TransferOutput{
			Amt:          vm.TxFee,
			OutputOwners: secp256k1fx.OutputOwners{},
		},
	}

	// Create the import tx that will fail verification
	unsignedImportTx := &txs.ImportTx{
		BaseTx: txs.BaseTx{BaseTx: avax.BaseTx{
			NetworkID:    vm.ctx.NetworkID,
			BlockchainID: vm.ctx.ChainID,
		}},
		SourceChain: vm.ctx.XChainID,
		ImportedInputs: []*avax.TransferableInput{
			{
				UTXOID: utxo.UTXOID,
				Asset:  utxo.Asset,
				In: &secp256k1fx.TransferInput{
					Amt: vm.TxFee,
				},
			},
		},
	}
	signedImportTx := &txs.Tx{Unsigned: unsignedImportTx}
	require.NoError(signedImportTx.Sign(txs.Codec, [][]*secp256k1.PrivateKey{
		{}, // There is one input, with no required signers
	}))

	// Create the standard block that will fail verification, and then be
	// re-verified.
	preferredChainTime = advanceTimeStandardBlk0.Timestamp()
	preferredID = advanceTimeStandardBlk0.ID()
	preferredHeight = advanceTimeStandardBlk0.Height()

	statelessImportBlk, err := block.NewBanffStandardBlock(
		preferredChainTime,
		preferredID,
		preferredHeight+1,
		[]*txs.Tx{signedImportTx},
	)
	require.NoError(err)

	importBlk := vm.manager.NewBlock(statelessImportBlk)
	// Because the shared memory UTXO hasn't been populated, this block is
	// currently invalid.
	err = importBlk.Verify(context.Background())
	require.ErrorIs(err, database.ErrNotFound)

	// Because we no longer ever reject a block in verification, the status
	// should remain as processing.
	importBlkStatus := importBlk.Status()
	require.Equal(choices.Processing, importBlkStatus)

	// Populate the shared memory UTXO.
	m := atomic.NewMemory(prefixdb.New([]byte{5}, baseDB))

	mutableSharedMemory.SharedMemory = m.NewSharedMemory(vm.ctx.ChainID)
	peerSharedMemory := m.NewSharedMemory(vm.ctx.XChainID)

	utxoBytes, err := txs.Codec.Marshal(txs.Version, utxo)
	require.NoError(err)

	inputID := utxo.InputID()
	require.NoError(peerSharedMemory.Apply(
		map[ids.ID]*atomic.Requests{
			vm.ctx.ChainID: {
				PutRequests: []*atomic.Element{
					{
						Key:   inputID[:],
						Value: utxoBytes,
					},
				},
			},
		},
	))

	// Because the shared memory UTXO has now been populated, the block should
	// pass verification.
	require.NoError(importBlk.Verify(context.Background()))

	// The status shouldn't have been changed during a successful verification.
	importBlkStatus = importBlk.Status()
	require.Equal(choices.Processing, importBlkStatus)

	newValidatorStartTime1 := newValidatorStartTime0.Add(executor.SyncBound).Add(1 * time.Second)
	newValidatorEndTime1 := newValidatorStartTime1.Add(defaultMaxStakingDuration)

	nodeID1 := ids.NodeID(ids.GenerateTestShortID())

	// Create the tx to add the second new validator
	addValidatorTx1, err := vm.txBuilder.NewAddValidatorTx(
		vm.MaxValidatorStake,
		uint64(newValidatorStartTime1.Unix()),
		uint64(newValidatorEndTime1.Unix()),
		nodeID1,
		ids.ShortID(nodeID1),
		reward.PercentDenominator,
		[]*secp256k1.PrivateKey{keys[1]},
		ids.ShortEmpty,
	)
	require.NoError(err)

	// Create the standard block to add the second new validator
	preferredChainTime = importBlk.Timestamp()
	preferredID = importBlk.ID()
	preferredHeight = importBlk.Height()

	statelessAddValidatorStandardBlk1, err := block.NewBanffStandardBlock(
		preferredChainTime,
		preferredID,
		preferredHeight+1,
		[]*txs.Tx{addValidatorTx1},
	)
	require.NoError(err)

	addValidatorStandardBlk1 := vm.manager.NewBlock(statelessAddValidatorStandardBlk1)

	require.NoError(addValidatorStandardBlk1.Verify(context.Background()))

	// Verify that the second new validator now in pending validator set
	{
		onAccept, ok := vm.manager.GetState(addValidatorStandardBlk1.ID())
		require.True(ok)

		_, err := onAccept.GetPendingValidator(constants.PrimaryNetworkID, nodeID1)
		require.NoError(err)
	}

	// Move chain time to bring the second new validator from the pending
	// validator set into the current validator set.
	vm.clock.Set(newValidatorStartTime1)

	// Create the proposal block that moves the second new validator from the
	// pending validator set into the current validator set.
	preferredID = addValidatorStandardBlk1.ID()
	preferredHeight = addValidatorStandardBlk1.Height()

	statelessAdvanceTimeStandardBlk1, err := block.NewBanffStandardBlock(
		newValidatorStartTime1,
		preferredID,
		preferredHeight+1,
		nil,
	)
	require.NoError(err)

	advanceTimeStandardBlk1 := vm.manager.NewBlock(statelessAdvanceTimeStandardBlk1)
	require.NoError(advanceTimeStandardBlk1.Verify(context.Background()))

	// Verify that the second new validator is now in the current validator set.
	{
		onAccept, ok := vm.manager.GetState(advanceTimeStandardBlk1.ID())
		require.True(ok)

		_, err := onAccept.GetCurrentValidator(constants.PrimaryNetworkID, nodeID1)
		require.NoError(err)

		_, err = onAccept.GetPendingValidator(constants.PrimaryNetworkID, nodeID1)
		require.ErrorIs(err, database.ErrNotFound)

		currentTimestamp := onAccept.GetTimestamp()
		require.Equal(newValidatorStartTime1.Unix(), currentTimestamp.Unix())
	}

	// Accept all the blocks
	allBlocks := []snowman.Block{
		addValidatorStandardBlk0,
		advanceTimeStandardBlk0,
		importBlk,
		addValidatorStandardBlk1,
		advanceTimeStandardBlk1,
	}
	for _, blk := range allBlocks {
		require.NoError(blk.Accept(context.Background()))

		status := blk.Status()
		require.Equal(choices.Accepted, status)
	}

	// Force a reload of the state from the database.
	vm.Config.Validators = validators.NewManager()
	execCfg, _ := config.GetExecutionConfig(nil)
<<<<<<< HEAD
	newState, err := state.NewMerkleState(
		vm.dbManager.Current().Database,
=======
	newState, err := state.New(
		vm.db,
>>>>>>> aaed8f34
		nil,
		prometheus.NewRegistry(),
		&vm.Config,
		execCfg,
		vm.ctx,
		metrics.Noop,
		reward.NewCalculator(vm.Config.RewardConfig),
	)
	require.NoError(err)

	// Verify that validators are in the current validator set with the correct
	// reward calculated.
	{
		staker0, err := newState.GetCurrentValidator(constants.PrimaryNetworkID, nodeID0)
		require.NoError(err)
		require.Equal(uint64(60000000), staker0.PotentialReward)

		staker1, err := newState.GetCurrentValidator(constants.PrimaryNetworkID, nodeID1)
		require.NoError(err)
		require.Equal(uint64(59999999), staker1.PotentialReward)

		_, err = newState.GetPendingValidator(constants.PrimaryNetworkID, nodeID0)
		require.ErrorIs(err, database.ErrNotFound)

		_, err = newState.GetPendingValidator(constants.PrimaryNetworkID, nodeID1)
		require.ErrorIs(err, database.ErrNotFound)

		currentTimestamp := newState.GetTimestamp()
		require.Equal(newValidatorStartTime1.Unix(), currentTimestamp.Unix())
	}
}

func TestValidatorSetAtCacheOverwriteRegression(t *testing.T) {
	require := require.New(t)

	vm, _, _ := defaultVM(t)
	vm.ctx.Lock.Lock()
	defer func() {
		require.NoError(vm.Shutdown(context.Background()))

		vm.ctx.Lock.Unlock()
	}()

	nodeID0 := ids.NodeID(keys[0].PublicKey().Address())
	nodeID1 := ids.NodeID(keys[1].PublicKey().Address())
	nodeID2 := ids.NodeID(keys[2].PublicKey().Address())
	nodeID3 := ids.NodeID(keys[3].PublicKey().Address())
	nodeID4 := ids.NodeID(keys[4].PublicKey().Address())

	currentHeight, err := vm.GetCurrentHeight(context.Background())
	require.NoError(err)
	require.Equal(uint64(1), currentHeight)

	expectedValidators1 := map[ids.NodeID]uint64{
		nodeID0: defaultWeight,
		nodeID1: defaultWeight,
		nodeID2: defaultWeight,
		nodeID3: defaultWeight,
		nodeID4: defaultWeight,
	}
	validators, err := vm.GetValidatorSet(context.Background(), 1, constants.PrimaryNetworkID)
	require.NoError(err)
	for nodeID, weight := range expectedValidators1 {
		require.Equal(weight, validators[nodeID].Weight)
	}

	newValidatorStartTime0 := vm.clock.Time().Add(executor.SyncBound).Add(1 * time.Second)
	newValidatorEndTime0 := newValidatorStartTime0.Add(defaultMaxStakingDuration)

	nodeID5 := ids.GenerateTestNodeID()

	// Create the tx to add the first new validator
	addValidatorTx0, err := vm.txBuilder.NewAddValidatorTx(
		vm.MaxValidatorStake,
		uint64(newValidatorStartTime0.Unix()),
		uint64(newValidatorEndTime0.Unix()),
		nodeID5,
		ids.GenerateTestShortID(),
		reward.PercentDenominator,
		[]*secp256k1.PrivateKey{keys[0]},
		ids.GenerateTestShortID(),
	)
	require.NoError(err)

	// Create the standard block to add the first new validator
	preferred, err := vm.Builder.Preferred()
	require.NoError(err)

	preferredChainTime := preferred.Timestamp()
	preferredID := preferred.ID()
	preferredHeight := preferred.Height()

	statelessStandardBlk, err := block.NewBanffStandardBlock(
		preferredChainTime,
		preferredID,
		preferredHeight+1,
		[]*txs.Tx{addValidatorTx0},
	)
	require.NoError(err)
	addValidatorProposalBlk0 := vm.manager.NewBlock(statelessStandardBlk)
	require.NoError(addValidatorProposalBlk0.Verify(context.Background()))
	require.NoError(addValidatorProposalBlk0.Accept(context.Background()))
	require.NoError(vm.SetPreference(context.Background(), vm.manager.LastAccepted()))

	currentHeight, err = vm.GetCurrentHeight(context.Background())
	require.NoError(err)
	require.Equal(uint64(2), currentHeight)

	for i := uint64(1); i <= 2; i++ {
		validators, err = vm.GetValidatorSet(context.Background(), i, constants.PrimaryNetworkID)
		require.NoError(err)
		for nodeID, weight := range expectedValidators1 {
			require.Equal(weight, validators[nodeID].Weight)
		}
	}

	// Advance chain time to move the first new validator from the pending
	// validator set into the current validator set.
	vm.clock.Set(newValidatorStartTime0)

	// Create the standard block that moves the first new validator from the
	// pending validator set into the current validator set.
	preferred, err = vm.Builder.Preferred()
	require.NoError(err)
	preferredID = preferred.ID()
	preferredHeight = preferred.Height()

	statelessStandardBlk, err = block.NewBanffStandardBlock(
		newValidatorStartTime0,
		preferredID,
		preferredHeight+1,
		nil,
	)
	require.NoError(err)
	advanceTimeProposalBlk0 := vm.manager.NewBlock(statelessStandardBlk)
	require.NoError(advanceTimeProposalBlk0.Verify(context.Background()))
	require.NoError(advanceTimeProposalBlk0.Accept(context.Background()))
	require.NoError(vm.SetPreference(context.Background(), vm.manager.LastAccepted()))

	currentHeight, err = vm.GetCurrentHeight(context.Background())
	require.NoError(err)
	require.Equal(uint64(3), currentHeight)

	for i := uint64(1); i <= 2; i++ {
		validators, err = vm.GetValidatorSet(context.Background(), i, constants.PrimaryNetworkID)
		require.NoError(err)
		for nodeID, weight := range expectedValidators1 {
			require.Equal(weight, validators[nodeID].Weight)
		}
	}

	expectedValidators2 := map[ids.NodeID]uint64{
		nodeID0: defaultWeight,
		nodeID1: defaultWeight,
		nodeID2: defaultWeight,
		nodeID3: defaultWeight,
		nodeID4: defaultWeight,
		nodeID5: vm.MaxValidatorStake,
	}
	validators, err = vm.GetValidatorSet(context.Background(), 3, constants.PrimaryNetworkID)
	require.NoError(err)
	for nodeID, weight := range expectedValidators2 {
		require.Equal(weight, validators[nodeID].Weight)
	}
}

func TestAddDelegatorTxAddBeforeRemove(t *testing.T) {
	require := require.New(t)

	validatorStartTime := banffForkTime.Add(executor.SyncBound).Add(1 * time.Second)
	validatorEndTime := validatorStartTime.Add(360 * 24 * time.Hour)
	validatorStake := defaultMaxValidatorStake / 5

	delegator1StartTime := validatorStartTime
	delegator1EndTime := delegator1StartTime.Add(3 * defaultMinStakingDuration)
	delegator1Stake := defaultMaxValidatorStake - validatorStake

	delegator2StartTime := delegator1EndTime
	delegator2EndTime := delegator2StartTime.Add(3 * defaultMinStakingDuration)
	delegator2Stake := defaultMaxValidatorStake - validatorStake

	vm, _, _ := defaultVM(t)

	vm.ctx.Lock.Lock()
	defer func() {
		require.NoError(vm.Shutdown(context.Background()))

		vm.ctx.Lock.Unlock()
	}()

	key, err := secp256k1.NewPrivateKey()
	require.NoError(err)

	id := key.PublicKey().Address()
	changeAddr := keys[0].PublicKey().Address()

	// create valid tx
	addValidatorTx, err := vm.txBuilder.NewAddValidatorTx(
		validatorStake,
		uint64(validatorStartTime.Unix()),
		uint64(validatorEndTime.Unix()),
		ids.NodeID(id),
		id,
		reward.PercentDenominator,
		[]*secp256k1.PrivateKey{keys[0], keys[1]},
		changeAddr,
	)
	require.NoError(err)

	// issue the add validator tx
	require.NoError(vm.Builder.AddUnverifiedTx(addValidatorTx))

	// trigger block creation for the validator tx
	addValidatorBlock, err := vm.Builder.BuildBlock(context.Background())
	require.NoError(err)
	require.NoError(addValidatorBlock.Verify(context.Background()))
	require.NoError(addValidatorBlock.Accept(context.Background()))
	require.NoError(vm.SetPreference(context.Background(), vm.manager.LastAccepted()))

	// create valid tx
	addFirstDelegatorTx, err := vm.txBuilder.NewAddDelegatorTx(
		delegator1Stake,
		uint64(delegator1StartTime.Unix()),
		uint64(delegator1EndTime.Unix()),
		ids.NodeID(id),
		keys[0].PublicKey().Address(),
		[]*secp256k1.PrivateKey{keys[0], keys[1]},
		changeAddr,
	)
	require.NoError(err)

	// issue the first add delegator tx
	require.NoError(vm.Builder.AddUnverifiedTx(addFirstDelegatorTx))

	// trigger block creation for the first add delegator tx
	addFirstDelegatorBlock, err := vm.Builder.BuildBlock(context.Background())
	require.NoError(err)
	require.NoError(addFirstDelegatorBlock.Verify(context.Background()))
	require.NoError(addFirstDelegatorBlock.Accept(context.Background()))
	require.NoError(vm.SetPreference(context.Background(), vm.manager.LastAccepted()))

	// create valid tx
	addSecondDelegatorTx, err := vm.txBuilder.NewAddDelegatorTx(
		delegator2Stake,
		uint64(delegator2StartTime.Unix()),
		uint64(delegator2EndTime.Unix()),
		ids.NodeID(id),
		keys[0].PublicKey().Address(),
		[]*secp256k1.PrivateKey{keys[0], keys[1]},
		changeAddr,
	)
	require.NoError(err)

	// attempting to issue the second add delegator tx should fail because the
	// total stake weight would go over the limit.
	err = vm.Builder.AddUnverifiedTx(addSecondDelegatorTx)
	require.ErrorIs(err, executor.ErrOverDelegated)
}

func TestRemovePermissionedValidatorDuringPendingToCurrentTransitionNotTracked(t *testing.T) {
	require := require.New(t)

	validatorStartTime := banffForkTime.Add(executor.SyncBound).Add(1 * time.Second)
	validatorEndTime := validatorStartTime.Add(360 * 24 * time.Hour)

	vm, _, _ := defaultVM(t)

	vm.ctx.Lock.Lock()
	defer func() {
		require.NoError(vm.Shutdown(context.Background()))

		vm.ctx.Lock.Unlock()
	}()

	key, err := secp256k1.NewPrivateKey()
	require.NoError(err)

	id := key.PublicKey().Address()
	changeAddr := keys[0].PublicKey().Address()

	addValidatorTx, err := vm.txBuilder.NewAddValidatorTx(
		defaultMaxValidatorStake,
		uint64(validatorStartTime.Unix()),
		uint64(validatorEndTime.Unix()),
		ids.NodeID(id),
		id,
		reward.PercentDenominator,
		[]*secp256k1.PrivateKey{keys[0], keys[1]},
		changeAddr,
	)
	require.NoError(err)

	require.NoError(vm.Builder.AddUnverifiedTx(addValidatorTx))

	// trigger block creation for the validator tx
	addValidatorBlock, err := vm.Builder.BuildBlock(context.Background())
	require.NoError(err)
	require.NoError(addValidatorBlock.Verify(context.Background()))
	require.NoError(addValidatorBlock.Accept(context.Background()))
	require.NoError(vm.SetPreference(context.Background(), vm.manager.LastAccepted()))

	createSubnetTx, err := vm.txBuilder.NewCreateSubnetTx(
		1,
		[]ids.ShortID{changeAddr},
		[]*secp256k1.PrivateKey{keys[0], keys[1]},
		changeAddr,
	)
	require.NoError(err)

	require.NoError(vm.Builder.AddUnverifiedTx(createSubnetTx))

	// trigger block creation for the subnet tx
	createSubnetBlock, err := vm.Builder.BuildBlock(context.Background())
	require.NoError(err)
	require.NoError(createSubnetBlock.Verify(context.Background()))
	require.NoError(createSubnetBlock.Accept(context.Background()))
	require.NoError(vm.SetPreference(context.Background(), vm.manager.LastAccepted()))

	addSubnetValidatorTx, err := vm.txBuilder.NewAddSubnetValidatorTx(
		defaultMaxValidatorStake,
		uint64(validatorStartTime.Unix()),
		uint64(validatorEndTime.Unix()),
		ids.NodeID(id),
		createSubnetTx.ID(),
		[]*secp256k1.PrivateKey{keys[0], keys[1]},
		changeAddr,
	)
	require.NoError(err)

	require.NoError(vm.Builder.AddUnverifiedTx(addSubnetValidatorTx))

	// trigger block creation for the validator tx
	addSubnetValidatorBlock, err := vm.Builder.BuildBlock(context.Background())
	require.NoError(err)
	require.NoError(addSubnetValidatorBlock.Verify(context.Background()))
	require.NoError(addSubnetValidatorBlock.Accept(context.Background()))
	require.NoError(vm.SetPreference(context.Background(), vm.manager.LastAccepted()))

	emptyValidatorSet, err := vm.GetValidatorSet(
		context.Background(),
		addSubnetValidatorBlock.Height(),
		createSubnetTx.ID(),
	)
	require.NoError(err)
	require.Empty(emptyValidatorSet)

	removeSubnetValidatorTx, err := vm.txBuilder.NewRemoveSubnetValidatorTx(
		ids.NodeID(id),
		createSubnetTx.ID(),
		[]*secp256k1.PrivateKey{keys[0], keys[1]},
		changeAddr,
	)
	require.NoError(err)

	// Set the clock so that the validator will be moved from the pending
	// validator set into the current validator set.
	vm.clock.Set(validatorStartTime)

	require.NoError(vm.Builder.AddUnverifiedTx(removeSubnetValidatorTx))

	// trigger block creation for the validator tx
	removeSubnetValidatorBlock, err := vm.Builder.BuildBlock(context.Background())
	require.NoError(err)
	require.NoError(removeSubnetValidatorBlock.Verify(context.Background()))
	require.NoError(removeSubnetValidatorBlock.Accept(context.Background()))
	require.NoError(vm.SetPreference(context.Background(), vm.manager.LastAccepted()))

	emptyValidatorSet, err = vm.GetValidatorSet(
		context.Background(),
		addSubnetValidatorBlock.Height(),
		createSubnetTx.ID(),
	)
	require.NoError(err)
	require.Empty(emptyValidatorSet)
}

func TestRemovePermissionedValidatorDuringPendingToCurrentTransitionTracked(t *testing.T) {
	require := require.New(t)

	validatorStartTime := banffForkTime.Add(executor.SyncBound).Add(1 * time.Second)
	validatorEndTime := validatorStartTime.Add(360 * 24 * time.Hour)

	vm, _, _ := defaultVM(t)

	vm.ctx.Lock.Lock()
	defer func() {
		require.NoError(vm.Shutdown(context.Background()))

		vm.ctx.Lock.Unlock()
	}()

	key, err := secp256k1.NewPrivateKey()
	require.NoError(err)

	id := key.PublicKey().Address()
	changeAddr := keys[0].PublicKey().Address()

	addValidatorTx, err := vm.txBuilder.NewAddValidatorTx(
		defaultMaxValidatorStake,
		uint64(validatorStartTime.Unix()),
		uint64(validatorEndTime.Unix()),
		ids.NodeID(id),
		id,
		reward.PercentDenominator,
		[]*secp256k1.PrivateKey{keys[0], keys[1]},
		changeAddr,
	)
	require.NoError(err)

	require.NoError(vm.Builder.AddUnverifiedTx(addValidatorTx))

	// trigger block creation for the validator tx
	addValidatorBlock, err := vm.Builder.BuildBlock(context.Background())
	require.NoError(err)
	require.NoError(addValidatorBlock.Verify(context.Background()))
	require.NoError(addValidatorBlock.Accept(context.Background()))
	require.NoError(vm.SetPreference(context.Background(), vm.manager.LastAccepted()))

	createSubnetTx, err := vm.txBuilder.NewCreateSubnetTx(
		1,
		[]ids.ShortID{changeAddr},
		[]*secp256k1.PrivateKey{keys[0], keys[1]},
		changeAddr,
	)
	require.NoError(err)

	require.NoError(vm.Builder.AddUnverifiedTx(createSubnetTx))

	// trigger block creation for the subnet tx
	createSubnetBlock, err := vm.Builder.BuildBlock(context.Background())
	require.NoError(err)
	require.NoError(createSubnetBlock.Verify(context.Background()))
	require.NoError(createSubnetBlock.Accept(context.Background()))
	require.NoError(vm.SetPreference(context.Background(), vm.manager.LastAccepted()))

	addSubnetValidatorTx, err := vm.txBuilder.NewAddSubnetValidatorTx(
		defaultMaxValidatorStake,
		uint64(validatorStartTime.Unix()),
		uint64(validatorEndTime.Unix()),
		ids.NodeID(id),
		createSubnetTx.ID(),
		[]*secp256k1.PrivateKey{keys[0], keys[1]},
		changeAddr,
	)
	require.NoError(err)

	require.NoError(vm.Builder.AddUnverifiedTx(addSubnetValidatorTx))

	// trigger block creation for the validator tx
	addSubnetValidatorBlock, err := vm.Builder.BuildBlock(context.Background())
	require.NoError(err)
	require.NoError(addSubnetValidatorBlock.Verify(context.Background()))
	require.NoError(addSubnetValidatorBlock.Accept(context.Background()))
	require.NoError(vm.SetPreference(context.Background(), vm.manager.LastAccepted()))

	removeSubnetValidatorTx, err := vm.txBuilder.NewRemoveSubnetValidatorTx(
		ids.NodeID(id),
		createSubnetTx.ID(),
		[]*secp256k1.PrivateKey{keys[0], keys[1]},
		changeAddr,
	)
	require.NoError(err)

	// Set the clock so that the validator will be moved from the pending
	// validator set into the current validator set.
	vm.clock.Set(validatorStartTime)

	require.NoError(vm.Builder.AddUnverifiedTx(removeSubnetValidatorTx))

	// trigger block creation for the validator tx
	removeSubnetValidatorBlock, err := vm.Builder.BuildBlock(context.Background())
	require.NoError(err)
	require.NoError(removeSubnetValidatorBlock.Verify(context.Background()))
	require.NoError(removeSubnetValidatorBlock.Accept(context.Background()))
	require.NoError(vm.SetPreference(context.Background(), vm.manager.LastAccepted()))
}

// GetValidatorSet must return the BLS keys for a given validator correctly when
// queried at a previous height, even in case it has currently expired
func TestSubnetValidatorBLSKeyDiffAfterExpiry(t *testing.T) {
	// setup
	require := require.New(t)
	vm, _, _ := defaultVM(t)
	vm.ctx.Lock.Lock()
	defer func() {
		require.NoError(vm.Shutdown(context.Background()))
		vm.ctx.Lock.Unlock()
	}()
	subnetID := testSubnet1.TxID

	// setup time
	currentTime := defaultGenesisTime
	vm.clock.Set(currentTime)
	vm.state.SetTimestamp(currentTime)

	// A subnet validator stakes and then stops; also its primary network counterpart stops staking
	var (
		primaryStartTime   = currentTime.Add(executor.SyncBound)
		subnetStartTime    = primaryStartTime.Add(executor.SyncBound)
		subnetEndTime      = subnetStartTime.Add(defaultMinStakingDuration)
		primaryEndTime     = subnetEndTime.Add(time.Second)
		primaryReStartTime = primaryEndTime.Add(executor.SyncBound)
		primaryReEndTime   = primaryReStartTime.Add(defaultMinStakingDuration)
	)

	// insert primary network validator
	var (
		nodeID = ids.GenerateTestNodeID()
		addr   = keys[0].PublicKey().Address()
	)
	sk1, err := bls.NewSecretKey()
	require.NoError(err)

	// build primary network validator with BLS key
	utxoHandler := utxo.NewHandler(vm.ctx, &vm.clock, vm.fx)
	ins, unstakedOuts, stakedOuts, signers, err := utxoHandler.Spend(
		vm.state,
		keys,
		vm.MinValidatorStake,
		vm.Config.AddPrimaryNetworkValidatorFee,
		addr, // change Addresss
	)
	require.NoError(err)

	uPrimaryTx := &txs.AddPermissionlessValidatorTx{
		BaseTx: txs.BaseTx{BaseTx: avax.BaseTx{
			NetworkID:    vm.ctx.NetworkID,
			BlockchainID: vm.ctx.ChainID,
			Ins:          ins,
			Outs:         unstakedOuts,
		}},
		Validator: txs.Validator{
			NodeID: nodeID,
			Start:  uint64(primaryStartTime.Unix()),
			End:    uint64(primaryEndTime.Unix()),
			Wght:   vm.MinValidatorStake,
		},
		Subnet:    constants.PrimaryNetworkID,
		Signer:    signer.NewProofOfPossession(sk1),
		StakeOuts: stakedOuts,
		ValidatorRewardsOwner: &secp256k1fx.OutputOwners{
			Locktime:  0,
			Threshold: 1,
			Addrs: []ids.ShortID{
				addr,
			},
		},
		DelegatorRewardsOwner: &secp256k1fx.OutputOwners{
			Locktime:  0,
			Threshold: 1,
			Addrs: []ids.ShortID{
				addr,
			},
		},
		DelegationShares: reward.PercentDenominator,
	}
	primaryTx, err := txs.NewSigned(uPrimaryTx, txs.Codec, signers)
	require.NoError(err)
	require.NoError(primaryTx.SyntacticVerify(vm.ctx))

	require.NoError(vm.Builder.AddUnverifiedTx(primaryTx))
	require.NoError(buildAndAcceptStandardBlock(vm))

	// move time ahead, promoting primary validator to current
	currentTime = primaryStartTime
	vm.clock.Set(currentTime)
	vm.state.SetTimestamp(currentTime)
	require.NoError(buildAndAcceptStandardBlock(vm))

	_, err = vm.state.GetCurrentValidator(constants.PrimaryNetworkID, nodeID)
	require.NoError(err)

	primaryStartHeight, err := vm.GetCurrentHeight(context.Background())
	require.NoError(err)

	// insert the subnet validator
	subnetTx, err := vm.txBuilder.NewAddSubnetValidatorTx(
		1,                              // Weight
		uint64(subnetStartTime.Unix()), // Start time
		uint64(subnetEndTime.Unix()),   // end time
		nodeID,                         // Node ID
		subnetID,
		[]*secp256k1.PrivateKey{keys[0], keys[1]},
		addr,
	)
	require.NoError(err)

	require.NoError(vm.Builder.AddUnverifiedTx(subnetTx))
	require.NoError(buildAndAcceptStandardBlock(vm))

	// move time ahead, promoting the subnet validator to current
	currentTime = subnetStartTime
	vm.clock.Set(currentTime)
	vm.state.SetTimestamp(currentTime)
	require.NoError(buildAndAcceptStandardBlock(vm))

	_, err = vm.state.GetCurrentValidator(subnetID, nodeID)
	require.NoError(err)

	subnetStartHeight, err := vm.GetCurrentHeight(context.Background())
	require.NoError(err)

	// move time ahead, terminating the subnet validator
	currentTime = subnetEndTime
	vm.clock.Set(currentTime)
	vm.state.SetTimestamp(currentTime)
	require.NoError(buildAndAcceptStandardBlock(vm))

	_, err = vm.state.GetCurrentValidator(subnetID, nodeID)
	require.ErrorIs(err, database.ErrNotFound)

	subnetEndHeight, err := vm.GetCurrentHeight(context.Background())
	require.NoError(err)

	// move time ahead, terminating primary network validator
	currentTime = primaryEndTime
	vm.clock.Set(currentTime)
	vm.state.SetTimestamp(currentTime)

	blk, err := vm.Builder.BuildBlock(context.Background()) // must be a proposal block rewarding the primary validator
	require.NoError(err)
	require.NoError(blk.Verify(context.Background()))

	proposalBlk := blk.(snowman.OracleBlock)
	options, err := proposalBlk.Options(context.Background())
	require.NoError(err)

	commit := options[0].(*blockexecutor.Block)
	require.IsType(&block.BanffCommitBlock{}, commit.Block)

	require.NoError(blk.Accept(context.Background()))
	require.NoError(commit.Verify(context.Background()))
	require.NoError(commit.Accept(context.Background()))
	require.NoError(vm.SetPreference(context.Background(), vm.manager.LastAccepted()))

	_, err = vm.state.GetCurrentValidator(constants.PrimaryNetworkID, nodeID)
	require.ErrorIs(err, database.ErrNotFound)

	primaryEndHeight, err := vm.GetCurrentHeight(context.Background())
	require.NoError(err)

	// reinsert primary validator with a different BLS key
	sk2, err := bls.NewSecretKey()
	require.NoError(err)
	require.NotEqual(sk1, sk2)

	ins, unstakedOuts, stakedOuts, signers, err = utxoHandler.Spend(
		vm.state,
		keys,
		vm.MinValidatorStake,
		vm.Config.AddPrimaryNetworkValidatorFee,
		addr, // change Addresss
	)
	require.NoError(err)

	uPrimaryRestartTx := &txs.AddPermissionlessValidatorTx{
		BaseTx: txs.BaseTx{BaseTx: avax.BaseTx{
			NetworkID:    vm.ctx.NetworkID,
			BlockchainID: vm.ctx.ChainID,
			Ins:          ins,
			Outs:         unstakedOuts,
		}},
		Validator: txs.Validator{
			NodeID: nodeID,
			Start:  uint64(primaryReStartTime.Unix()),
			End:    uint64(primaryReEndTime.Unix()),
			Wght:   vm.MinValidatorStake,
		},
		Subnet:    constants.PrimaryNetworkID,
		Signer:    signer.NewProofOfPossession(sk2),
		StakeOuts: stakedOuts,
		ValidatorRewardsOwner: &secp256k1fx.OutputOwners{
			Locktime:  0,
			Threshold: 1,
			Addrs: []ids.ShortID{
				addr,
			},
		},
		DelegatorRewardsOwner: &secp256k1fx.OutputOwners{
			Locktime:  0,
			Threshold: 1,
			Addrs: []ids.ShortID{
				addr,
			},
		},
		DelegationShares: reward.PercentDenominator,
	}
	primaryRestartTx, err := txs.NewSigned(uPrimaryRestartTx, txs.Codec, signers)
	require.NoError(err)
	require.NoError(uPrimaryRestartTx.SyntacticVerify(vm.ctx))

	require.NoError(vm.Builder.AddUnverifiedTx(primaryRestartTx))
	require.NoError(buildAndAcceptStandardBlock(vm))

	// move time ahead, promoting restarted primary validator to current
	currentTime = primaryReStartTime
	vm.clock.Set(currentTime)
	vm.state.SetTimestamp(currentTime)
	require.NoError(buildAndAcceptStandardBlock(vm))

	_, err = vm.state.GetCurrentValidator(constants.PrimaryNetworkID, nodeID)
	require.NoError(err)

	primaryRestartHeight, err := vm.GetCurrentHeight(context.Background())
	require.NoError(err)

	// Show that validators are rebuilt with the right BLS key
	for height := primaryStartHeight; height < primaryEndHeight; height++ {
		require.NoError(checkValidatorBlsKeyIsSet(
			vm.State,
			nodeID,
			constants.PrimaryNetworkID,
			height,
			uPrimaryTx.Signer.Key(),
		))
	}
	for height := primaryEndHeight; height < primaryRestartHeight; height++ {
		err := checkValidatorBlsKeyIsSet(
			vm.State,
			nodeID,
			constants.PrimaryNetworkID,
			primaryEndHeight,
			uPrimaryTx.Signer.Key(),
		)
		require.ErrorIs(err, database.ErrNotFound)
	}
	require.NoError(checkValidatorBlsKeyIsSet(
		vm.State,
		nodeID,
		constants.PrimaryNetworkID,
		primaryRestartHeight,
		uPrimaryRestartTx.Signer.Key(),
	))

	for height := subnetStartHeight; height < subnetEndHeight; height++ {
		require.NoError(checkValidatorBlsKeyIsSet(
			vm.State,
			nodeID,
			subnetID,
			height,
			uPrimaryTx.Signer.Key(),
		))
	}

	for height := subnetEndHeight; height <= primaryRestartHeight; height++ {
		err := checkValidatorBlsKeyIsSet(
			vm.State,
			nodeID,
			subnetID,
			primaryEndHeight,
			uPrimaryTx.Signer.Key(),
		)
		require.ErrorIs(err, database.ErrNotFound)
	}
}

func TestPrimaryNetworkValidatorPopulatedToEmptyBLSKeyDiff(t *testing.T) {
	// A primary network validator has an empty BLS key. Then it restakes adding
	// the BLS key. Querying the validator set back when BLS key was empty must
	// return an empty BLS key.

	// setup
	require := require.New(t)
	vm, _, _ := defaultVM(t)
	vm.ctx.Lock.Lock()
	defer func() {
		require.NoError(vm.Shutdown(context.Background()))

		vm.ctx.Lock.Unlock()
	}()

	// setup time
	currentTime := defaultGenesisTime
	vm.clock.Set(currentTime)
	vm.state.SetTimestamp(currentTime)

	// A primary network validator stake twice
	var (
		primaryStartTime1 = currentTime.Add(executor.SyncBound)
		primaryEndTime1   = primaryStartTime1.Add(defaultMinStakingDuration)
		primaryStartTime2 = primaryEndTime1.Add(executor.SyncBound)
		primaryEndTime2   = primaryStartTime2.Add(defaultMinStakingDuration)
	)

	// Add a primary network validator with no BLS key
	nodeID := ids.GenerateTestNodeID()
	addr := keys[0].PublicKey().Address()
	primaryTx1, err := vm.txBuilder.NewAddValidatorTx(
		vm.MinValidatorStake,
		uint64(primaryStartTime1.Unix()),
		uint64(primaryEndTime1.Unix()),
		nodeID,
		addr,
		reward.PercentDenominator,
		[]*secp256k1.PrivateKey{keys[0]},
		addr,
	)
	require.NoError(err)

	require.NoError(vm.Builder.AddUnverifiedTx(primaryTx1))
	require.NoError(buildAndAcceptStandardBlock(vm))

	// move time ahead, promoting primary validator to current
	currentTime = primaryStartTime1
	vm.clock.Set(currentTime)
	vm.state.SetTimestamp(currentTime)
	require.NoError(buildAndAcceptStandardBlock(vm))

	_, err = vm.state.GetCurrentValidator(constants.PrimaryNetworkID, nodeID)
	require.NoError(err)

	primaryStartHeight, err := vm.GetCurrentHeight(context.Background())
	require.NoError(err)

	// move time ahead, terminating primary network validator
	currentTime = primaryEndTime1
	vm.clock.Set(currentTime)
	vm.state.SetTimestamp(currentTime)

	blk, err := vm.Builder.BuildBlock(context.Background()) // must be a proposal block rewarding the primary validator
	require.NoError(err)
	require.NoError(blk.Verify(context.Background()))

	proposalBlk := blk.(snowman.OracleBlock)
	options, err := proposalBlk.Options(context.Background())
	require.NoError(err)

	commit := options[0].(*blockexecutor.Block)
	require.IsType(&block.BanffCommitBlock{}, commit.Block)

	require.NoError(blk.Accept(context.Background()))
	require.NoError(commit.Verify(context.Background()))
	require.NoError(commit.Accept(context.Background()))
	require.NoError(vm.SetPreference(context.Background(), vm.manager.LastAccepted()))

	_, err = vm.state.GetCurrentValidator(constants.PrimaryNetworkID, nodeID)
	require.ErrorIs(err, database.ErrNotFound)

	primaryEndHeight, err := vm.GetCurrentHeight(context.Background())
	require.NoError(err)

	// reinsert primary validator with a different BLS key
	sk2, err := bls.NewSecretKey()
	require.NoError(err)

	utxoHandler := utxo.NewHandler(vm.ctx, &vm.clock, vm.fx)
	ins, unstakedOuts, stakedOuts, signers, err := utxoHandler.Spend(
		vm.state,
		keys,
		vm.MinValidatorStake,
		vm.Config.AddPrimaryNetworkValidatorFee,
		addr, // change Addresss
	)
	require.NoError(err)

	uPrimaryRestartTx := &txs.AddPermissionlessValidatorTx{
		BaseTx: txs.BaseTx{BaseTx: avax.BaseTx{
			NetworkID:    vm.ctx.NetworkID,
			BlockchainID: vm.ctx.ChainID,
			Ins:          ins,
			Outs:         unstakedOuts,
		}},
		Validator: txs.Validator{
			NodeID: nodeID,
			Start:  uint64(primaryStartTime2.Unix()),
			End:    uint64(primaryEndTime2.Unix()),
			Wght:   vm.MinValidatorStake,
		},
		Subnet:    constants.PrimaryNetworkID,
		Signer:    signer.NewProofOfPossession(sk2),
		StakeOuts: stakedOuts,
		ValidatorRewardsOwner: &secp256k1fx.OutputOwners{
			Locktime:  0,
			Threshold: 1,
			Addrs: []ids.ShortID{
				addr,
			},
		},
		DelegatorRewardsOwner: &secp256k1fx.OutputOwners{
			Locktime:  0,
			Threshold: 1,
			Addrs: []ids.ShortID{
				addr,
			},
		},
		DelegationShares: reward.PercentDenominator,
	}
	primaryRestartTx, err := txs.NewSigned(uPrimaryRestartTx, txs.Codec, signers)
	require.NoError(err)
	require.NoError(uPrimaryRestartTx.SyntacticVerify(vm.ctx))

	require.NoError(vm.Builder.AddUnverifiedTx(primaryRestartTx))
	require.NoError(buildAndAcceptStandardBlock(vm))

	// move time ahead, promoting restarted primary validator to current
	currentTime = primaryStartTime2
	vm.clock.Set(currentTime)
	vm.state.SetTimestamp(currentTime)
	require.NoError(buildAndAcceptStandardBlock(vm))

	_, err = vm.state.GetCurrentValidator(constants.PrimaryNetworkID, nodeID)
	require.NoError(err)

	emptySigner := &signer.Empty{}
	for height := primaryStartHeight; height < primaryEndHeight; height++ {
		require.NoError(checkValidatorBlsKeyIsSet(
			vm.State,
			nodeID,
			constants.PrimaryNetworkID,
			height,
			emptySigner.Key(),
		))
	}
}

func TestSubnetValidatorPopulatedToEmptyBLSKeyDiff(t *testing.T) {
	// A primary network validator has an empty BLS key and a subnet validator.
	// Primary network validator terminates its first staking cycle and it
	// restakes adding the BLS key. Querying the validator set back when BLS key
	// was empty must return an empty BLS key for the subnet validator

	// setup
	require := require.New(t)
	vm, _, _ := defaultVM(t)
	vm.ctx.Lock.Lock()
	defer func() {
		require.NoError(vm.Shutdown(context.Background()))

		vm.ctx.Lock.Unlock()
	}()
	subnetID := testSubnet1.TxID

	// setup time
	currentTime := defaultGenesisTime
	vm.clock.Set(currentTime)
	vm.state.SetTimestamp(currentTime)

	// A primary network validator stake twice
	var (
		primaryStartTime1 = currentTime.Add(executor.SyncBound)
		subnetStartTime   = primaryStartTime1.Add(executor.SyncBound)
		subnetEndTime     = subnetStartTime.Add(defaultMinStakingDuration)
		primaryEndTime1   = subnetEndTime.Add(time.Second)
		primaryStartTime2 = primaryEndTime1.Add(executor.SyncBound)
		primaryEndTime2   = primaryStartTime2.Add(defaultMinStakingDuration)
	)

	// Add a primary network validator with no BLS key
	nodeID := ids.GenerateTestNodeID()
	addr := keys[0].PublicKey().Address()
	primaryTx1, err := vm.txBuilder.NewAddValidatorTx(
		vm.MinValidatorStake,
		uint64(primaryStartTime1.Unix()),
		uint64(primaryEndTime1.Unix()),
		nodeID,
		addr,
		reward.PercentDenominator,
		[]*secp256k1.PrivateKey{keys[0]},
		addr,
	)
	require.NoError(err)

	require.NoError(vm.Builder.AddUnverifiedTx(primaryTx1))
	require.NoError(buildAndAcceptStandardBlock(vm))

	// move time ahead, promoting primary validator to current
	currentTime = primaryStartTime1
	vm.clock.Set(currentTime)
	vm.state.SetTimestamp(currentTime)
	require.NoError(buildAndAcceptStandardBlock(vm))

	_, err = vm.state.GetCurrentValidator(constants.PrimaryNetworkID, nodeID)
	require.NoError(err)

	primaryStartHeight, err := vm.GetCurrentHeight(context.Background())
	require.NoError(err)

	// insert the subnet validator
	subnetTx, err := vm.txBuilder.NewAddSubnetValidatorTx(
		1,                              // Weight
		uint64(subnetStartTime.Unix()), // Start time
		uint64(subnetEndTime.Unix()),   // end time
		nodeID,                         // Node ID
		subnetID,
		[]*secp256k1.PrivateKey{keys[0], keys[1]},
		addr,
	)
	require.NoError(err)

	require.NoError(vm.Builder.AddUnverifiedTx(subnetTx))
	require.NoError(buildAndAcceptStandardBlock(vm))

	// move time ahead, promoting the subnet validator to current
	currentTime = subnetStartTime
	vm.clock.Set(currentTime)
	vm.state.SetTimestamp(currentTime)
	require.NoError(buildAndAcceptStandardBlock(vm))

	_, err = vm.state.GetCurrentValidator(subnetID, nodeID)
	require.NoError(err)

	subnetStartHeight, err := vm.GetCurrentHeight(context.Background())
	require.NoError(err)

	// move time ahead, terminating the subnet validator
	currentTime = subnetEndTime
	vm.clock.Set(currentTime)
	vm.state.SetTimestamp(currentTime)
	require.NoError(buildAndAcceptStandardBlock(vm))

	_, err = vm.state.GetCurrentValidator(subnetID, nodeID)
	require.ErrorIs(err, database.ErrNotFound)

	subnetEndHeight, err := vm.GetCurrentHeight(context.Background())
	require.NoError(err)

	// move time ahead, terminating primary network validator
	currentTime = primaryEndTime1
	vm.clock.Set(currentTime)
	vm.state.SetTimestamp(currentTime)

	blk, err := vm.Builder.BuildBlock(context.Background()) // must be a proposal block rewarding the primary validator
	require.NoError(err)
	require.NoError(blk.Verify(context.Background()))

	proposalBlk := blk.(snowman.OracleBlock)
	options, err := proposalBlk.Options(context.Background())
	require.NoError(err)

	commit := options[0].(*blockexecutor.Block)
	require.IsType(&block.BanffCommitBlock{}, commit.Block)

	require.NoError(blk.Accept(context.Background()))
	require.NoError(commit.Verify(context.Background()))
	require.NoError(commit.Accept(context.Background()))
	require.NoError(vm.SetPreference(context.Background(), vm.manager.LastAccepted()))

	_, err = vm.state.GetCurrentValidator(constants.PrimaryNetworkID, nodeID)
	require.ErrorIs(err, database.ErrNotFound)

	primaryEndHeight, err := vm.GetCurrentHeight(context.Background())
	require.NoError(err)

	// reinsert primary validator with a different BLS key
	sk2, err := bls.NewSecretKey()
	require.NoError(err)

	utxoHandler := utxo.NewHandler(vm.ctx, &vm.clock, vm.fx)
	ins, unstakedOuts, stakedOuts, signers, err := utxoHandler.Spend(
		vm.state,
		keys,
		vm.MinValidatorStake,
		vm.Config.AddPrimaryNetworkValidatorFee,
		addr, // change Addresss
	)
	require.NoError(err)

	uPrimaryRestartTx := &txs.AddPermissionlessValidatorTx{
		BaseTx: txs.BaseTx{BaseTx: avax.BaseTx{
			NetworkID:    vm.ctx.NetworkID,
			BlockchainID: vm.ctx.ChainID,
			Ins:          ins,
			Outs:         unstakedOuts,
		}},
		Validator: txs.Validator{
			NodeID: nodeID,
			Start:  uint64(primaryStartTime2.Unix()),
			End:    uint64(primaryEndTime2.Unix()),
			Wght:   vm.MinValidatorStake,
		},
		Subnet:    constants.PrimaryNetworkID,
		Signer:    signer.NewProofOfPossession(sk2),
		StakeOuts: stakedOuts,
		ValidatorRewardsOwner: &secp256k1fx.OutputOwners{
			Locktime:  0,
			Threshold: 1,
			Addrs: []ids.ShortID{
				addr,
			},
		},
		DelegatorRewardsOwner: &secp256k1fx.OutputOwners{
			Locktime:  0,
			Threshold: 1,
			Addrs: []ids.ShortID{
				addr,
			},
		},
		DelegationShares: reward.PercentDenominator,
	}
	primaryRestartTx, err := txs.NewSigned(uPrimaryRestartTx, txs.Codec, signers)
	require.NoError(err)
	require.NoError(uPrimaryRestartTx.SyntacticVerify(vm.ctx))

	require.NoError(vm.Builder.AddUnverifiedTx(primaryRestartTx))
	require.NoError(buildAndAcceptStandardBlock(vm))

	// move time ahead, promoting restarted primary validator to current
	currentTime = primaryStartTime2
	vm.clock.Set(currentTime)
	vm.state.SetTimestamp(currentTime)

	require.NoError(buildAndAcceptStandardBlock(vm))
	_, err = vm.state.GetCurrentValidator(constants.PrimaryNetworkID, nodeID)
	require.NoError(err)

	emptySigner := &signer.Empty{}
	for height := primaryStartHeight; height < primaryEndHeight; height++ {
		require.NoError(checkValidatorBlsKeyIsSet(
			vm.State,
			nodeID,
			constants.PrimaryNetworkID,
			height,
			emptySigner.Key(),
		))
	}
	for height := subnetStartHeight; height < subnetEndHeight; height++ {
		require.NoError(checkValidatorBlsKeyIsSet(
			vm.State,
			nodeID,
			subnetID,
			height,
			emptySigner.Key(),
		))
	}
}

func TestSubnetValidatorSetAfterPrimaryNetworkValidatorRemoval(t *testing.T) {
	// A primary network validator and a subnet validator are running.
	// Primary network validator terminates its staking cycle.
	// Querying the validator set when the subnet validator existed should
	// succeed.

	// setup
	require := require.New(t)
	vm, _, _ := defaultVM(t)
	vm.ctx.Lock.Lock()
	defer func() {
		require.NoError(vm.Shutdown(context.Background()))

		vm.ctx.Lock.Unlock()
	}()
	subnetID := testSubnet1.TxID

	// setup time
	currentTime := defaultGenesisTime
	vm.clock.Set(currentTime)
	vm.state.SetTimestamp(currentTime)

	// A primary network validator stake twice
	var (
		primaryStartTime1 = currentTime.Add(executor.SyncBound)
		subnetStartTime   = primaryStartTime1.Add(executor.SyncBound)
		subnetEndTime     = subnetStartTime.Add(defaultMinStakingDuration)
		primaryEndTime1   = subnetEndTime.Add(time.Second)
	)

	// Add a primary network validator with no BLS key
	nodeID := ids.GenerateTestNodeID()
	addr := keys[0].PublicKey().Address()
	primaryTx1, err := vm.txBuilder.NewAddValidatorTx(
		vm.MinValidatorStake,
		uint64(primaryStartTime1.Unix()),
		uint64(primaryEndTime1.Unix()),
		nodeID,
		addr,
		reward.PercentDenominator,
		[]*secp256k1.PrivateKey{keys[0]},
		addr,
	)
	require.NoError(err)

	require.NoError(vm.Builder.AddUnverifiedTx(primaryTx1))
	require.NoError(buildAndAcceptStandardBlock(vm))

	// move time ahead, promoting primary validator to current
	currentTime = primaryStartTime1
	vm.clock.Set(currentTime)
	vm.state.SetTimestamp(currentTime)
	require.NoError(buildAndAcceptStandardBlock(vm))

	_, err = vm.state.GetCurrentValidator(constants.PrimaryNetworkID, nodeID)
	require.NoError(err)

	// insert the subnet validator
	subnetTx, err := vm.txBuilder.NewAddSubnetValidatorTx(
		1,                              // Weight
		uint64(subnetStartTime.Unix()), // Start time
		uint64(subnetEndTime.Unix()),   // end time
		nodeID,                         // Node ID
		subnetID,
		[]*secp256k1.PrivateKey{keys[0], keys[1]},
		addr,
	)
	require.NoError(err)

	require.NoError(vm.Builder.AddUnverifiedTx(subnetTx))
	require.NoError(buildAndAcceptStandardBlock(vm))

	// move time ahead, promoting the subnet validator to current
	currentTime = subnetStartTime
	vm.clock.Set(currentTime)
	vm.state.SetTimestamp(currentTime)
	require.NoError(buildAndAcceptStandardBlock(vm))

	_, err = vm.state.GetCurrentValidator(subnetID, nodeID)
	require.NoError(err)

	subnetStartHeight, err := vm.GetCurrentHeight(context.Background())
	require.NoError(err)

	// move time ahead, terminating the subnet validator
	currentTime = subnetEndTime
	vm.clock.Set(currentTime)
	vm.state.SetTimestamp(currentTime)
	require.NoError(buildAndAcceptStandardBlock(vm))

	_, err = vm.state.GetCurrentValidator(subnetID, nodeID)
	require.ErrorIs(err, database.ErrNotFound)

	// move time ahead, terminating primary network validator
	currentTime = primaryEndTime1
	vm.clock.Set(currentTime)
	vm.state.SetTimestamp(currentTime)

	blk, err := vm.Builder.BuildBlock(context.Background()) // must be a proposal block rewarding the primary validator
	require.NoError(err)
	require.NoError(blk.Verify(context.Background()))

	proposalBlk := blk.(snowman.OracleBlock)
	options, err := proposalBlk.Options(context.Background())
	require.NoError(err)

	commit := options[0].(*blockexecutor.Block)
	require.IsType(&block.BanffCommitBlock{}, commit.Block)

	require.NoError(blk.Accept(context.Background()))
	require.NoError(commit.Verify(context.Background()))
	require.NoError(commit.Accept(context.Background()))
	require.NoError(vm.SetPreference(context.Background(), vm.manager.LastAccepted()))

	_, err = vm.state.GetCurrentValidator(constants.PrimaryNetworkID, nodeID)
	require.ErrorIs(err, database.ErrNotFound)

	// Generating the validator set should not error when re-introducing a
	// subnet validator whose primary network validator was also removed.
	_, err = vm.State.GetValidatorSet(context.Background(), subnetStartHeight, subnetID)
	require.NoError(err)
}

func buildAndAcceptStandardBlock(vm *VM) error {
	blk, err := vm.Builder.BuildBlock(context.Background())
	if err != nil {
		return err
	}

	if err := blk.Verify(context.Background()); err != nil {
		return err
	}

	if err := blk.Accept(context.Background()); err != nil {
		return err
	}

	return vm.SetPreference(context.Background(), vm.manager.LastAccepted())
}

func checkValidatorBlsKeyIsSet(
	valState validators.State,
	nodeID ids.NodeID,
	subnetID ids.ID,
	height uint64,
	expectedBlsKey *bls.PublicKey,
) error {
	vals, err := valState.GetValidatorSet(context.Background(), height, subnetID)
	if err != nil {
		return err
	}

	val, found := vals[nodeID]
	switch {
	case !found:
		return database.ErrNotFound
	case expectedBlsKey == val.PublicKey:
		return nil
	case expectedBlsKey == nil && val.PublicKey != nil:
		return errors.New("unexpected BLS key")
	case expectedBlsKey != nil && val.PublicKey == nil:
		return errors.New("missing BLS key")
	case !bytes.Equal(bls.SerializePublicKey(expectedBlsKey), bls.SerializePublicKey(val.PublicKey)):
		return errors.New("incorrect BLS key")
	default:
		return nil
	}
}<|MERGE_RESOLUTION|>--- conflicted
+++ resolved
@@ -649,13 +649,8 @@
 	// Force a reload of the state from the database.
 	vm.Config.Validators = validators.NewManager()
 	execCfg, _ := config.GetExecutionConfig(nil)
-<<<<<<< HEAD
 	newState, err := state.NewMerkleState(
-		vm.dbManager.Current().Database,
-=======
-	newState, err := state.New(
 		vm.db,
->>>>>>> aaed8f34
 		nil,
 		prometheus.NewRegistry(),
 		&vm.Config,
@@ -962,13 +957,8 @@
 	// Force a reload of the state from the database.
 	vm.Config.Validators = validators.NewManager()
 	execCfg, _ := config.GetExecutionConfig(nil)
-<<<<<<< HEAD
 	newState, err := state.NewMerkleState(
-		vm.dbManager.Current().Database,
-=======
-	newState, err := state.New(
 		vm.db,
->>>>>>> aaed8f34
 		nil,
 		prometheus.NewRegistry(),
 		&vm.Config,

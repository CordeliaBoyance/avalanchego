--- conflicted
+++ resolved
@@ -98,21 +98,16 @@
 	StakeAmount *json.Uint64 `json:"stakeAmount,omitempty"`
 }
 
-<<<<<<< HEAD
-// GenesisStaker is very similar to Staker, but it explicitly uses a ShortNodeID
-// GenesisStaker should be used to generate genesis content only.
+// GenesisValidator is very similar to Staker, but it explicitly uses a ShortNodeID
+// GenesisValidator should be used to generate genesis content only.
 // APIs should use Staker struct only
-type GenesisStaker struct {
+type GenesisValidator struct {
 	TxID      ids.ID          `json:"txID"`
 	StartTime json.Uint64     `json:"startTime"`
 	EndTime   json.Uint64     `json:"endTime"`
 	Weight    json.Uint64     `json:"weight"`
 	NodeID    ids.ShortNodeID `json:"nodeID"`
 }
-=======
-// GenesisValidator should to be used for genesis validators only.
-type GenesisValidator = Staker
->>>>>>> e2867e31
 
 // Owner is the repr. of a reward owner sent over APIs.
 type Owner struct {
@@ -146,16 +141,9 @@
 	Delegators      *[]PrimaryDelegator `json:"delegators,omitempty"`
 }
 
-<<<<<<< HEAD
-type GenesisPermissionlessValidator struct {
-	GenesisStaker
-	// Deprecated: RewardOwner has been replaced by ValidationRewardOwner and
-	//             DelegationRewardOwner.
-=======
 // GenesisPermissionlessValidator should to be used for genesis validators only.
 type GenesisPermissionlessValidator struct {
 	GenesisValidator
->>>>>>> e2867e31
 	RewardOwner        *Owner       `json:"rewardOwner,omitempty"`
 	DelegationFee      json.Float32 `json:"delegationFee"`
 	ExactDelegationFee *json.Uint32 `json:"exactDelegationFee,omitempty"`

--- conflicted
+++ resolved
@@ -60,10 +60,6 @@
 	pending stakerStatus = iota
 	current
 
-<<<<<<< HEAD
-	testNetworkID = 10 // To be used in tests
-=======
->>>>>>> 85c1d243
 	defaultWeight = 10000
 )
 

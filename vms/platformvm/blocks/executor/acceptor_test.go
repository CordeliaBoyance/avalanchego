--- conflicted
+++ resolved
@@ -35,13 +35,8 @@
 
 	lastAcceptedID := ids.GenerateTestID()
 
-<<<<<<< HEAD
 	blk, err := blocks.NewApricotProposalBlock(
-		ids.GenerateTestID(),
-=======
-	blk, err := blocks.NewProposalBlock(
 		lastAcceptedID,
->>>>>>> 1e32a196
 		1,
 		&txs.Tx{
 			Unsigned: &txs.AddDelegatorTx{

// Copyright (C) 2019-2023, Ava Labs, Inc. All rights reserved.
// See the file LICENSE for licensing terms.

package executor

import (
	"context"
	"fmt"
	"testing"
	"time"

	"github.com/golang/mock/gomock"

	"github.com/stretchr/testify/require"

	"github.com/ava-labs/avalanchego/database"
	"github.com/ava-labs/avalanchego/ids"
	"github.com/ava-labs/avalanchego/snow/validators"
	"github.com/ava-labs/avalanchego/utils/constants"
	"github.com/ava-labs/avalanchego/utils/crypto/secp256k1"
	"github.com/ava-labs/avalanchego/vms/components/avax"
	"github.com/ava-labs/avalanchego/vms/platformvm/blocks"
	"github.com/ava-labs/avalanchego/vms/platformvm/state"
	"github.com/ava-labs/avalanchego/vms/platformvm/status"
	"github.com/ava-labs/avalanchego/vms/platformvm/txs"
	"github.com/ava-labs/avalanchego/vms/platformvm/txs/executor"
	"github.com/ava-labs/avalanchego/vms/secp256k1fx"
)

func TestApricotStandardBlockTimeVerification(t *testing.T) {
	require := require.New(t)
	ctrl := gomock.NewController(t)
	defer ctrl.Finish()

	env := newEnvironment(t, ctrl, apricotPhase5Fork)
	defer func() {
		require.NoError(shutdownEnvironment(env))
	}()

	// setup and store parent block
	// it's a standard block for simplicity
	parentHeight := uint64(2022)

	apricotParentBlk, err := blocks.NewApricotStandardBlock(
		ids.Empty, // does not matter
		parentHeight,
		nil, // txs do not matter in this test
	)
	require.NoError(err)
	parentID := apricotParentBlk.ID()

	// store parent block, with relevant quantities
	onParentAccept := state.NewMockDiff(ctrl)
	onParentAccept.EXPECT().GetRewardConfig(gomock.Any()).Return(env.config.RewardConfig, nil).AnyTimes()
	env.blkManager.(*manager).blkIDToState[parentID] = &blockState{
		statelessBlock: apricotParentBlk,
		onAcceptState:  onParentAccept,
	}
	env.blkManager.(*manager).lastAccepted = parentID

	chainTime := env.clk.Time().Truncate(time.Second)
	env.mockedState.EXPECT().GetLastAccepted().Return(parentID).AnyTimes()
	env.mockedState.EXPECT().GetTimestamp().Return(chainTime).AnyTimes()
	onParentAccept.EXPECT().GetTimestamp().Return(chainTime).AnyTimes()

	// wrong height
	apricotChildBlk, err := blocks.NewApricotStandardBlock(
		apricotParentBlk.ID(),
		apricotParentBlk.Height(),
		nil, // txs nulled to simplify test
	)
	require.NoError(err)
	block := env.blkManager.NewBlock(apricotChildBlk)
	err = block.Verify(context.Background())
	require.ErrorIs(err, errIncorrectBlockHeight)

	// valid height
	apricotChildBlk, err = blocks.NewApricotStandardBlock(
		apricotParentBlk.ID(),
		apricotParentBlk.Height()+1,
		nil, // txs nulled to simplify test
	)
	require.NoError(err)
	block = env.blkManager.NewBlock(apricotChildBlk)
	require.NoError(block.Verify(context.Background()))
}

func TestBanffStandardBlockTimeVerification(t *testing.T) {
	require := require.New(t)
	ctrl := gomock.NewController(t)
	defer ctrl.Finish()

	env := newEnvironment(t, ctrl, latestFork)
	defer func() {
		require.NoError(shutdownEnvironment(env))
	}()
<<<<<<< HEAD
	now := env.config.ContinuousStakingTime
=======
	now := env.config.CortinaTime
>>>>>>> 6716e738
	env.clk.Set(now)

	// setup and store parent block
	// it's a standard block for simplicity
	parentTime := now
	parentHeight := uint64(2022)

	banffParentBlk, err := blocks.NewBanffStandardBlock(
		parentTime,
		ids.Empty, // does not matter
		parentHeight,
		nil, // txs do not matter in this test
	)
	require.NoError(err)
	parentID := banffParentBlk.ID()

	// store parent block, with relevant quantities
	onParentAccept := state.NewMockDiff(ctrl)
	onParentAccept.EXPECT().GetRewardConfig(gomock.Any()).Return(env.config.RewardConfig, nil).AnyTimes()
	chainTime := env.clk.Time().Truncate(time.Second)
	env.blkManager.(*manager).blkIDToState[parentID] = &blockState{
		statelessBlock: banffParentBlk,
		onAcceptState:  onParentAccept,
		timestamp:      chainTime,
	}
	env.blkManager.(*manager).lastAccepted = parentID
	env.mockedState.EXPECT().GetLastAccepted().Return(parentID).AnyTimes()
	env.mockedState.EXPECT().GetTimestamp().Return(chainTime).AnyTimes()

	nextStakerTime := chainTime.Add(executor.SyncBound).Add(-1 * time.Second)

	// store just once current staker to mark next staker time.
	currentStakerIt := state.NewMockStakerIterator(ctrl)
	currentStakerIt.EXPECT().Next().Return(true).AnyTimes()
	currentStakerIt.EXPECT().Value().Return(
		&state.Staker{
			NextTime: nextStakerTime,
			Priority: txs.PrimaryNetworkValidatorCurrentPriority,
		},
	).AnyTimes()
	currentStakerIt.EXPECT().Release().Return().AnyTimes()
	onParentAccept.EXPECT().GetCurrentStakerIterator().Return(currentStakerIt, nil).AnyTimes()

	// no pending stakers
	pendingIt := state.NewMockStakerIterator(ctrl)
	pendingIt.EXPECT().Next().Return(false).AnyTimes()
	pendingIt.EXPECT().Release().Return().AnyTimes()
	onParentAccept.EXPECT().GetPendingStakerIterator().Return(pendingIt, nil).AnyTimes()

	onParentAccept.EXPECT().GetTimestamp().Return(chainTime).AnyTimes()

	txID := ids.GenerateTestID()
	utxo := &avax.UTXO{
		UTXOID: avax.UTXOID{
			TxID: txID,
		},
		Asset: avax.Asset{
			ID: avaxAssetID,
		},
		Out: &secp256k1fx.TransferOutput{
			Amt: env.config.CreateSubnetTxFee,
		},
	}
	utxoID := utxo.InputID()
	onParentAccept.EXPECT().GetUTXO(utxoID).Return(utxo, nil).AnyTimes()

	// Create the tx
	utx := &txs.CreateSubnetTx{
		BaseTx: txs.BaseTx{BaseTx: avax.BaseTx{
			NetworkID:    env.ctx.NetworkID,
			BlockchainID: env.ctx.ChainID,
			Ins: []*avax.TransferableInput{{
				UTXOID: utxo.UTXOID,
				Asset:  utxo.Asset,
				In: &secp256k1fx.TransferInput{
					Amt: env.config.CreateSubnetTxFee,
				},
			}},
		}},
		Owner: &secp256k1fx.OutputOwners{},
	}
	tx := &txs.Tx{Unsigned: utx}
	require.NoError(tx.Sign(txs.Codec, [][]*secp256k1.PrivateKey{{}}))

	{
		// wrong version
		banffChildBlk, err := blocks.NewApricotStandardBlock(
			banffParentBlk.ID(),
			banffParentBlk.Height()+1,
			[]*txs.Tx{tx},
		)
		require.NoError(err)
		block := env.blkManager.NewBlock(banffChildBlk)
		err = block.Verify(context.Background())
		require.ErrorIs(err, errApricotBlockIssuedAfterFork)
	}

	{
		// wrong height
		childTimestamp := parentTime.Add(time.Second)
		banffChildBlk, err := blocks.NewBanffStandardBlock(
			childTimestamp,
			banffParentBlk.ID(),
			banffParentBlk.Height(),
			[]*txs.Tx{tx},
		)
		require.NoError(err)
		block := env.blkManager.NewBlock(banffChildBlk)
		err = block.Verify(context.Background())
		require.ErrorIs(err, errIncorrectBlockHeight)
	}

	{
		// wrong timestamp, earlier than parent
		childTimestamp := parentTime.Add(-1 * time.Second)
		banffChildBlk, err := blocks.NewBanffStandardBlock(
			childTimestamp,
			banffParentBlk.ID(),
			banffParentBlk.Height()+1,
			[]*txs.Tx{tx},
		)
		require.NoError(err)
		block := env.blkManager.NewBlock(banffChildBlk)
		err = block.Verify(context.Background())
		require.ErrorIs(err, errChildBlockEarlierThanParent)
	}

	{
		// wrong timestamp, violated synchrony bound
		initClkTime := env.clk.Time()
		env.clk.Set(parentTime.Add(-executor.SyncBound))
		banffChildBlk, err := blocks.NewBanffStandardBlock(
			parentTime.Add(time.Second),
			banffParentBlk.ID(),
			banffParentBlk.Height()+1,
			[]*txs.Tx{tx},
		)
		require.NoError(err)
		block := env.blkManager.NewBlock(banffChildBlk)
		err = block.Verify(context.Background())
		require.ErrorIs(err, executor.ErrChildBlockBeyondSyncBound)
		env.clk.Set(initClkTime)
	}

	{
		// wrong timestamp, skipped staker set change event
		childTimestamp := nextStakerTime.Add(time.Second)
		banffChildBlk, err := blocks.NewBanffStandardBlock(
			childTimestamp,
			banffParentBlk.ID(),
			banffParentBlk.Height()+1,
			[]*txs.Tx{tx},
		)
		require.NoError(err)
		block := env.blkManager.NewBlock(banffChildBlk)
		err = block.Verify(context.Background())
		require.ErrorIs(err, executor.ErrChildBlockAfterStakerChangeTime)
	}

	{
		// no state changes
		childTimestamp := parentTime
		banffChildBlk, err := blocks.NewBanffStandardBlock(
			childTimestamp,
			banffParentBlk.ID(),
			banffParentBlk.Height()+1,
			nil,
		)
		require.NoError(err)
		block := env.blkManager.NewBlock(banffChildBlk)
		err = block.Verify(context.Background())
		require.ErrorIs(err, errBanffStandardBlockWithoutChanges)
	}

	{
		// valid block, same timestamp as parent block
		childTimestamp := parentTime
		banffChildBlk, err := blocks.NewBanffStandardBlock(
			childTimestamp,
			banffParentBlk.ID(),
			banffParentBlk.Height()+1,
			[]*txs.Tx{tx},
		)
		require.NoError(err)
		block := env.blkManager.NewBlock(banffChildBlk)
		require.NoError(block.Verify(context.Background()))
	}

	{
		// valid
		childTimestamp := nextStakerTime
		banffChildBlk, err := blocks.NewBanffStandardBlock(
			childTimestamp,
			banffParentBlk.ID(),
			banffParentBlk.Height()+1,
			[]*txs.Tx{tx},
		)
		require.NoError(err)
		block := env.blkManager.NewBlock(banffChildBlk)
		require.NoError(block.Verify(context.Background()))
	}
}

func TestBanffStandardBlockUpdatePrimaryNetworkStakers(t *testing.T) {
	require := require.New(t)

	env := newEnvironment(t, nil, latestFork)
	defer func() {
		require.NoError(shutdownEnvironment(env))
	}()

	// Case: Timestamp is after next validator start time
	// Add a pending validator
	pendingValidatorStartTime := defaultGenesisTime.Add(1 * time.Second)
	pendingValidatorEndTime := pendingValidatorStartTime.Add(defaultMinStakingDuration)
	nodeID := ids.GenerateTestNodeID()
	rewardAddress := ids.GenerateTestShortID()
	addPendingValidatorTx, err := addPendingValidator(
		env,
		pendingValidatorStartTime,
		pendingValidatorEndTime,
		nodeID,
		rewardAddress,
		[]*secp256k1.PrivateKey{preFundedKeys[0]},
	)
	require.NoError(err)

	// build standard block moving ahead chain time
	preferredID := env.state.GetLastAccepted()
	parentBlk, _, err := env.state.GetStatelessBlock(preferredID)
	require.NoError(err)
	statelessStandardBlock, err := blocks.NewBanffStandardBlock(
		pendingValidatorStartTime,
		parentBlk.ID(),
		parentBlk.Height()+1,
		nil, // txs nulled to simplify test
	)
	require.NoError(err)
	block := env.blkManager.NewBlock(statelessStandardBlock)

	// update staker set
	require.NoError(block.Verify(context.Background()))

	// tests
	blkStateMap := env.blkManager.(*manager).blkIDToState
	updatedState := blkStateMap[block.ID()].onAcceptState
	currentValidator, err := updatedState.GetCurrentValidator(constants.PrimaryNetworkID, nodeID)
	require.NoError(err)
	require.Equal(addPendingValidatorTx.ID(), currentValidator.TxID)
	require.Equal(uint64(13706), currentValidator.PotentialReward) // See rewards tests to explain why 1370

	_, err = updatedState.GetPendingValidator(constants.PrimaryNetworkID, nodeID)
	require.ErrorIs(err, database.ErrNotFound)

	// Test VM validators
	require.NoError(block.Accept(context.Background()))
	require.True(validators.Contains(env.config.Validators, constants.PrimaryNetworkID, nodeID))
}

// Ensure semantic verification updates the current and pending staker sets correctly.
// Namely, it should add pending stakers whose start time is at or before the timestamp.
// It will not remove primary network stakers; that happens in rewardTxs.
func TestBanffStandardBlockUpdateStakers(t *testing.T) {
	// Chronological order (not in scale):
	// Staker1:    |----------------------------------------------------------|
	// Staker2:        |------------------------|
	// Staker3:            |------------------------|
	// Staker3sub:             |----------------|
	// Staker4:            |------------------------|
	// Staker5:                                 |--------------------|
	staker1 := staker{
		nodeID:        ids.GenerateTestNodeID(),
		rewardAddress: ids.GenerateTestShortID(),
		startTime:     defaultGenesisTime.Add(1 * time.Minute),
		endTime:       defaultGenesisTime.Add(10 * defaultMinStakingDuration).Add(1 * time.Minute),
	}
	staker2 := staker{
		nodeID:        ids.GenerateTestNodeID(),
		rewardAddress: ids.GenerateTestShortID(),
		startTime:     staker1.startTime.Add(1 * time.Minute),
		endTime:       staker1.startTime.Add(1 * time.Minute).Add(defaultMinStakingDuration),
	}
	staker3 := staker{
		nodeID:        ids.GenerateTestNodeID(),
		rewardAddress: ids.GenerateTestShortID(),
		startTime:     staker2.startTime.Add(1 * time.Minute),
		endTime:       staker2.endTime.Add(1 * time.Minute),
	}
	staker3Sub := staker{
		nodeID:        staker3.nodeID,
		rewardAddress: ids.GenerateTestShortID(),
		startTime:     staker3.startTime.Add(1 * time.Minute),
		endTime:       staker3.endTime.Add(-1 * time.Minute),
	}
	staker4 := staker{
		nodeID:        ids.GenerateTestNodeID(),
		rewardAddress: ids.GenerateTestShortID(),
		startTime:     staker3.startTime,
		endTime:       staker3.endTime,
	}
	staker5 := staker{
		nodeID:        ids.GenerateTestNodeID(),
		rewardAddress: ids.GenerateTestShortID(),
		startTime:     staker2.endTime,
		endTime:       staker2.endTime.Add(defaultMinStakingDuration),
	}

	tests := []test{
		{
			description:   "advance time to staker 1 start with subnet",
			stakers:       []staker{staker1, staker2, staker3, staker4, staker5},
			subnetStakers: []staker{staker1},
			advanceTimeTo: []time.Time{staker1.startTime},
			expectedStakers: map[ids.NodeID]stakerStatus{
				staker1.nodeID: current,
				staker2.nodeID: pending,
				staker3.nodeID: pending,
				staker4.nodeID: pending,
				staker5.nodeID: pending,
			},
			expectedSubnetStakers: map[ids.NodeID]stakerStatus{
				staker1.nodeID: current,
				staker2.nodeID: pending,
				staker3.nodeID: pending,
				staker4.nodeID: pending,
				staker5.nodeID: pending,
			},
		},
		{
			description:   "advance time to the staker2 start",
			stakers:       []staker{staker1, staker2, staker3, staker4, staker5},
			advanceTimeTo: []time.Time{staker1.startTime, staker2.startTime},
			expectedStakers: map[ids.NodeID]stakerStatus{
				staker1.nodeID: current,
				staker2.nodeID: current,
				staker3.nodeID: pending,
				staker4.nodeID: pending,
				staker5.nodeID: pending,
			},
		},
		{
			description:   "staker3 should validate only primary network",
			stakers:       []staker{staker1, staker2, staker3, staker4, staker5},
			subnetStakers: []staker{staker1, staker2, staker3Sub, staker4, staker5},
			advanceTimeTo: []time.Time{staker1.startTime, staker2.startTime, staker3.startTime},
			expectedStakers: map[ids.NodeID]stakerStatus{
				staker1.nodeID: current,
				staker2.nodeID: current,
				staker3.nodeID: current,
				staker4.nodeID: current,
				staker5.nodeID: pending,
			},
			expectedSubnetStakers: map[ids.NodeID]stakerStatus{
				staker1.nodeID:    current,
				staker2.nodeID:    current,
				staker3Sub.nodeID: pending,
				staker4.nodeID:    current,
				staker5.nodeID:    pending,
			},
		},
		{
			description:   "advance time to staker3 start with subnet",
			stakers:       []staker{staker1, staker2, staker3, staker4, staker5},
			subnetStakers: []staker{staker1, staker2, staker3Sub, staker4, staker5},
			advanceTimeTo: []time.Time{staker1.startTime, staker2.startTime, staker3.startTime, staker3Sub.startTime},
			expectedStakers: map[ids.NodeID]stakerStatus{
				staker1.nodeID: current,
				staker2.nodeID: current,
				staker3.nodeID: current,
				staker4.nodeID: current,
				staker5.nodeID: pending,
			},
			expectedSubnetStakers: map[ids.NodeID]stakerStatus{
				staker1.nodeID: current,
				staker2.nodeID: current,
				staker3.nodeID: current,
				staker4.nodeID: current,
				staker5.nodeID: pending,
			},
		},
		{
			description:   "advance time to staker5 end",
			stakers:       []staker{staker1, staker2, staker3, staker4, staker5},
			advanceTimeTo: []time.Time{staker1.startTime, staker2.startTime, staker3.startTime, staker5.startTime},
			expectedStakers: map[ids.NodeID]stakerStatus{
				staker1.nodeID: current,
				staker2.nodeID: current,
				staker3.nodeID: current,
				staker4.nodeID: current,
				staker5.nodeID: current,
			},
		},
	}

	for _, test := range tests {
		t.Run(test.description, func(t *testing.T) {
			require := require.New(t)
			env := newEnvironment(t, nil, latestFork)
			defer func() {
				require.NoError(shutdownEnvironment(env))
			}()

			subnetID := testSubnet1.ID()
			env.config.TrackedSubnets.Add(subnetID)
			env.config.Validators.Add(subnetID, validators.NewSet())

			for _, staker := range test.stakers {
				_, err := addPendingValidator(
					env,
					staker.startTime,
					staker.endTime,
					staker.nodeID,
					staker.rewardAddress,
					[]*secp256k1.PrivateKey{preFundedKeys[0]},
				)
				require.NoError(err)
			}

			for _, staker := range test.subnetStakers {
				tx, err := env.txBuilder.NewAddSubnetValidatorTx(
					10, // Weight
					uint64(staker.startTime.Unix()),
					uint64(staker.endTime.Unix()),
					staker.nodeID, // validator ID
					subnetID,      // Subnet ID
					[]*secp256k1.PrivateKey{preFundedKeys[0], preFundedKeys[1]},
					ids.ShortEmpty,
				)
				require.NoError(err)

				staker, err := state.NewPendingStaker(
					tx.ID(),
					tx.Unsigned.(*txs.AddSubnetValidatorTx),
				)
				require.NoError(err)

				env.state.PutPendingValidator(staker)
				env.state.AddTx(tx, status.Committed)
			}
			env.state.SetHeight( /*dummyHeight*/ 1)
			require.NoError(env.state.Commit())

			for _, newTime := range test.advanceTimeTo {
				env.clk.Set(newTime)

				// build standard block moving ahead chain time
				preferredID := env.state.GetLastAccepted()
				parentBlk, _, err := env.state.GetStatelessBlock(preferredID)
				require.NoError(err)
				statelessStandardBlock, err := blocks.NewBanffStandardBlock(
					newTime,
					parentBlk.ID(),
					parentBlk.Height()+1,
					nil, // txs nulled to simplify test
				)
				block := env.blkManager.NewBlock(statelessStandardBlock)

				require.NoError(err)

				// update staker set
				require.NoError(block.Verify(context.Background()))
				require.NoError(block.Accept(context.Background()))
			}

			for stakerNodeID, status := range test.expectedStakers {
				switch status {
				case pending:
					_, err := env.state.GetPendingValidator(constants.PrimaryNetworkID, stakerNodeID)
					require.NoError(err)
					require.False(validators.Contains(env.config.Validators, constants.PrimaryNetworkID, stakerNodeID))
				case current:
					_, err := env.state.GetCurrentValidator(constants.PrimaryNetworkID, stakerNodeID)
					require.NoError(err)
					require.True(validators.Contains(env.config.Validators, constants.PrimaryNetworkID, stakerNodeID))
				}
			}

			for stakerNodeID, status := range test.expectedSubnetStakers {
				switch status {
				case pending:
					require.False(validators.Contains(env.config.Validators, subnetID, stakerNodeID))
				case current:
					require.True(validators.Contains(env.config.Validators, subnetID, stakerNodeID))
				}
			}
		})
	}
}

// Regression test for https://github.com/ava-labs/avalanchego/pull/584
// that ensures it fixes a bug where subnet validators are not removed
// when timestamp is advanced and there is a pending staker whose start time
// is after the new timestamp
func TestBanffStandardBlockRemoveSubnetValidator(t *testing.T) {
	require := require.New(t)
	env := newEnvironment(t, nil, latestFork)
	defer func() {
		require.NoError(shutdownEnvironment(env))
	}()

	subnetID := testSubnet1.ID()
	env.config.TrackedSubnets.Add(subnetID)
	env.config.Validators.Add(subnetID, validators.NewSet())

	// Add a subnet validator to the staker set
	subnetValidatorNodeID := ids.NodeID(preFundedKeys[0].PublicKey().Address())
	// Starts after the corre
	subnetVdr1StartTime := defaultValidateStartTime
	subnetVdr1EndTime := defaultValidateStartTime.Add(defaultMinStakingDuration)
	tx, err := env.txBuilder.NewAddSubnetValidatorTx(
		1,                                  // Weight
		uint64(subnetVdr1StartTime.Unix()), // Start time
		uint64(subnetVdr1EndTime.Unix()),   // end time
		subnetValidatorNodeID,              // Node ID
		subnetID,                           // Subnet ID
		[]*secp256k1.PrivateKey{preFundedKeys[0], preFundedKeys[1]},
		ids.ShortEmpty,
	)
	require.NoError(err)

	addSubnetValTx := tx.Unsigned.(*txs.AddSubnetValidatorTx)
	staker, err := state.NewCurrentStaker(
		tx.ID(),
		addSubnetValTx,
<<<<<<< HEAD
		addSubnetValTx.StartTime(),
=======
>>>>>>> 6716e738
		0,
	)
	require.NoError(err)

	env.state.PutCurrentValidator(staker)
	env.state.AddTx(tx, status.Committed)
	require.NoError(env.state.Commit())

	// The above validator is now part of the staking set

	// Queue a staker that joins the staker set after the above validator leaves
	subnetVdr2NodeID := ids.NodeID(preFundedKeys[1].PublicKey().Address())
	tx, err = env.txBuilder.NewAddSubnetValidatorTx(
		1, // Weight
		uint64(subnetVdr1EndTime.Add(time.Second).Unix()),                                // Start time
		uint64(subnetVdr1EndTime.Add(time.Second).Add(defaultMinStakingDuration).Unix()), // end time
		subnetVdr2NodeID, // Node ID
		subnetID,         // Subnet ID
		[]*secp256k1.PrivateKey{preFundedKeys[0], preFundedKeys[1]},
		ids.ShortEmpty,
	)
	require.NoError(err)

	staker, err = state.NewPendingStaker(
		tx.ID(),
		tx.Unsigned.(*txs.AddSubnetValidatorTx),
	)
	require.NoError(err)

	env.state.PutPendingValidator(staker)
	env.state.AddTx(tx, status.Committed)
	require.NoError(env.state.Commit())

	// The above validator is now in the pending staker set

	// Advance time to the first staker's end time.
	env.clk.Set(subnetVdr1EndTime)
	// build standard block moving ahead chain time
	preferredID := env.state.GetLastAccepted()
	parentBlk, _, err := env.state.GetStatelessBlock(preferredID)
	require.NoError(err)
	statelessStandardBlock, err := blocks.NewBanffStandardBlock(
		subnetVdr1EndTime,
		parentBlk.ID(),
		parentBlk.Height()+1,
		nil, // txs nulled to simplify test
	)
	require.NoError(err)
	block := env.blkManager.NewBlock(statelessStandardBlock)

	// update staker set
	require.NoError(block.Verify(context.Background()))

	blkStateMap := env.blkManager.(*manager).blkIDToState
	updatedState := blkStateMap[block.ID()].onAcceptState
	_, err = updatedState.GetCurrentValidator(subnetID, subnetValidatorNodeID)
	require.ErrorIs(err, database.ErrNotFound)

	// Check VM Validators are removed successfully
	require.NoError(block.Accept(context.Background()))
	require.False(validators.Contains(env.config.Validators, subnetID, subnetVdr2NodeID))
	require.False(validators.Contains(env.config.Validators, subnetID, subnetValidatorNodeID))
}

func TestBanffStandardBlockTrackedSubnet(t *testing.T) {
	for _, tracked := range []bool{true, false} {
		t.Run(fmt.Sprintf("tracked %t", tracked), func(t *testing.T) {
			require := require.New(t)
			env := newEnvironment(t, nil, latestFork)
			defer func() {
				require.NoError(shutdownEnvironment(env))
			}()

			subnetID := testSubnet1.ID()
			if tracked {
				env.config.TrackedSubnets.Add(subnetID)
				env.config.Validators.Add(subnetID, validators.NewSet())
			}

			// Add a subnet validator to the staker set
			subnetValidatorNodeID := ids.NodeID(preFundedKeys[0].PublicKey().Address())

			subnetVdr1StartTime := defaultGenesisTime.Add(1 * time.Minute)
			subnetVdr1EndTime := defaultGenesisTime.Add(10 * defaultMinStakingDuration).Add(1 * time.Minute)
			tx, err := env.txBuilder.NewAddSubnetValidatorTx(
				1,                                  // Weight
				uint64(subnetVdr1StartTime.Unix()), // Start time
				uint64(subnetVdr1EndTime.Unix()),   // end time
				subnetValidatorNodeID,              // Node ID
				subnetID,                           // Subnet ID
				[]*secp256k1.PrivateKey{preFundedKeys[0], preFundedKeys[1]},
				ids.ShortEmpty,
			)
			require.NoError(err)

			staker, err := state.NewPendingStaker(
				tx.ID(),
				tx.Unsigned.(*txs.AddSubnetValidatorTx),
			)
			require.NoError(err)

			env.state.PutPendingValidator(staker)
			env.state.AddTx(tx, status.Committed)
			require.NoError(env.state.Commit())

			// Advance time to the staker's start time.
			env.clk.Set(subnetVdr1StartTime)

			// build standard block moving ahead chain time
			preferredID := env.state.GetLastAccepted()
			parentBlk, _, err := env.state.GetStatelessBlock(preferredID)
			require.NoError(err)
			statelessStandardBlock, err := blocks.NewBanffStandardBlock(
				subnetVdr1StartTime,
				parentBlk.ID(),
				parentBlk.Height()+1,
				nil, // txs nulled to simplify test
			)
			require.NoError(err)
			block := env.blkManager.NewBlock(statelessStandardBlock)

			// update staker set
			require.NoError(block.Verify(context.Background()))
			require.NoError(block.Accept(context.Background()))
			require.Equal(tracked, validators.Contains(env.config.Validators, subnetID, subnetValidatorNodeID))
		})
	}
}

func TestBanffStandardBlockDelegatorStakerWeight(t *testing.T) {
	require := require.New(t)
	env := newEnvironment(t, nil, latestFork)
	defer func() {
		require.NoError(shutdownEnvironment(env))
	}()

	// Case: Timestamp is after next validator start time
	// Add a pending validator
	pendingValidatorStartTime := defaultGenesisTime.Add(1 * time.Second)
	pendingValidatorEndTime := pendingValidatorStartTime.Add(defaultMaxStakingDuration)
	nodeID := ids.GenerateTestNodeID()
	rewardAddress := ids.GenerateTestShortID()
	_, err := addPendingValidator(
		env,
		pendingValidatorStartTime,
		pendingValidatorEndTime,
		nodeID,
		rewardAddress,
		[]*secp256k1.PrivateKey{preFundedKeys[0]},
	)
	require.NoError(err)

	// build standard block moving ahead chain time
	preferredID := env.state.GetLastAccepted()
	parentBlk, _, err := env.state.GetStatelessBlock(preferredID)
	require.NoError(err)
	statelessStandardBlock, err := blocks.NewBanffStandardBlock(
		pendingValidatorStartTime,
		parentBlk.ID(),
		parentBlk.Height()+1,
		nil, // txs nulled to simplify test
	)
	require.NoError(err)
	block := env.blkManager.NewBlock(statelessStandardBlock)
	require.NoError(block.Verify(context.Background()))
	require.NoError(block.Accept(context.Background()))
	require.NoError(env.state.Commit())

	// Test validator weight before delegation
	primarySet, ok := env.config.Validators.Get(constants.PrimaryNetworkID)
	require.True(ok)
	vdrWeight := primarySet.GetWeight(nodeID)
	require.Equal(env.config.MinValidatorStake, vdrWeight)

	// Add delegator
	pendingDelegatorStartTime := pendingValidatorStartTime.Add(1 * time.Second)
	pendingDelegatorEndTime := pendingDelegatorStartTime.Add(1 * time.Second)

	addDelegatorTx, err := env.txBuilder.NewAddDelegatorTx(
		env.config.MinDelegatorStake,
		uint64(pendingDelegatorStartTime.Unix()),
		uint64(pendingDelegatorEndTime.Unix()),
		nodeID,
		preFundedKeys[0].PublicKey().Address(),
		[]*secp256k1.PrivateKey{
			preFundedKeys[0],
			preFundedKeys[1],
			preFundedKeys[4],
		},
		ids.ShortEmpty,
	)
	require.NoError(err)

	staker, err := state.NewPendingStaker(
		addDelegatorTx.ID(),
		addDelegatorTx.Unsigned.(*txs.AddDelegatorTx),
	)
	require.NoError(err)

	env.state.PutPendingDelegator(staker)
	env.state.AddTx(addDelegatorTx, status.Committed)
	env.state.SetHeight( /*dummyHeight*/ uint64(1))
	require.NoError(env.state.Commit())

	// Advance Time
	preferredID = env.state.GetLastAccepted()
	parentBlk, _, err = env.state.GetStatelessBlock(preferredID)
	require.NoError(err)
	statelessStandardBlock, err = blocks.NewBanffStandardBlock(
		pendingDelegatorStartTime,
		parentBlk.ID(),
		parentBlk.Height()+1,
		nil, // txs nulled to simplify test
	)
	require.NoError(err)
	block = env.blkManager.NewBlock(statelessStandardBlock)
	require.NoError(block.Verify(context.Background()))
	require.NoError(block.Accept(context.Background()))
	require.NoError(env.state.Commit())

	// Test validator weight after delegation
	vdrWeight = primarySet.GetWeight(nodeID)
	require.Equal(env.config.MinDelegatorStake+env.config.MinValidatorStake, vdrWeight)
}<|MERGE_RESOLUTION|>--- conflicted
+++ resolved
@@ -94,11 +94,7 @@
 	defer func() {
 		require.NoError(shutdownEnvironment(env))
 	}()
-<<<<<<< HEAD
 	now := env.config.ContinuousStakingTime
-=======
-	now := env.config.CortinaTime
->>>>>>> 6716e738
 	env.clk.Set(now)
 
 	// setup and store parent block
@@ -623,10 +619,7 @@
 	staker, err := state.NewCurrentStaker(
 		tx.ID(),
 		addSubnetValTx,
-<<<<<<< HEAD
 		addSubnetValTx.StartTime(),
-=======
->>>>>>> 6716e738
 		0,
 	)
 	require.NoError(err)

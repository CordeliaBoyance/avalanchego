// Copyright (C) 2019-2022, Ava Labs, Inc. All rights reserved.
// See the file LICENSE for licensing terms.

package executor

import (
	"testing"

	"github.com/golang/mock/gomock"

	"github.com/stretchr/testify/require"

	"github.com/ava-labs/avalanchego/database"
	"github.com/ava-labs/avalanchego/ids"
	"github.com/ava-labs/avalanchego/snow/choices"
	"github.com/ava-labs/avalanchego/vms/platformvm/blocks"
	"github.com/ava-labs/avalanchego/vms/platformvm/state"
)

func TestGetBlock(t *testing.T) {
	require := require.New(t)
	ctrl := gomock.NewController(t)
	defer ctrl.Finish()

<<<<<<< HEAD
	statelessBlk, err := blocks.NewApricotCommitBlock(ids.GenerateTestID() /*parent*/, 2 /*height*/)
	assert.NoError(err)
=======
	statelessBlk, err := blocks.NewCommitBlock(ids.GenerateTestID(), 2)
	require.NoError(err)
>>>>>>> 533fe914
	state := state.NewMockState(ctrl)
	manager := &manager{
		backend: &backend{
			state:        state,
			blkIDToState: map[ids.ID]*blockState{},
		},
	}

	{
		// Case: block isn't in memory or database
		state.EXPECT().GetStatelessBlock(statelessBlk.ID()).Return(nil, choices.Unknown, database.ErrNotFound).Times(1)
		_, err := manager.GetBlock(statelessBlk.ID())
		require.Error(err)
	}
	{
		// Case: block isn't in memory but is in database.
		state.EXPECT().GetStatelessBlock(statelessBlk.ID()).Return(statelessBlk, choices.Accepted, nil).Times(1)
		gotBlk, err := manager.GetBlock(statelessBlk.ID())
		require.NoError(err)
		require.Equal(statelessBlk.ID(), gotBlk.ID())
		innerBlk, ok := gotBlk.(*Block)
		require.True(ok)
		require.Equal(statelessBlk, innerBlk.Block)
		require.Equal(manager, innerBlk.manager)
	}
	{
		// Case: block is in memory
		manager.backend.blkIDToState[statelessBlk.ID()] = &blockState{
			statelessBlock: statelessBlk,
		}
		gotBlk, err := manager.GetBlock(statelessBlk.ID())
		require.NoError(err)
		require.Equal(statelessBlk.ID(), gotBlk.ID())
		innerBlk, ok := gotBlk.(*Block)
		require.True(ok)
		require.Equal(statelessBlk, innerBlk.Block)
		require.Equal(manager, innerBlk.manager)
	}
}

func TestManagerLastAccepted(t *testing.T) {
	require := require.New(t)

	lastAcceptedID := ids.GenerateTestID()
	manager := &manager{
		backend: &backend{
			lastAccepted: lastAcceptedID,
		},
	}

	require.Equal(lastAcceptedID, manager.LastAccepted())
}<|MERGE_RESOLUTION|>--- conflicted
+++ resolved
@@ -22,13 +22,8 @@
 	ctrl := gomock.NewController(t)
 	defer ctrl.Finish()
 
-<<<<<<< HEAD
 	statelessBlk, err := blocks.NewApricotCommitBlock(ids.GenerateTestID() /*parent*/, 2 /*height*/)
-	assert.NoError(err)
-=======
-	statelessBlk, err := blocks.NewCommitBlock(ids.GenerateTestID(), 2)
 	require.NoError(err)
->>>>>>> 533fe914
 	state := state.NewMockState(ctrl)
 	manager := &manager{
 		backend: &backend{

--- conflicted
+++ resolved
@@ -12,7 +12,6 @@
 	"github.com/ava-labs/avalanchego/snow/consensus/snowman"
 	"github.com/ava-labs/avalanchego/vms/platformvm/blocks/stateless"
 	"github.com/ava-labs/avalanchego/vms/platformvm/state"
-	"github.com/ava-labs/avalanchego/vms/platformvm/state/transactions"
 	"github.com/ava-labs/avalanchego/vms/platformvm/status"
 	"github.com/ava-labs/avalanchego/vms/platformvm/txs"
 	"github.com/ava-labs/avalanchego/vms/platformvm/txs/executor"
@@ -41,16 +40,12 @@
 	// TODO ABENEGIA: cleanup
 	// Following advance time tx removal fork, onPostForkBaseOptionsState is the base state
 	// over which both commit and abort states are built
-	onPostForkBaseOptionsState state.Versioned
+	onPostForkBaseOptionsState state.Diff
 	// The state that the chain will have if this block's proposal is committed
 	onCommitState state.Diff
 	// The state that the chain will have if this block's proposal is aborted
-<<<<<<< HEAD
-	onAbortState state.Versioned
-
-=======
-	onAbortState  state.Diff
->>>>>>> b9cba76d
+	onAbortState state.Diff
+
 	prefersCommit bool
 }
 
@@ -131,12 +126,8 @@
 	pb.onCommitState = nil
 	pb.onAbortState = nil
 
-<<<<<<< HEAD
 	tx := pb.ProposalTx()
 	if err := pb.verifier.Add(tx); err != nil {
-=======
-	if err := pb.verifier.Add(pb.Tx); err != nil {
->>>>>>> b9cba76d
 		pb.txExecutorBackend.Ctx.Log.Verbo(
 			"failed to reissue tx %q due to: %s",
 			tx.ID(),
@@ -198,13 +189,13 @@
 		// Having verifier block timestamp, we update staker set
 		// before processing block transaction
 		var (
-			newlyCurrentStakers transactions.CurrentStakerState
-			newlyPendingStakers transactions.PendingStakerState
+			newlyCurrentStakers state.CurrentStakers
+			newlyPendingStakers state.PendingStakers
 			updatedSupply       uint64
 		)
 		nextChainTime := pb.Timestamp()
-		currentStakers := parentState.CurrentStakerChainState()
-		pendingStakers := parentState.PendingStakerChainState()
+		currentStakers := parentState.CurrentStakers()
+		pendingStakers := parentState.PendingStakers()
 		currentSupply := parentState.GetCurrentSupply()
 		newlyCurrentStakers,
 			newlyPendingStakers,
@@ -219,7 +210,7 @@
 		if err != nil {
 			return err
 		}
-		baseOptionsState := state.NewVersioned(
+		baseOptionsState := state.NewDiff(
 			parentState,
 			newlyCurrentStakers,
 			newlyPendingStakers,
@@ -234,15 +225,8 @@
 			Tx:          tx,
 		}
 
-<<<<<<< HEAD
 	default:
 		return fmt.Errorf("block version %d, unknown recipe to update chain state. Verification failed", blkVersion)
-=======
-	txExecutor := executor.ProposalTxExecutor{
-		Backend:     &pb.txExecutorBackend,
-		ParentState: parentState,
-		Tx:          pb.Tx,
->>>>>>> b9cba76d
 	}
 
 	if err := tx.Unsigned.Visit(&txExecutor); err != nil {
@@ -255,21 +239,12 @@
 	pb.onAbortState = txExecutor.OnAbort
 	pb.prefersCommit = txExecutor.PrefersCommit
 
-<<<<<<< HEAD
 	pb.onCommitState.AddTx(tx, status.Committed)
 	pb.onAbortState.AddTx(tx, status.Aborted)
-=======
-	pb.onCommitState.AddTx(pb.Tx, status.Committed)
-	pb.onAbortState.AddTx(pb.Tx, status.Aborted)
->>>>>>> b9cba76d
 
 	pb.SetTimestamp(parentState.GetTimestamp())
 
-<<<<<<< HEAD
 	pb.verifier.RemoveProposalTx(tx)
-=======
-	pb.verifier.RemoveProposalTx(pb.Tx)
->>>>>>> b9cba76d
 	pb.verifier.CacheVerifiedBlock(pb)
 	parentIntf.addChild(pb)
 	return nil

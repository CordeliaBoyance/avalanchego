--- conflicted
+++ resolved
@@ -28,7 +28,6 @@
 )
 
 var (
-<<<<<<< HEAD
 	errMissingDecisionBlock  = errors.New("should have a decision block within the past two blocks")
 	errNoFunds               = errors.New("no spendable funds were found")
 	errNoUsername            = errors.New("argument 'username' not provided")
@@ -37,16 +36,7 @@
 	errNoRewardAddress       = errors.New("argument 'rewardAddress' not provided")
 	errUnexpectedTxType      = errors.New("expected tx to be a DecisionTx, ProposalTx or AtomicTx but is not")
 	errInvalidDelegationRate = errors.New("argument 'delegationFeeRate' must be between 0 and 100, inclusive")
-=======
-	errMissingDecisionBlock = errors.New("should have a decision block within the past two blocks")
-	errNoFunds              = errors.New("no spendable funds were found")
-	errNoUsername           = errors.New("argument 'username' not provided")
-	errNoPassword           = errors.New("argument 'password' not provided")
-	errNoSubnetID           = errors.New("argument 'subnetID' not provided")
-	errNoDestination        = errors.New("argument 'destination' not provided")
-	errUnexpectedTxType     = errors.New("expected tx to be a DecisionTx, ProposalTx or AtomicTx but is not")
-	errNoAddresses          = errors.New("no addresses provided")
->>>>>>> e20e667a
+	errNoAddresses           = errors.New("no addresses provided")
 )
 
 // Service defines the API calls that can be made to the platform chain
@@ -706,11 +696,7 @@
 		nodeID = nID
 	}
 
-<<<<<<< HEAD
-	rewardAddress, err := service.vm.ParseAddress(args.RewardAddress)
-=======
-	destination, err := service.vm.ParseLocalAddress(args.Destination)
->>>>>>> e20e667a
+	rewardAddress, err := service.vm.ParseLocalAddress(args.RewardAddress)
 	if err != nil {
 		return fmt.Errorf("problem while parsing reward address: %w", err)
 	}
@@ -734,7 +720,7 @@
 		nodeID,                               // Node ID
 		rewardAddress,                        // Reward Address
 		uint32(10000*args.DelegationFeeRate), // Shares
-		privKeys,                             // Private keys
+		privKeys, // Private keys
 	)
 	if err != nil {
 		return fmt.Errorf("couldn't create tx: %w", err)
@@ -774,11 +760,7 @@
 		nodeID = nID
 	}
 
-<<<<<<< HEAD
-	rewardAddress, err := service.vm.ParseAddress(args.RewardAddress)
-=======
-	destination, err := service.vm.ParseLocalAddress(args.Destination)
->>>>>>> e20e667a
+	rewardAddress, err := service.vm.ParseLocalAddress(args.RewardAddress)
 	if err != nil {
 		return fmt.Errorf("problem parsing 'rewardAddress': %w", err)
 	}

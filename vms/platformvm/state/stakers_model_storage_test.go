--- conflicted
+++ resolved
@@ -64,11 +64,7 @@
 	properties := gopter.NewProperties(nil)
 
 	// // to reproduce a given scenario do something like this:
-<<<<<<< HEAD
 	// parameters := gopter.DefaultTestParametersWithSeed(1688121928651346121)
-=======
-	// parameters := gopter.DefaultTestParametersWithSeed(1688641048828490074)
->>>>>>> 26e129c3
 	// properties := gopter.NewProperties(parameters)
 
 	properties.Property("state comparison to storage model", commands.Prop(stakersCommands))
@@ -207,15 +203,9 @@
 	return &gopter.PropResult{Status: gopter.PropTrue}
 }
 
-<<<<<<< HEAD
-func (v *putCurrentValidatorCommand) String() string {
-	stakerTx := v.Unsigned.(txs.StakerTx)
-	return fmt.Sprintf("PutCurrentValidator(subnetID: %v, nodeID: %v, txID: %v, priority: %v, duration: %v)",
-=======
 func (cmd *putCurrentValidatorCommand) String() string {
 	stakerTx := cmd.sTx.Unsigned.(txs.StakerTx)
-	return fmt.Sprintf("\nputCurrentValidator(subnetID: %v, nodeID: %v, txID: %v, priority: %v, unixStartTime: %v, duration: %v)",
->>>>>>> 26e129c3
+	return fmt.Sprintf("\nputCurrentValidator(subnetID: %v, nodeID: %v, txID: %v, priority: %v, duration: %v)",
 		stakerTx.SubnetID(),
 		stakerTx.NodeID(),
 		cmd.sTx.TxID,
@@ -908,15 +898,9 @@
 	return &gopter.PropResult{Status: gopter.PropTrue}
 }
 
-<<<<<<< HEAD
-func (v *putCurrentDelegatorCommand) String() string {
-	stakerTx := v.Unsigned.(txs.StakerTx)
-	return fmt.Sprintf("putCurrentDelegator(subnetID: %v, nodeID: %v, txID: %v, priority: %v, duration: %v)",
-=======
 func (cmd *putCurrentDelegatorCommand) String() string {
 	stakerTx := cmd.sTx.Unsigned.(txs.StakerTx)
-	return fmt.Sprintf("\nputCurrentDelegator(subnetID: %v, nodeID: %v, txID: %v, priority: %v, unixStartTime: %v, duration: %v)",
->>>>>>> 26e129c3
+	return fmt.Sprintf("\nputCurrentDelegator(subnetID: %v, nodeID: %v, txID: %v, priority: %v, duration: %v)",
 		stakerTx.SubnetID(),
 		stakerTx.NodeID(),
 		cmd.sTx.TxID,

--- conflicted
+++ resolved
@@ -1975,11 +1975,7 @@
 					PotentialDelegateeReward: 0,
 				}
 
-<<<<<<< HEAD
 				metadataBytes, err := metadataCodec.Marshal(v0, metadata)
-=======
-				metadataBytes, err := block.GenesisCodec.Marshal(block.Version, metadata)
->>>>>>> 56816d76
 				if err != nil {
 					return fmt.Errorf("failed to serialize current validator: %w", err)
 				}

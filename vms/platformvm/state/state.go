// Copyright (C) 2019-2023, Ava Labs, Inc. All rights reserved.
// See the file LICENSE for licensing terms.

package state

import (
	"context"
	"errors"
	"fmt"
	"math"
	"sync"
	"time"

	"github.com/google/btree"

	"go.uber.org/zap"

	"github.com/prometheus/client_golang/prometheus"

	"github.com/ava-labs/avalanchego/cache"
	"github.com/ava-labs/avalanchego/cache/metercacher"
	"github.com/ava-labs/avalanchego/database"
	"github.com/ava-labs/avalanchego/database/linkeddb"
	"github.com/ava-labs/avalanchego/database/prefixdb"
	"github.com/ava-labs/avalanchego/database/versiondb"
	"github.com/ava-labs/avalanchego/ids"
	"github.com/ava-labs/avalanchego/snow"
	"github.com/ava-labs/avalanchego/snow/choices"
	"github.com/ava-labs/avalanchego/snow/uptime"
	"github.com/ava-labs/avalanchego/snow/validators"
	"github.com/ava-labs/avalanchego/utils"
	"github.com/ava-labs/avalanchego/utils/constants"
	"github.com/ava-labs/avalanchego/utils/crypto/bls"
	"github.com/ava-labs/avalanchego/utils/hashing"
	"github.com/ava-labs/avalanchego/utils/logging"
	"github.com/ava-labs/avalanchego/utils/timer"
	"github.com/ava-labs/avalanchego/utils/wrappers"
	"github.com/ava-labs/avalanchego/vms/components/avax"
	"github.com/ava-labs/avalanchego/vms/platformvm/block"
	"github.com/ava-labs/avalanchego/vms/platformvm/config"
	"github.com/ava-labs/avalanchego/vms/platformvm/fx"
	"github.com/ava-labs/avalanchego/vms/platformvm/genesis"
	"github.com/ava-labs/avalanchego/vms/platformvm/metrics"
	"github.com/ava-labs/avalanchego/vms/platformvm/reward"
	"github.com/ava-labs/avalanchego/vms/platformvm/status"
	"github.com/ava-labs/avalanchego/vms/platformvm/txs"

	safemath "github.com/ava-labs/avalanchego/utils/math"
)

const (
	pruneCommitLimit           = 1024
	pruneCommitSleepMultiplier = 5
	pruneCommitSleepCap        = 10 * time.Second
	pruneUpdateFrequency       = 30 * time.Second
)

var (
	_ State = (*state)(nil)

	errValidatorSetAlreadyPopulated = errors.New("validator set already populated")
	errIsNotSubnet                  = errors.New("is not a subnet")

	blockIDPrefix                       = []byte("blockID")
	blockPrefix                         = []byte("block")
	validatorsPrefix                    = []byte("validators")
	currentPrefix                       = []byte("current")
	pendingPrefix                       = []byte("pending")
	validatorPrefix                     = []byte("validator")
	delegatorPrefix                     = []byte("delegator")
	subnetValidatorPrefix               = []byte("subnetValidator")
	subnetDelegatorPrefix               = []byte("subnetDelegator")
	nestedValidatorWeightDiffsPrefix    = []byte("validatorDiffs")
	nestedValidatorPublicKeyDiffsPrefix = []byte("publicKeyDiffs")
	flatValidatorWeightDiffsPrefix      = []byte("flatValidatorDiffs")
	flatValidatorPublicKeyDiffsPrefix   = []byte("flatPublicKeyDiffs")
	txPrefix                            = []byte("tx")
	rewardUTXOsPrefix                   = []byte("rewardUTXOs")
	utxoPrefix                          = []byte("utxo")
	subnetPrefix                        = []byte("subnet")
	subnetOwnerPrefix                   = []byte("subnetOwner")
	transformedSubnetPrefix             = []byte("transformedSubnet")
	supplyPrefix                        = []byte("supply")
	chainPrefix                         = []byte("chain")
	singletonPrefix                     = []byte("singleton")

	timestampKey      = []byte("timestamp")
	currentSupplyKey  = []byte("current supply")
	lastAcceptedKey   = []byte("last accepted")
	heightsIndexedKey = []byte("heights indexed")
	initializedKey    = []byte("initialized")
	prunedKey         = []byte("pruned")
)

// Chain collects all methods to manage the state of the chain for block
// execution.
type Chain interface {
	Stakers
	avax.UTXOAdder
	avax.UTXOGetter
	avax.UTXODeleter

	GetTimestamp() time.Time
	SetTimestamp(tm time.Time)

	GetCurrentSupply(subnetID ids.ID) (uint64, error)
	SetCurrentSupply(subnetID ids.ID, cs uint64)

	GetRewardUTXOs(txID ids.ID) ([]*avax.UTXO, error)
	AddRewardUTXO(txID ids.ID, utxo *avax.UTXO)

	GetSubnets() ([]*txs.Tx, error)
	AddSubnet(createSubnetTx *txs.Tx)

	GetSubnetOwner(subnetID ids.ID) (fx.Owner, error)
	SetSubnetOwner(subnetID ids.ID, owner fx.Owner)

	GetSubnetTransformation(subnetID ids.ID) (*txs.Tx, error)
	AddSubnetTransformation(transformSubnetTx *txs.Tx)

	GetChains(subnetID ids.ID) ([]*txs.Tx, error)
	AddChain(createChainTx *txs.Tx)

	GetTx(txID ids.ID) (*txs.Tx, status.Status, error)
	AddTx(tx *txs.Tx, status status.Status)
}

type State interface {
	Chain
	uptime.State
	avax.UTXOReader

	GetLastAccepted() ids.ID
	SetLastAccepted(blkID ids.ID)

	GetStatelessBlock(blockID ids.ID) (block.Block, error)

	// Invariant: [block] is an accepted block.
	AddStatelessBlock(block block.Block)

	GetBlockIDAtHeight(height uint64) (ids.ID, error)

	// ApplyValidatorWeightDiffs iterates from [startHeight] towards the genesis
	// block until it has applied all of the diffs up to and including
	// [endHeight]. Applying the diffs modifies [validators].
	//
	// Invariant: If attempting to generate the validator set for
	// [endHeight - 1], [validators] must initially contain the validator
	// weights for [startHeight].
	//
	// Note: Because this function iterates towards the genesis, [startHeight]
	// will typically be greater than or equal to [endHeight]. If [startHeight]
	// is less than [endHeight], no diffs will be applied.
	ApplyValidatorWeightDiffs(
		ctx context.Context,
		validators map[ids.NodeID]*validators.GetValidatorOutput,
		startHeight uint64,
		endHeight uint64,
		subnetID ids.ID,
	) error

	// ApplyValidatorPublicKeyDiffs iterates from [startHeight] towards the
	// genesis block until it has applied all of the diffs up to and including
	// [endHeight]. Applying the diffs modifies [validators].
	//
	// Invariant: If attempting to generate the validator set for
	// [endHeight - 1], [validators] must initially contain the validator
	// weights for [startHeight].
	//
	// Note: Because this function iterates towards the genesis, [startHeight]
	// will typically be greater than or equal to [endHeight]. If [startHeight]
	// is less than [endHeight], no diffs will be applied.
	ApplyValidatorPublicKeyDiffs(
		ctx context.Context,
		validators map[ids.NodeID]*validators.GetValidatorOutput,
		startHeight uint64,
		endHeight uint64,
	) error

	SetHeight(height uint64)

	// Discard uncommitted changes to the database.
	Abort()

	// Returns if the state should be pruned and indexed to remove rejected
	// blocks and generate the block height index.
	//
	// TODO: Remove after v1.11.x is activated
	ShouldPrune() (bool, error)

	// Removes rejected blocks from disk and indexes accepted blocks by height. This
	// function supports being (and is recommended to be) called asynchronously.
	//
	// TODO: Remove after v1.11.x is activated
	PruneAndIndex(sync.Locker, logging.Logger) error

	// Commit changes to the base database.
	Commit() error

	// Returns a batch of unwritten changes that, when written, will commit all
	// pending changes to the base database.
	CommitBatch() (database.Batch, error)

	Checksum() ids.ID

	Close() error
}

// TODO: Remove after v1.11.x is activated
type stateBlk struct {
	Blk    block.Block
	Bytes  []byte         `serialize:"true"`
	Status choices.Status `serialize:"true"`
}

/*
 * VMDB
 * |-. validators
 * | |-. current
 * | | |-. validator
 * | | | '-. list
 * | | |   '-- txID -> uptime + potential reward + potential delegatee reward
 * | | |-. delegator
 * | | | '-. list
 * | | |   '-- txID -> potential reward
 * | | |-. subnetValidator
 * | | | '-. list
 * | | |   '-- txID -> uptime + potential reward + potential delegatee reward
 * | | '-. subnetDelegator
 * | |   '-. list
 * | |     '-- txID -> potential reward
 * | |-. pending
 * | | |-. validator
 * | | | '-. list
 * | | |   '-- txID -> nil
 * | | |-. delegator
 * | | | '-. list
 * | | |   '-- txID -> nil
 * | | |-. subnetValidator
 * | | | '-. list
 * | | |   '-- txID -> nil
 * | | '-. subnetDelegator
 * | |   '-. list
 * | |     '-- txID -> nil
 * | |-. nested weight diffs TODO: Remove once only the flat db is needed
 * | | '-. height+subnet
 * | |   '-. list
 * | |     '-- nodeID -> weightChange
 * | |-. nested pub key diffs TODO: Remove once only the flat db is needed
 * | | '-. height
 * | |   '-. list
 * | |     '-- nodeID -> compressed public key
 * | |-. flat weight diffs
 * | | '-- subnet+height+nodeID -> weightChange
 * | '-. flat pub key diffs
 * |   '-- subnet+height+nodeID -> uncompressed public key or nil
 * |-. blockIDs
 * | '-- height -> blockID
 * |-. blocks
 * | '-- blockID -> block bytes
 * |-. txs
 * | '-- txID -> tx bytes + tx status
 * |- rewardUTXOs
 * | '-. txID
 * |   '-. list
 * |     '-- utxoID -> utxo bytes
 * |- utxos
 * | '-- utxoDB
 * |-. subnets
 * | '-. list
 * |   '-- txID -> nil
 * |-. subnetOwners
 * | '-. subnetID -> owner
 * |-. chains
 * | '-. subnetID
 * |   '-. list
 * |     '-- txID -> nil
 * '-. singletons
 *   |-- initializedKey -> nil
 *   |-- prunedKey -> nil
 *   |-- timestampKey -> timestamp
 *   |-- currentSupplyKey -> currentSupply
 *   |-- lastAcceptedKey -> lastAccepted
 *   '-- heightsIndexKey -> startIndexHeight + endIndexHeight
 */
type state struct {
	validatorState

	cfg     *config.Config
	ctx     *snow.Context
	metrics metrics.Metrics
	rewards reward.Calculator

	baseDB *versiondb.Database

	currentStakers *baseStakers
	pendingStakers *baseStakers

	currentHeight uint64

	addedBlockIDs map[uint64]ids.ID            // map of height -> blockID
	blockIDCache  cache.Cacher[uint64, ids.ID] // cache of height -> blockID. If the entry is ids.Empty, it is not in the database
	blockIDDB     database.Database

	addedBlocks map[ids.ID]block.Block            // map of blockID -> Block
	blockCache  cache.Cacher[ids.ID, block.Block] // cache of blockID -> Block. If the entry is nil, it is not in the database
	blockDB     database.Database

	validatorsDB                 database.Database
	currentValidatorsDB          database.Database
	currentValidatorBaseDB       database.Database
	currentValidatorList         linkeddb.LinkedDB
	currentDelegatorBaseDB       database.Database
	currentDelegatorList         linkeddb.LinkedDB
	currentSubnetValidatorBaseDB database.Database
	currentSubnetValidatorList   linkeddb.LinkedDB
	currentSubnetDelegatorBaseDB database.Database
	currentSubnetDelegatorList   linkeddb.LinkedDB
	pendingValidatorsDB          database.Database
	pendingValidatorBaseDB       database.Database
	pendingValidatorList         linkeddb.LinkedDB
	pendingDelegatorBaseDB       database.Database
	pendingDelegatorList         linkeddb.LinkedDB
	pendingSubnetValidatorBaseDB database.Database
	pendingSubnetValidatorList   linkeddb.LinkedDB
	pendingSubnetDelegatorBaseDB database.Database
	pendingSubnetDelegatorList   linkeddb.LinkedDB

	nestedValidatorWeightDiffsDB    database.Database
	nestedValidatorPublicKeyDiffsDB database.Database
	flatValidatorWeightDiffsDB      database.Database
	flatValidatorPublicKeyDiffsDB   database.Database

	addedTxs map[ids.ID]*txAndStatus            // map of txID -> {*txs.Tx, Status}
	txCache  cache.Cacher[ids.ID, *txAndStatus] // txID -> {*txs.Tx, Status}. If the entry is nil, it isn't in the database
	txDB     database.Database

	addedRewardUTXOs map[ids.ID][]*avax.UTXO            // map of txID -> []*UTXO
	rewardUTXOsCache cache.Cacher[ids.ID, []*avax.UTXO] // txID -> []*UTXO
	rewardUTXODB     database.Database

	modifiedUTXOs map[ids.ID]*avax.UTXO // map of modified UTXOID -> *UTXO if the UTXO is nil, it has been removed
	utxoDB        database.Database
	utxoState     avax.UTXOState

	cachedSubnets []*txs.Tx // nil if the subnets haven't been loaded
	addedSubnets  []*txs.Tx
	subnetBaseDB  database.Database
	subnetDB      linkeddb.LinkedDB

	// Subnet ID --> Owner of the subnet
	subnetOwners     map[ids.ID]fx.Owner
	subnetOwnerCache cache.Cacher[ids.ID, fxOwnerAndSize] // cache of subnetID -> owner if the entry is nil, it is not in the database
	subnetOwnerDB    database.Database

	transformedSubnets     map[ids.ID]*txs.Tx            // map of subnetID -> transformSubnetTx
	transformedSubnetCache cache.Cacher[ids.ID, *txs.Tx] // cache of subnetID -> transformSubnetTx if the entry is nil, it is not in the database
	transformedSubnetDB    database.Database

	modifiedSupplies map[ids.ID]uint64             // map of subnetID -> current supply
	supplyCache      cache.Cacher[ids.ID, *uint64] // cache of subnetID -> current supply if the entry is nil, it is not in the database
	supplyDB         database.Database

	addedChains  map[ids.ID][]*txs.Tx                    // maps subnetID -> the newly added chains to the subnet
	chainCache   cache.Cacher[ids.ID, []*txs.Tx]         // cache of subnetID -> the chains after all local modifications []*txs.Tx
	chainDBCache cache.Cacher[ids.ID, linkeddb.LinkedDB] // cache of subnetID -> linkedDB
	chainDB      database.Database

	// The persisted fields represent the current database value
	timestamp, persistedTimestamp         time.Time
	currentSupply, persistedCurrentSupply uint64
	// [lastAccepted] is the most recently accepted block.
	lastAccepted, persistedLastAccepted ids.ID
	indexedHeights                      *heightRange
	singletonDB                         database.Database
}

// heightRange is used to track which heights are safe to use the native DB
// iterator for querying validator diffs.
//
// TODO: Remove once we are guaranteed nodes can not rollback to not support the
// new indexing mechanism.
type heightRange struct {
	LowerBound uint64 `serialize:"true"`
	UpperBound uint64 `serialize:"true"`
}

type ValidatorWeightDiff struct {
	Decrease bool   `serialize:"true"`
	Amount   uint64 `serialize:"true"`
}

func (v *ValidatorWeightDiff) Add(negative bool, amount uint64) error {
	if v.Decrease == negative {
		var err error
		v.Amount, err = safemath.Add64(v.Amount, amount)
		return err
	}

	if v.Amount > amount {
		v.Amount -= amount
	} else {
		v.Amount = safemath.AbsDiff(v.Amount, amount)
		v.Decrease = negative
	}
	return nil
}

type heightWithSubnet struct {
	Height   uint64 `serialize:"true"`
	SubnetID ids.ID `serialize:"true"`
}

type txBytesAndStatus struct {
	Tx     []byte        `serialize:"true"`
	Status status.Status `serialize:"true"`
}

type txAndStatus struct {
	tx     *txs.Tx
	status status.Status
}

type fxOwnerAndSize struct {
	owner fx.Owner
	size  int
}

func txSize(_ ids.ID, tx *txs.Tx) int {
	if tx == nil {
		return ids.IDLen + constants.PointerOverhead
	}
	return ids.IDLen + len(tx.Bytes()) + constants.PointerOverhead
}

func txAndStatusSize(_ ids.ID, t *txAndStatus) int {
	if t == nil {
		return ids.IDLen + constants.PointerOverhead
	}
	return ids.IDLen + len(t.tx.Bytes()) + wrappers.IntLen + 2*constants.PointerOverhead
}

func blockSize(_ ids.ID, blk block.Block) int {
	if blk == nil {
		return ids.IDLen + constants.PointerOverhead
	}
	return ids.IDLen + len(blk.Bytes()) + constants.PointerOverhead
}

func New(
	db database.Database,
	genesisBytes []byte,
	metricsReg prometheus.Registerer,
	cfg *config.Config,
	execCfg *config.ExecutionConfig,
	ctx *snow.Context,
	metrics metrics.Metrics,
	rewards reward.Calculator,
) (State, error) {
	s, err := newState(
		db,
		metrics,
		cfg,
		execCfg,
		ctx,
		metricsReg,
		rewards,
	)
	if err != nil {
		return nil, err
	}

	if err := s.sync(genesisBytes); err != nil {
		// Drop any errors on close to return the first error
		_ = s.Close()

		return nil, err
	}

	// Before we start accepting new blocks, we check if the pruning process needs
	// to be run.
	//
	// TODO: Cleanup after v1.11.x is activated
	shouldPrune, err := s.ShouldPrune()
	if err != nil {
		return nil, err
	}
	if shouldPrune {
		// If the pruned key is on disk, we must delete it to ensure our disk
		// can't get into a partially pruned state if the node restarts mid-way
		// through pruning.
		if err := s.singletonDB.Delete(prunedKey); err != nil {
			return nil, fmt.Errorf("failed to remove prunedKey from singletonDB: %w", err)
		}

		if err := s.Commit(); err != nil {
			return nil, fmt.Errorf("failed to commit to baseDB: %w", err)
		}
	}

	return s, nil
}

func newState(
	db database.Database,
	metrics metrics.Metrics,
	cfg *config.Config,
	execCfg *config.ExecutionConfig,
	ctx *snow.Context,
	metricsReg prometheus.Registerer,
	rewards reward.Calculator,
) (*state, error) {
	blockIDCache, err := metercacher.New[uint64, ids.ID](
		"block_id_cache",
		metricsReg,
		&cache.LRU[uint64, ids.ID]{Size: execCfg.BlockIDCacheSize},
	)
	if err != nil {
		return nil, err
	}

	blockCache, err := metercacher.New[ids.ID, block.Block](
		"block_cache",
		metricsReg,
		cache.NewSizedLRU[ids.ID, block.Block](execCfg.BlockCacheSize, blockSize),
	)
	if err != nil {
		return nil, err
	}

	baseDB := versiondb.New(db)

	validatorsDB := prefixdb.New(validatorsPrefix, baseDB)

	currentValidatorsDB := prefixdb.New(currentPrefix, validatorsDB)
	currentValidatorBaseDB := prefixdb.New(validatorPrefix, currentValidatorsDB)
	currentDelegatorBaseDB := prefixdb.New(delegatorPrefix, currentValidatorsDB)
	currentSubnetValidatorBaseDB := prefixdb.New(subnetValidatorPrefix, currentValidatorsDB)
	currentSubnetDelegatorBaseDB := prefixdb.New(subnetDelegatorPrefix, currentValidatorsDB)

	pendingValidatorsDB := prefixdb.New(pendingPrefix, validatorsDB)
	pendingValidatorBaseDB := prefixdb.New(validatorPrefix, pendingValidatorsDB)
	pendingDelegatorBaseDB := prefixdb.New(delegatorPrefix, pendingValidatorsDB)
	pendingSubnetValidatorBaseDB := prefixdb.New(subnetValidatorPrefix, pendingValidatorsDB)
	pendingSubnetDelegatorBaseDB := prefixdb.New(subnetDelegatorPrefix, pendingValidatorsDB)

	nestedValidatorWeightDiffsDB := prefixdb.New(nestedValidatorWeightDiffsPrefix, validatorsDB)
	nestedValidatorPublicKeyDiffsDB := prefixdb.New(nestedValidatorPublicKeyDiffsPrefix, validatorsDB)
	flatValidatorWeightDiffsDB := prefixdb.New(flatValidatorWeightDiffsPrefix, validatorsDB)
	flatValidatorPublicKeyDiffsDB := prefixdb.New(flatValidatorPublicKeyDiffsPrefix, validatorsDB)

	txCache, err := metercacher.New(
		"tx_cache",
		metricsReg,
		cache.NewSizedLRU[ids.ID, *txAndStatus](execCfg.TxCacheSize, txAndStatusSize),
	)
	if err != nil {
		return nil, err
	}

	rewardUTXODB := prefixdb.New(rewardUTXOsPrefix, baseDB)
	rewardUTXOsCache, err := metercacher.New[ids.ID, []*avax.UTXO](
		"reward_utxos_cache",
		metricsReg,
		&cache.LRU[ids.ID, []*avax.UTXO]{Size: execCfg.RewardUTXOsCacheSize},
	)
	if err != nil {
		return nil, err
	}

	utxoDB := prefixdb.New(utxoPrefix, baseDB)
	utxoState, err := avax.NewMeteredUTXOState(utxoDB, txs.GenesisCodec, metricsReg, execCfg.ChecksumsEnabled)
	if err != nil {
		return nil, err
	}

	subnetBaseDB := prefixdb.New(subnetPrefix, baseDB)

	subnetOwnerDB := prefixdb.New(subnetOwnerPrefix, baseDB)
	subnetOwnerCache, err := metercacher.New[ids.ID, fxOwnerAndSize](
		"subnet_owner_cache",
		metricsReg,
		cache.NewSizedLRU[ids.ID, fxOwnerAndSize](execCfg.FxOwnerCacheSize, func(_ ids.ID, f fxOwnerAndSize) int {
			return ids.IDLen + f.size
		}),
	)
	if err != nil {
		return nil, err
	}

	transformedSubnetCache, err := metercacher.New(
		"transformed_subnet_cache",
		metricsReg,
		cache.NewSizedLRU[ids.ID, *txs.Tx](execCfg.TransformedSubnetTxCacheSize, txSize),
	)
	if err != nil {
		return nil, err
	}

	supplyCache, err := metercacher.New[ids.ID, *uint64](
		"supply_cache",
		metricsReg,
		&cache.LRU[ids.ID, *uint64]{Size: execCfg.ChainCacheSize},
	)
	if err != nil {
		return nil, err
	}

	chainCache, err := metercacher.New[ids.ID, []*txs.Tx](
		"chain_cache",
		metricsReg,
		&cache.LRU[ids.ID, []*txs.Tx]{Size: execCfg.ChainCacheSize},
	)
	if err != nil {
		return nil, err
	}

	chainDBCache, err := metercacher.New[ids.ID, linkeddb.LinkedDB](
		"chain_db_cache",
		metricsReg,
		&cache.LRU[ids.ID, linkeddb.LinkedDB]{Size: execCfg.ChainDBCacheSize},
	)
	if err != nil {
		return nil, err
	}

	return &state{
		validatorState: newValidatorState(),

		cfg:     cfg,
		ctx:     ctx,
		metrics: metrics,
		rewards: rewards,
		baseDB:  baseDB,

		addedBlockIDs: make(map[uint64]ids.ID),
		blockIDCache:  blockIDCache,
		blockIDDB:     prefixdb.New(blockIDPrefix, baseDB),

		addedBlocks: make(map[ids.ID]block.Block),
		blockCache:  blockCache,
		blockDB:     prefixdb.New(blockPrefix, baseDB),

		currentStakers: newBaseStakers(),
		pendingStakers: newBaseStakers(),

		validatorsDB:                    validatorsDB,
		currentValidatorsDB:             currentValidatorsDB,
		currentValidatorBaseDB:          currentValidatorBaseDB,
		currentValidatorList:            linkeddb.NewDefault(currentValidatorBaseDB),
		currentDelegatorBaseDB:          currentDelegatorBaseDB,
		currentDelegatorList:            linkeddb.NewDefault(currentDelegatorBaseDB),
		currentSubnetValidatorBaseDB:    currentSubnetValidatorBaseDB,
		currentSubnetValidatorList:      linkeddb.NewDefault(currentSubnetValidatorBaseDB),
		currentSubnetDelegatorBaseDB:    currentSubnetDelegatorBaseDB,
		currentSubnetDelegatorList:      linkeddb.NewDefault(currentSubnetDelegatorBaseDB),
		pendingValidatorsDB:             pendingValidatorsDB,
		pendingValidatorBaseDB:          pendingValidatorBaseDB,
		pendingValidatorList:            linkeddb.NewDefault(pendingValidatorBaseDB),
		pendingDelegatorBaseDB:          pendingDelegatorBaseDB,
		pendingDelegatorList:            linkeddb.NewDefault(pendingDelegatorBaseDB),
		pendingSubnetValidatorBaseDB:    pendingSubnetValidatorBaseDB,
		pendingSubnetValidatorList:      linkeddb.NewDefault(pendingSubnetValidatorBaseDB),
		pendingSubnetDelegatorBaseDB:    pendingSubnetDelegatorBaseDB,
		pendingSubnetDelegatorList:      linkeddb.NewDefault(pendingSubnetDelegatorBaseDB),
		nestedValidatorWeightDiffsDB:    nestedValidatorWeightDiffsDB,
		nestedValidatorPublicKeyDiffsDB: nestedValidatorPublicKeyDiffsDB,
		flatValidatorWeightDiffsDB:      flatValidatorWeightDiffsDB,
		flatValidatorPublicKeyDiffsDB:   flatValidatorPublicKeyDiffsDB,

		addedTxs: make(map[ids.ID]*txAndStatus),
		txDB:     prefixdb.New(txPrefix, baseDB),
		txCache:  txCache,

		addedRewardUTXOs: make(map[ids.ID][]*avax.UTXO),
		rewardUTXODB:     rewardUTXODB,
		rewardUTXOsCache: rewardUTXOsCache,

		modifiedUTXOs: make(map[ids.ID]*avax.UTXO),
		utxoDB:        utxoDB,
		utxoState:     utxoState,

		subnetBaseDB: subnetBaseDB,
		subnetDB:     linkeddb.NewDefault(subnetBaseDB),

		subnetOwners:     make(map[ids.ID]fx.Owner),
		subnetOwnerDB:    subnetOwnerDB,
		subnetOwnerCache: subnetOwnerCache,

		transformedSubnets:     make(map[ids.ID]*txs.Tx),
		transformedSubnetCache: transformedSubnetCache,
		transformedSubnetDB:    prefixdb.New(transformedSubnetPrefix, baseDB),

		modifiedSupplies: make(map[ids.ID]uint64),
		supplyCache:      supplyCache,
		supplyDB:         prefixdb.New(supplyPrefix, baseDB),

		addedChains:  make(map[ids.ID][]*txs.Tx),
		chainDB:      prefixdb.New(chainPrefix, baseDB),
		chainCache:   chainCache,
		chainDBCache: chainDBCache,

		singletonDB: prefixdb.New(singletonPrefix, baseDB),
	}, nil
}

func (s *state) GetCurrentValidator(subnetID ids.ID, nodeID ids.NodeID) (*Staker, error) {
	return s.currentStakers.GetValidator(subnetID, nodeID)
}

func (s *state) PutCurrentValidator(staker *Staker) {
	s.currentStakers.PutValidator(staker)
}

func (s *state) DeleteCurrentValidator(staker *Staker) {
	s.currentStakers.DeleteValidator(staker)
}

func (s *state) GetCurrentDelegatorIterator(subnetID ids.ID, nodeID ids.NodeID) (StakerIterator, error) {
	return s.currentStakers.GetDelegatorIterator(subnetID, nodeID), nil
}

func (s *state) PutCurrentDelegator(staker *Staker) {
	s.currentStakers.PutDelegator(staker)
}

func (s *state) DeleteCurrentDelegator(staker *Staker) {
	s.currentStakers.DeleteDelegator(staker)
}

func (s *state) GetCurrentStakerIterator() (StakerIterator, error) {
	return s.currentStakers.GetStakerIterator(), nil
}

func (s *state) GetPendingValidator(subnetID ids.ID, nodeID ids.NodeID) (*Staker, error) {
	return s.pendingStakers.GetValidator(subnetID, nodeID)
}

func (s *state) PutPendingValidator(staker *Staker) {
	s.pendingStakers.PutValidator(staker)
}

func (s *state) DeletePendingValidator(staker *Staker) {
	s.pendingStakers.DeleteValidator(staker)
}

func (s *state) GetPendingDelegatorIterator(subnetID ids.ID, nodeID ids.NodeID) (StakerIterator, error) {
	return s.pendingStakers.GetDelegatorIterator(subnetID, nodeID), nil
}

func (s *state) PutPendingDelegator(staker *Staker) {
	s.pendingStakers.PutDelegator(staker)
}

func (s *state) DeletePendingDelegator(staker *Staker) {
	s.pendingStakers.DeleteDelegator(staker)
}

func (s *state) GetPendingStakerIterator() (StakerIterator, error) {
	return s.pendingStakers.GetStakerIterator(), nil
}

func (s *state) shouldInit() (bool, error) {
	has, err := s.singletonDB.Has(initializedKey)
	return !has, err
}

func (s *state) doneInit() error {
	return s.singletonDB.Put(initializedKey, nil)
}

func (s *state) ShouldPrune() (bool, error) {
	has, err := s.singletonDB.Has(prunedKey)
	if err != nil {
		return true, err
	}

	// If [prunedKey] is not in [singletonDB], [PruneAndIndex()] did not finish
	// execution.
	if !has {
		return true, nil
	}

	// To ensure the db was not modified since we last ran [PruneAndIndex()], we
	// must verify that [s.lastAccepted] is height indexed.
	blk, err := s.GetStatelessBlock(s.lastAccepted)
	if err != nil {
		return true, err
	}

	_, err = s.GetBlockIDAtHeight(blk.Height())
	if err == database.ErrNotFound {
		return true, nil
	}

	return false, err
}

func (s *state) donePrune() error {
	return s.singletonDB.Put(prunedKey, nil)
}

func (s *state) GetSubnets() ([]*txs.Tx, error) {
	if s.cachedSubnets != nil {
		return s.cachedSubnets, nil
	}

	subnetDBIt := s.subnetDB.NewIterator()
	defer subnetDBIt.Release()

	txs := []*txs.Tx(nil)
	for subnetDBIt.Next() {
		subnetIDBytes := subnetDBIt.Key()
		subnetID, err := ids.ToID(subnetIDBytes)
		if err != nil {
			return nil, err
		}
		subnetTx, _, err := s.GetTx(subnetID)
		if err != nil {
			return nil, err
		}
		txs = append(txs, subnetTx)
	}
	if err := subnetDBIt.Error(); err != nil {
		return nil, err
	}
	txs = append(txs, s.addedSubnets...)
	s.cachedSubnets = txs
	return txs, nil
}

func (s *state) AddSubnet(createSubnetTx *txs.Tx) {
	s.addedSubnets = append(s.addedSubnets, createSubnetTx)
	if s.cachedSubnets != nil {
		s.cachedSubnets = append(s.cachedSubnets, createSubnetTx)
	}
}

func (s *state) GetSubnetOwner(subnetID ids.ID) (fx.Owner, error) {
	if owner, exists := s.subnetOwners[subnetID]; exists {
		return owner, nil
	}

	if ownerAndSize, cached := s.subnetOwnerCache.Get(subnetID); cached {
		if ownerAndSize.owner == nil {
			return nil, database.ErrNotFound
		}
		return ownerAndSize.owner, nil
	}

	ownerBytes, err := s.subnetOwnerDB.Get(subnetID[:])
	if err == nil {
		var owner fx.Owner
		if _, err := block.GenesisCodec.Unmarshal(ownerBytes, &owner); err != nil {
			return nil, err
		}
		s.subnetOwnerCache.Put(subnetID, fxOwnerAndSize{
			owner: owner,
			size:  len(ownerBytes),
		})
		return owner, nil
	}
	if err != database.ErrNotFound {
		return nil, err
	}

	subnetIntf, _, err := s.GetTx(subnetID)
	if err != nil {
		if err == database.ErrNotFound {
			s.subnetOwnerCache.Put(subnetID, fxOwnerAndSize{})
		}
		return nil, err
	}

	subnet, ok := subnetIntf.Unsigned.(*txs.CreateSubnetTx)
	if !ok {
		return nil, fmt.Errorf("%q %w", subnetID, errIsNotSubnet)
	}

	s.SetSubnetOwner(subnetID, subnet.Owner)
	return subnet.Owner, nil
}

func (s *state) SetSubnetOwner(subnetID ids.ID, owner fx.Owner) {
	s.subnetOwners[subnetID] = owner
}

func (s *state) GetSubnetTransformation(subnetID ids.ID) (*txs.Tx, error) {
	if tx, exists := s.transformedSubnets[subnetID]; exists {
		return tx, nil
	}

	if tx, cached := s.transformedSubnetCache.Get(subnetID); cached {
		if tx == nil {
			return nil, database.ErrNotFound
		}
		return tx, nil
	}

	transformSubnetTxID, err := database.GetID(s.transformedSubnetDB, subnetID[:])
	if err == database.ErrNotFound {
		s.transformedSubnetCache.Put(subnetID, nil)
		return nil, database.ErrNotFound
	}
	if err != nil {
		return nil, err
	}

	transformSubnetTx, _, err := s.GetTx(transformSubnetTxID)
	if err != nil {
		return nil, err
	}
	s.transformedSubnetCache.Put(subnetID, transformSubnetTx)
	return transformSubnetTx, nil
}

func (s *state) AddSubnetTransformation(transformSubnetTxIntf *txs.Tx) {
	transformSubnetTx := transformSubnetTxIntf.Unsigned.(*txs.TransformSubnetTx)
	s.transformedSubnets[transformSubnetTx.Subnet] = transformSubnetTxIntf
}

func (s *state) GetChains(subnetID ids.ID) ([]*txs.Tx, error) {
	if chains, cached := s.chainCache.Get(subnetID); cached {
		return chains, nil
	}
	chainDB := s.getChainDB(subnetID)
	chainDBIt := chainDB.NewIterator()
	defer chainDBIt.Release()

	txs := []*txs.Tx(nil)
	for chainDBIt.Next() {
		chainIDBytes := chainDBIt.Key()
		chainID, err := ids.ToID(chainIDBytes)
		if err != nil {
			return nil, err
		}
		chainTx, _, err := s.GetTx(chainID)
		if err != nil {
			return nil, err
		}
		txs = append(txs, chainTx)
	}
	if err := chainDBIt.Error(); err != nil {
		return nil, err
	}
	txs = append(txs, s.addedChains[subnetID]...)
	s.chainCache.Put(subnetID, txs)
	return txs, nil
}

func (s *state) AddChain(createChainTxIntf *txs.Tx) {
	createChainTx := createChainTxIntf.Unsigned.(*txs.CreateChainTx)
	subnetID := createChainTx.SubnetID
	s.addedChains[subnetID] = append(s.addedChains[subnetID], createChainTxIntf)
	if chains, cached := s.chainCache.Get(subnetID); cached {
		chains = append(chains, createChainTxIntf)
		s.chainCache.Put(subnetID, chains)
	}
}

func (s *state) getChainDB(subnetID ids.ID) linkeddb.LinkedDB {
	if chainDB, cached := s.chainDBCache.Get(subnetID); cached {
		return chainDB
	}
	rawChainDB := prefixdb.New(subnetID[:], s.chainDB)
	chainDB := linkeddb.NewDefault(rawChainDB)
	s.chainDBCache.Put(subnetID, chainDB)
	return chainDB
}

func (s *state) GetTx(txID ids.ID) (*txs.Tx, status.Status, error) {
	if tx, exists := s.addedTxs[txID]; exists {
		return tx.tx, tx.status, nil
	}
	if tx, cached := s.txCache.Get(txID); cached {
		if tx == nil {
			return nil, status.Unknown, database.ErrNotFound
		}
		return tx.tx, tx.status, nil
	}
	txBytes, err := s.txDB.Get(txID[:])
	if err == database.ErrNotFound {
		s.txCache.Put(txID, nil)
		return nil, status.Unknown, database.ErrNotFound
	} else if err != nil {
		return nil, status.Unknown, err
	}

	stx := txBytesAndStatus{}
	if _, err := txs.GenesisCodec.Unmarshal(txBytes, &stx); err != nil {
		return nil, status.Unknown, err
	}

	tx, err := txs.Parse(txs.GenesisCodec, stx.Tx)
	if err != nil {
		return nil, status.Unknown, err
	}

	ptx := &txAndStatus{
		tx:     tx,
		status: stx.Status,
	}

	s.txCache.Put(txID, ptx)
	return ptx.tx, ptx.status, nil
}

func (s *state) AddTx(tx *txs.Tx, status status.Status) {
	s.addedTxs[tx.ID()] = &txAndStatus{
		tx:     tx,
		status: status,
	}
}

func (s *state) GetRewardUTXOs(txID ids.ID) ([]*avax.UTXO, error) {
	if utxos, exists := s.addedRewardUTXOs[txID]; exists {
		return utxos, nil
	}
	if utxos, exists := s.rewardUTXOsCache.Get(txID); exists {
		return utxos, nil
	}

	rawTxDB := prefixdb.New(txID[:], s.rewardUTXODB)
	txDB := linkeddb.NewDefault(rawTxDB)
	it := txDB.NewIterator()
	defer it.Release()

	utxos := []*avax.UTXO(nil)
	for it.Next() {
		utxo := &avax.UTXO{}
		if _, err := txs.Codec.Unmarshal(it.Value(), utxo); err != nil {
			return nil, err
		}
		utxos = append(utxos, utxo)
	}
	if err := it.Error(); err != nil {
		return nil, err
	}

	s.rewardUTXOsCache.Put(txID, utxos)
	return utxos, nil
}

func (s *state) AddRewardUTXO(txID ids.ID, utxo *avax.UTXO) {
	s.addedRewardUTXOs[txID] = append(s.addedRewardUTXOs[txID], utxo)
}

func (s *state) GetUTXO(utxoID ids.ID) (*avax.UTXO, error) {
	if utxo, exists := s.modifiedUTXOs[utxoID]; exists {
		if utxo == nil {
			return nil, database.ErrNotFound
		}
		return utxo, nil
	}
	return s.utxoState.GetUTXO(utxoID)
}

func (s *state) UTXOIDs(addr []byte, start ids.ID, limit int) ([]ids.ID, error) {
	return s.utxoState.UTXOIDs(addr, start, limit)
}

func (s *state) AddUTXO(utxo *avax.UTXO) {
	s.modifiedUTXOs[utxo.InputID()] = utxo
}

func (s *state) DeleteUTXO(utxoID ids.ID) {
	s.modifiedUTXOs[utxoID] = nil
}

func (s *state) GetStartTime(nodeID ids.NodeID, subnetID ids.ID) (time.Time, error) {
	staker, err := s.currentStakers.GetValidator(subnetID, nodeID)
	if err != nil {
		return time.Time{}, err
	}
	return staker.StartTime, nil
}

func (s *state) GetTimestamp() time.Time {
	return s.timestamp
}

func (s *state) SetTimestamp(tm time.Time) {
	s.timestamp = tm
}

func (s *state) GetLastAccepted() ids.ID {
	return s.lastAccepted
}

func (s *state) SetLastAccepted(lastAccepted ids.ID) {
	s.lastAccepted = lastAccepted
}

func (s *state) GetCurrentSupply(subnetID ids.ID) (uint64, error) {
	if subnetID == constants.PrimaryNetworkID {
		return s.currentSupply, nil
	}

	supply, ok := s.modifiedSupplies[subnetID]
	if ok {
		return supply, nil
	}

	cachedSupply, ok := s.supplyCache.Get(subnetID)
	if ok {
		if cachedSupply == nil {
			return 0, database.ErrNotFound
		}
		return *cachedSupply, nil
	}

	supply, err := database.GetUInt64(s.supplyDB, subnetID[:])
	if err == database.ErrNotFound {
		s.supplyCache.Put(subnetID, nil)
		return 0, database.ErrNotFound
	}
	if err != nil {
		return 0, err
	}

	s.supplyCache.Put(subnetID, &supply)
	return supply, nil
}

func (s *state) SetCurrentSupply(subnetID ids.ID, cs uint64) {
	if subnetID == constants.PrimaryNetworkID {
		s.currentSupply = cs
	} else {
		s.modifiedSupplies[subnetID] = cs
	}
}

func (s *state) ApplyValidatorWeightDiffs(
	ctx context.Context,
	validators map[ids.NodeID]*validators.GetValidatorOutput,
	startHeight uint64,
	endHeight uint64,
	subnetID ids.ID,
) error {
	diffIter := s.flatValidatorWeightDiffsDB.NewIteratorWithStartAndPrefix(
		marshalStartDiffKey(subnetID, startHeight),
		subnetID[:],
	)
	defer diffIter.Release()

	prevHeight := startHeight + 1
	// TODO: Remove the index continuity checks once we are guaranteed nodes can
	// not rollback to not support the new indexing mechanism.
	for diffIter.Next() && s.indexedHeights != nil && s.indexedHeights.LowerBound <= endHeight {
		if err := ctx.Err(); err != nil {
			return err
		}

		_, parsedHeight, nodeID, err := unmarshalDiffKey(diffIter.Key())
		if err != nil {
			return err
		}
		// If the parsedHeight is less than our target endHeight, then we have
		// fully processed the diffs from startHeight through endHeight.
		if parsedHeight < endHeight {
			return diffIter.Error()
		}

		prevHeight = parsedHeight

		weightDiff, err := unmarshalWeightDiff(diffIter.Value())
		if err != nil {
			return err
		}

		if err := applyWeightDiff(validators, nodeID, weightDiff); err != nil {
			return err
		}
	}
	if err := diffIter.Error(); err != nil {
		return err
	}

	// TODO: Remove this once it is assumed that all subnet validators have
	// adopted the new indexing.
	for height := prevHeight - 1; height >= endHeight; height-- {
		if err := ctx.Err(); err != nil {
			return err
		}

		prefixStruct := heightWithSubnet{
			Height:   height,
			SubnetID: subnetID,
		}
		prefixBytes, err := block.GenesisCodec.Marshal(block.Version, prefixStruct)
		if err != nil {
			return err
		}

		rawDiffDB := prefixdb.New(prefixBytes, s.nestedValidatorWeightDiffsDB)
		diffDB := linkeddb.NewDefault(rawDiffDB)
		diffIter := diffDB.NewIterator()
		defer diffIter.Release()

		for diffIter.Next() {
			nodeID, err := ids.ToNodeID(diffIter.Key())
			if err != nil {
				return err
			}

			weightDiff := ValidatorWeightDiff{}
			_, err = block.GenesisCodec.Unmarshal(diffIter.Value(), &weightDiff)
			if err != nil {
				return err
			}

			if err := applyWeightDiff(validators, nodeID, &weightDiff); err != nil {
				return err
			}
		}
	}

	return nil
}

func applyWeightDiff(
	vdrs map[ids.NodeID]*validators.GetValidatorOutput,
	nodeID ids.NodeID,
	weightDiff *ValidatorWeightDiff,
) error {
	vdr, ok := vdrs[nodeID]
	if !ok {
		// This node isn't in the current validator set.
		vdr = &validators.GetValidatorOutput{
			NodeID: nodeID,
		}
		vdrs[nodeID] = vdr
	}

	// The weight of this node changed at this block.
	var err error
	if weightDiff.Decrease {
		// The validator's weight was decreased at this block, so in the
		// prior block it was higher.
		vdr.Weight, err = safemath.Add64(vdr.Weight, weightDiff.Amount)
	} else {
		// The validator's weight was increased at this block, so in the
		// prior block it was lower.
		vdr.Weight, err = safemath.Sub(vdr.Weight, weightDiff.Amount)
	}
	if err != nil {
		return err
	}

	if vdr.Weight == 0 {
		// The validator's weight was 0 before this block so they weren't in the
		// validator set.
		delete(vdrs, nodeID)
	}
	return nil
}

func (s *state) ApplyValidatorPublicKeyDiffs(
	ctx context.Context,
	validators map[ids.NodeID]*validators.GetValidatorOutput,
	startHeight uint64,
	endHeight uint64,
) error {
	diffIter := s.flatValidatorPublicKeyDiffsDB.NewIteratorWithStartAndPrefix(
		marshalStartDiffKey(constants.PrimaryNetworkID, startHeight),
		constants.PrimaryNetworkID[:],
	)
	defer diffIter.Release()

	for diffIter.Next() {
		if err := ctx.Err(); err != nil {
			return err
		}

		_, parsedHeight, nodeID, err := unmarshalDiffKey(diffIter.Key())
		if err != nil {
			return err
		}
		// If the parsedHeight is less than our target endHeight, then we have
		// fully processed the diffs from startHeight through endHeight.
		if parsedHeight < endHeight {
			break
		}

		vdr, ok := validators[nodeID]
		if !ok {
			continue
		}

		pkBytes := diffIter.Value()
		if len(pkBytes) == 0 {
			vdr.PublicKey = nil
			continue
		}

		vdr.PublicKey = bls.DeserializePublicKey(pkBytes)
	}

	// Note: this does not fallback to the linkeddb index because the linkeddb
	// index does not contain entries for when to remove the public key.
	//
	// Nodes may see inconsistent public keys for heights before the new public
	// key index was populated.
	return diffIter.Error()
}

func (s *state) syncGenesis(genesisBlk block.Block, genesis *genesis.Genesis) error {
	genesisBlkID := genesisBlk.ID()
	s.SetLastAccepted(genesisBlkID)
	s.SetTimestamp(time.Unix(int64(genesis.Timestamp), 0))
	s.SetCurrentSupply(constants.PrimaryNetworkID, genesis.InitialSupply)
	s.AddStatelessBlock(genesisBlk)

	// Persist UTXOs that exist at genesis
	for _, utxo := range genesis.UTXOs {
		avaxUTXO := utxo.UTXO
		s.AddUTXO(&avaxUTXO)
	}

	// Persist primary network validator set at genesis
	for _, vdrTx := range genesis.Validators {
		tx, ok := vdrTx.Unsigned.(*txs.AddValidatorTx)
		if !ok {
			return fmt.Errorf("expected tx type *txs.AddValidatorTx but got %T", vdrTx.Unsigned)
		}

		stakeAmount := tx.Validator.Wght
		stakeDuration := tx.Validator.Duration()
		currentSupply, err := s.GetCurrentSupply(constants.PrimaryNetworkID)
		if err != nil {
			return err
		}

		potentialReward := s.rewards.Calculate(
			stakeDuration,
			stakeAmount,
			currentSupply,
		)
		newCurrentSupply, err := safemath.Add64(currentSupply, potentialReward)
		if err != nil {
			return err
		}

		staker, err := NewCurrentStaker(vdrTx.ID(), tx, potentialReward)
		if err != nil {
			return err
		}

		s.PutCurrentValidator(staker)
		s.AddTx(vdrTx, status.Committed)
		s.SetCurrentSupply(constants.PrimaryNetworkID, newCurrentSupply)
	}

	for _, chain := range genesis.Chains {
		unsignedChain, ok := chain.Unsigned.(*txs.CreateChainTx)
		if !ok {
			return fmt.Errorf("expected tx type *txs.CreateChainTx but got %T", chain.Unsigned)
		}

		// Ensure all chains that the genesis bytes say to create have the right
		// network ID
		if unsignedChain.NetworkID != s.ctx.NetworkID {
			return avax.ErrWrongNetworkID
		}

		s.AddChain(chain)
		s.AddTx(chain, status.Committed)
	}

	// updateValidators is set to false here to maintain the invariant that the
	// primary network's validator set is empty before the validator sets are
	// initialized.
	return s.write(false /*=updateValidators*/, 0)
}

// Load pulls data previously stored on disk that is expected to be in memory.
func (s *state) load() error {
	return utils.Err(
		s.loadMetadata(),
		s.loadCurrentValidators(),
		s.loadPendingValidators(),
		s.initValidatorSets(),
	)
}

func (s *state) loadMetadata() error {
	timestamp, err := database.GetTimestamp(s.singletonDB, timestampKey)
	if err != nil {
		return err
	}
	s.persistedTimestamp = timestamp
	s.SetTimestamp(timestamp)

	currentSupply, err := database.GetUInt64(s.singletonDB, currentSupplyKey)
	if err != nil {
		return err
	}
	s.persistedCurrentSupply = currentSupply
	s.SetCurrentSupply(constants.PrimaryNetworkID, currentSupply)

	lastAccepted, err := database.GetID(s.singletonDB, lastAcceptedKey)
	if err != nil {
		return err
	}
	s.persistedLastAccepted = lastAccepted
	s.lastAccepted = lastAccepted

	// Lookup the most recently indexed range on disk. If we haven't started
	// indexing the weights, then we keep the indexed heights as nil.
	indexedHeightsBytes, err := s.singletonDB.Get(heightsIndexedKey)
	if err == database.ErrNotFound {
		return nil
	}
	if err != nil {
		return err
	}

	indexedHeights := &heightRange{}
	_, err = block.GenesisCodec.Unmarshal(indexedHeightsBytes, indexedHeights)
	if err != nil {
		return err
	}

	// If the indexed range is not up to date, then we will act as if the range
	// doesn't exist.
	lastAcceptedBlock, err := s.GetStatelessBlock(lastAccepted)
	if err != nil {
		return err
	}
	if indexedHeights.UpperBound != lastAcceptedBlock.Height() {
		return nil
	}
	s.indexedHeights = indexedHeights
	return nil
}

func (s *state) loadCurrentValidators() error {
	s.currentStakers = newBaseStakers()

	validatorIt := s.currentValidatorList.NewIterator()
	defer validatorIt.Release()
	for validatorIt.Next() {
		txIDBytes := validatorIt.Key()
		txID, err := ids.ToID(txIDBytes)
		if err != nil {
			return err
		}
		tx, _, err := s.GetTx(txID)
		if err != nil {
			return err
		}

		metadataBytes := validatorIt.Value()
		metadata := &validatorMetadata{
			txID: txID,
			// Note: we don't provide [LastUpdated] here because we expect it to
			// always be present on disk.
		}
		if err := parseValidatorMetadata(metadataBytes, metadata); err != nil {
			return err
		}

		stakerTx, ok := tx.Unsigned.(txs.Staker)
		if !ok {
			return fmt.Errorf("expected tx type txs.Staker but got %T", tx.Unsigned)
		}

		staker, err := NewCurrentStaker(txID, stakerTx, metadata.PotentialReward)
		if err != nil {
			return err
		}

		validator := s.currentStakers.getOrCreateValidator(staker.SubnetID, staker.NodeID)
		validator.validator = staker

		s.currentStakers.stakers.ReplaceOrInsert(staker)

		s.validatorState.LoadValidatorMetadata(staker.NodeID, staker.SubnetID, metadata)
	}

	subnetValidatorIt := s.currentSubnetValidatorList.NewIterator()
	defer subnetValidatorIt.Release()
	for subnetValidatorIt.Next() {
		txIDBytes := subnetValidatorIt.Key()
		txID, err := ids.ToID(txIDBytes)
		if err != nil {
			return err
		}
		tx, _, err := s.GetTx(txID)
		if err != nil {
			return err
		}

		stakerTx, ok := tx.Unsigned.(txs.Staker)
		if !ok {
			return fmt.Errorf("expected tx type txs.Staker but got %T", tx.Unsigned)
		}

		metadataBytes := subnetValidatorIt.Value()
		metadata := &validatorMetadata{
			txID: txID,
			// use the start time as the fallback value
			// in case it's not stored in the database
			LastUpdated: uint64(stakerTx.StartTime().Unix()),
		}
		if err := parseValidatorMetadata(metadataBytes, metadata); err != nil {
			return err
		}

		staker, err := NewCurrentStaker(txID, stakerTx, metadata.PotentialReward)
		if err != nil {
			return err
		}
		validator := s.currentStakers.getOrCreateValidator(staker.SubnetID, staker.NodeID)
		validator.validator = staker

		s.currentStakers.stakers.ReplaceOrInsert(staker)

		s.validatorState.LoadValidatorMetadata(staker.NodeID, staker.SubnetID, metadata)
	}

	delegatorIt := s.currentDelegatorList.NewIterator()
	defer delegatorIt.Release()

	subnetDelegatorIt := s.currentSubnetDelegatorList.NewIterator()
	defer subnetDelegatorIt.Release()

	for _, delegatorIt := range []database.Iterator{delegatorIt, subnetDelegatorIt} {
		for delegatorIt.Next() {
			txIDBytes := delegatorIt.Key()
			txID, err := ids.ToID(txIDBytes)
			if err != nil {
				return err
			}
			tx, _, err := s.GetTx(txID)
			if err != nil {
				return err
			}

			metadata := &delegatorMetadata{
				txID: txID,
			}
			err = parseDelegatorMetadata(delegatorIt.Value(), metadata)
			if err != nil {
				return err
			}

			stakerTx, ok := tx.Unsigned.(txs.Staker)
			if !ok {
				return fmt.Errorf("expected tx type txs.Staker but got %T", tx.Unsigned)
			}

			staker, err := NewCurrentStaker(txID, stakerTx, metadata.PotentialReward)
			if err != nil {
				return err
			}

			validator := s.currentStakers.getOrCreateValidator(staker.SubnetID, staker.NodeID)
			if validator.delegators == nil {
				validator.delegators = btree.NewG(defaultTreeDegree, (*Staker).Less)
			}
			validator.delegators.ReplaceOrInsert(staker)

			s.currentStakers.stakers.ReplaceOrInsert(staker)
		}
	}

	return utils.Err(
		validatorIt.Error(),
		subnetValidatorIt.Error(),
		delegatorIt.Error(),
		subnetDelegatorIt.Error(),
	)
}

func (s *state) loadPendingValidators() error {
	s.pendingStakers = newBaseStakers()

	validatorIt := s.pendingValidatorList.NewIterator()
	defer validatorIt.Release()

	subnetValidatorIt := s.pendingSubnetValidatorList.NewIterator()
	defer subnetValidatorIt.Release()

	for _, validatorIt := range []database.Iterator{validatorIt, subnetValidatorIt} {
		for validatorIt.Next() {
			txIDBytes := validatorIt.Key()
			txID, err := ids.ToID(txIDBytes)
			if err != nil {
				return err
			}
			tx, _, err := s.GetTx(txID)
			if err != nil {
				return err
			}

			stakerTx, ok := tx.Unsigned.(txs.Staker)
			if !ok {
				return fmt.Errorf("expected tx type txs.Staker but got %T", tx.Unsigned)
			}

			staker, err := NewPendingStaker(txID, stakerTx)
			if err != nil {
				return err
			}

			validator := s.pendingStakers.getOrCreateValidator(staker.SubnetID, staker.NodeID)
			validator.validator = staker

			s.pendingStakers.stakers.ReplaceOrInsert(staker)
		}
	}

	delegatorIt := s.pendingDelegatorList.NewIterator()
	defer delegatorIt.Release()

	subnetDelegatorIt := s.pendingSubnetDelegatorList.NewIterator()
	defer subnetDelegatorIt.Release()

	for _, delegatorIt := range []database.Iterator{delegatorIt, subnetDelegatorIt} {
		for delegatorIt.Next() {
			txIDBytes := delegatorIt.Key()
			txID, err := ids.ToID(txIDBytes)
			if err != nil {
				return err
			}
			tx, _, err := s.GetTx(txID)
			if err != nil {
				return err
			}

			stakerTx, ok := tx.Unsigned.(txs.Staker)
			if !ok {
				return fmt.Errorf("expected tx type txs.Staker but got %T", tx.Unsigned)
			}

			staker, err := NewPendingStaker(txID, stakerTx)
			if err != nil {
				return err
			}

			validator := s.pendingStakers.getOrCreateValidator(staker.SubnetID, staker.NodeID)
			if validator.delegators == nil {
				validator.delegators = btree.NewG(defaultTreeDegree, (*Staker).Less)
			}
			validator.delegators.ReplaceOrInsert(staker)

			s.pendingStakers.stakers.ReplaceOrInsert(staker)
		}
	}

	return utils.Err(
		validatorIt.Error(),
		subnetValidatorIt.Error(),
		delegatorIt.Error(),
		subnetDelegatorIt.Error(),
	)
}

// Invariant: initValidatorSets requires loadCurrentValidators to have already
// been called.
func (s *state) initValidatorSets() error {
	for subnetID, validators := range s.currentStakers.validators {
		if s.cfg.Validators.Count(subnetID) != 0 {
			// Enforce the invariant that the validator set is empty here.
			return fmt.Errorf("%w: %s", errValidatorSetAlreadyPopulated, subnetID)
		}

		for nodeID, validator := range validators {
			validatorStaker := validator.validator
			if err := s.cfg.Validators.AddStaker(subnetID, nodeID, validatorStaker.PublicKey, validatorStaker.TxID, validatorStaker.Weight); err != nil {
				return err
			}

			delegatorIterator := NewTreeIterator(validator.delegators)
			for delegatorIterator.Next() {
				delegatorStaker := delegatorIterator.Value()
				if err := s.cfg.Validators.AddWeight(subnetID, nodeID, delegatorStaker.Weight); err != nil {
					delegatorIterator.Release()
					return err
				}
			}
			delegatorIterator.Release()
		}
	}

	s.metrics.SetLocalStake(s.cfg.Validators.GetWeight(constants.PrimaryNetworkID, s.ctx.NodeID))
	totalWeight, err := s.cfg.Validators.TotalWeight(constants.PrimaryNetworkID)
	if err != nil {
		return fmt.Errorf("failed to get total weight of primary network validators: %w", err)
	}
	s.metrics.SetTotalStake(totalWeight)
	return nil
}

func (s *state) write(updateValidators bool, height uint64) error {
	diffs, err := s.calculateDiffs()
	if err != nil {
		return err
	}

	return utils.Err(
		s.writeBlocks(),
<<<<<<< HEAD
		s.writeCurrentStakers(),
		s.writeWeightDiffs(height, d.weightDiffs),
		s.writeBlsKeyDiffs(height, d.blsKeyDiffs),
		s.updateValidatorSet(updateValidators, d.valSetDiff, d.weightDiffs),
=======
		s.writeCurrentStakers(updateValidators),
		s.writeWeightDiffs(height, diffs.weightDiffs),
		s.writeBlsKeyDiffs(height, diffs.blsKeyDiffs),
>>>>>>> cbc4b78a
		s.writePendingStakers(),
		s.WriteValidatorMetadata(s.currentValidatorList, s.currentSubnetValidatorList), // Must be called after writeCurrentStakers
		s.writeTXs(),
		s.writeRewardUTXOs(),
		s.writeUTXOs(),
		s.writeSubnets(),
		s.writeSubnetOwners(),
		s.writeTransformedSubnets(),
		s.writeSubnetSupplies(),
		s.writeChains(),
		s.writeMetadata(),
	)
}

func (s *state) writeWeightDiffs(height uint64, weightDiffs map[subnetNodeKey]*ValidatorWeightDiff) error {
	for k, weightDiff := range weightDiffs {
		if weightDiff.Amount == 0 {
			continue
		}

		err := s.flatValidatorWeightDiffsDB.Put(
			marshalDiffKey(k.subnetID, height, k.nodeID),
			marshalWeightDiff(weightDiff),
		)
		if err != nil {
			return err
		}

		// TODO: Remove this once we no longer support version rollbacks.
		prefixStruct := heightWithSubnet{
			Height:   height,
			SubnetID: k.subnetID,
		}
		prefixBytes, err := block.GenesisCodec.Marshal(block.Version, prefixStruct)
		if err != nil {
			return fmt.Errorf("failed to create prefix bytes: %w", err)
		}
		rawNestedWeightDiffDB := prefixdb.New(prefixBytes, s.nestedValidatorWeightDiffsDB)
		nestedWeightDiffDB := linkeddb.NewDefault(rawNestedWeightDiffDB)

		weightDiffBytes, err := block.GenesisCodec.Marshal(block.Version, weightDiff)
		if err != nil {
			return fmt.Errorf("failed to serialize validator weight diff: %w", err)
		}
		if err := nestedWeightDiffDB.Put(k.nodeID[:], weightDiffBytes); err != nil {
			return err
		}
	}
	return nil
}

func (s *state) writeBlsKeyDiffs(height uint64, blsKeyDiffs map[ids.NodeID]*bls.PublicKey) error {
	heightBytes := database.PackUInt64(height)
	rawNestedPublicKeyDiffDB := prefixdb.New(heightBytes, s.nestedValidatorPublicKeyDiffsDB)
	nestedPKDiffDB := linkeddb.NewDefault(rawNestedPublicKeyDiffDB)

	for nodeID, blsKey := range blsKeyDiffs {
		key := marshalDiffKey(constants.PrimaryNetworkID, height, nodeID)
		var blsKeyBytes []byte
		if blsKey != nil {
			// Note: in flatValidatorPublicKeyDiffsDB we store the
			// uncompressed public key here as it is
			// significantly more efficient to parse when applying diffs.
			blsKeyBytes = bls.SerializePublicKey(blsKey)
		}
		if err := s.flatValidatorPublicKeyDiffsDB.Put(key, blsKeyBytes); err != nil {
			return fmt.Errorf("failed to add bls key diffs: %w", err)
		}

		// TODO: Remove this once we no longer support version rollbacks.
		if blsKey != nil {
			// Note: We store the compressed public key here.
			pkBytes := bls.PublicKeyToBytes(blsKey)
			if err := nestedPKDiffDB.Put(nodeID[:], pkBytes); err != nil {
				return err
			}
		}
	}
	return nil
}

func (s *state) updateValidatorSet(
	updateValidators bool,
	valSetDiff map[subnetNodeKey]validatorStatusPair,
	weightDiffs map[subnetNodeKey]*ValidatorWeightDiff,
) error {
	if !updateValidators {
		return nil
	}

	for key, weightDiff := range weightDiffs {
		var (
			subnetID = key.subnetID
			nodeID   = key.nodeID
			val      = valSetDiff[key]
			err      error
		)

		if weightDiff.Amount == 0 {
			// No weight change to record; go to next validator.
			continue
		}

		if weightDiff.Decrease {
			err = s.cfg.Validators.RemoveWeight(subnetID, nodeID, weightDiff.Amount)
		} else {
			if val.status == added {
				staker := val.validator
				err = s.cfg.Validators.AddStaker(
					subnetID,
					nodeID,
					staker.PublicKey,
					staker.TxID,
					weightDiff.Amount,
				)
			} else {
				err = s.cfg.Validators.AddWeight(subnetID, nodeID, weightDiff.Amount)
			}
		}
		if err != nil {
			return fmt.Errorf("failed to update validator weight: %w", err)
		}
	}

	totalWeight, err := s.cfg.Validators.TotalWeight(constants.PrimaryNetworkID)
	if err != nil {
		return fmt.Errorf("failed to get total weight of primary network: %w", err)
	}

	s.metrics.SetLocalStake(s.cfg.Validators.GetWeight(constants.PrimaryNetworkID, s.ctx.NodeID))
	s.metrics.SetTotalStake(totalWeight)
	return nil
}

type subnetNodeKey struct {
	subnetID ids.ID
	nodeID   ids.NodeID
}

type validatorStatusPair struct {
	validator *Staker
	status    diffValidatorStatus
}

type diffs struct {
	weightDiffs map[subnetNodeKey]*ValidatorWeightDiff
	blsKeyDiffs map[ids.NodeID]*bls.PublicKey
	valSetDiff  map[subnetNodeKey]validatorStatusPair
}

func (s *state) calculateDiffs() (diffs, error) {
	var (
		outputWeights = make(map[subnetNodeKey]*ValidatorWeightDiff)
		outputBlsKey  = make(map[ids.NodeID]*bls.PublicKey)
		outputValSet  = make(map[subnetNodeKey]validatorStatusPair)
	)

	for subnetID, subnetValidatorDiffs := range s.currentStakers.validatorDiffs {
		// for now, let writeCurrentStakers consume s.currentStakers.validatorDiffs
		for nodeID, validatorDiff := range subnetValidatorDiffs {
			// Note: validatorDiff.validator is not guaranteed to be non-nil here.
			// Access it only if validatorDiff.validatorStatus is added or deleted

			key := subnetNodeKey{
				subnetID: subnetID,
				nodeID:   nodeID,
			}

			// make sure there is an entry for delegators even in case
			// there are no validators modified.
			outputWeights[key] = &ValidatorWeightDiff{
				Decrease: validatorDiff.validatorStatus == deleted,
			}

			switch validatorDiff.validatorStatus {
			case added:
				var (
					weight = validatorDiff.validator.Weight
					blsKey = validatorDiff.validator.PublicKey
				)
<<<<<<< HEAD
				outputWeights[key].Amount = weight
				if blkKey != nil {
=======

				outputWeights[weightKey].Amount = weight

				if blsKey != nil {
>>>>>>> cbc4b78a
					// Record that the public key for the validator is being
					// added. This means the prior value for the public key was
					// nil.
					outputBlsKey[nodeID] = nil
				}

				outputValSet[key] = validatorStatusPair{
					validator: validatorDiff.validator,
					status:    validatorDiff.validatorStatus,
				}

			case deleted:
				var (
					weight = validatorDiff.validator.Weight
					blkKey = validatorDiff.validator.PublicKey
				)
				outputWeights[key].Amount = weight
				if blkKey != nil {
					// Record that the public key for the validator is being
					// removed. This means we must record the prior value of the
					// public key.
					outputBlsKey[nodeID] = blkKey
				}

				outputValSet[key] = validatorStatusPair{
					validator: validatorDiff.validator,
					status:    validatorDiff.validatorStatus,
				}

			default:
				// nothing to do
			}

			addedDelegatorIterator := NewTreeIterator(validatorDiff.addedDelegators)
			// We don't defer iterator.Release here to avoid pinning every iterator in
			// memory till the outer loop is done.
			for addedDelegatorIterator.Next() {
				staker := addedDelegatorIterator.Value()
<<<<<<< HEAD

				if err := outputWeights[key].Add(false, staker.Weight); err != nil {
=======
				if err := outputWeights[weightKey].Add(false /*negative*/, staker.Weight); err != nil {
>>>>>>> cbc4b78a
					addedDelegatorIterator.Release()
					return diffs{}, fmt.Errorf("failed to increase node weight diff: %w", err)
				}
			}
			addedDelegatorIterator.Release()

			for _, staker := range validatorDiff.deletedDelegators {
<<<<<<< HEAD
				if err := outputWeights[key].Add(true, staker.Weight); err != nil {
=======
				if err := outputWeights[weightKey].Add(true /*negative*/, staker.Weight); err != nil {
>>>>>>> cbc4b78a
					return diffs{}, fmt.Errorf("failed to decrease node weight diff: %w", err)
				}
			}
		}
	}

	return diffs{
		weightDiffs: outputWeights,
		blsKeyDiffs: outputBlsKey,
		valSetDiff:  outputValSet,
	}, nil
}

func (s *state) Close() error {
	return utils.Err(
		s.pendingSubnetValidatorBaseDB.Close(),
		s.pendingSubnetDelegatorBaseDB.Close(),
		s.pendingDelegatorBaseDB.Close(),
		s.pendingValidatorBaseDB.Close(),
		s.pendingValidatorsDB.Close(),
		s.currentSubnetValidatorBaseDB.Close(),
		s.currentSubnetDelegatorBaseDB.Close(),
		s.currentDelegatorBaseDB.Close(),
		s.currentValidatorBaseDB.Close(),
		s.currentValidatorsDB.Close(),
		s.validatorsDB.Close(),
		s.txDB.Close(),
		s.rewardUTXODB.Close(),
		s.utxoDB.Close(),
		s.subnetBaseDB.Close(),
		s.transformedSubnetDB.Close(),
		s.supplyDB.Close(),
		s.chainDB.Close(),
		s.singletonDB.Close(),
		s.blockDB.Close(),
		s.blockIDDB.Close(),
	)
}

func (s *state) sync(genesis []byte) error {
	shouldInit, err := s.shouldInit()
	if err != nil {
		return fmt.Errorf(
			"failed to check if the database is initialized: %w",
			err,
		)
	}

	// If the database is empty, create the platform chain anew using the
	// provided genesis state
	if shouldInit {
		if err := s.init(genesis); err != nil {
			return fmt.Errorf(
				"failed to initialize the database: %w",
				err,
			)
		}
	}

	if err := s.load(); err != nil {
		return fmt.Errorf(
			"failed to load the database state: %w",
			err,
		)
	}
	return nil
}

func (s *state) init(genesisBytes []byte) error {
	// Create the genesis block and save it as being accepted (We don't do
	// genesisBlock.Accept() because then it'd look for genesisBlock's
	// non-existent parent)
	genesisID := hashing.ComputeHash256Array(genesisBytes)
	genesisBlock, err := block.NewApricotCommitBlock(genesisID, 0 /*height*/)
	if err != nil {
		return err
	}

	genesis, err := genesis.Parse(genesisBytes)
	if err != nil {
		return err
	}
	if err := s.syncGenesis(genesisBlock, genesis); err != nil {
		return err
	}

	if err := s.doneInit(); err != nil {
		return err
	}

	return s.Commit()
}

func (s *state) AddStatelessBlock(block block.Block) {
	blkID := block.ID()
	s.addedBlockIDs[block.Height()] = blkID
	s.addedBlocks[blkID] = block
}

func (s *state) SetHeight(height uint64) {
	if s.indexedHeights == nil {
		// If indexedHeights hasn't been created yet, then we are newly tracking
		// the range. This means we should initialize the LowerBound to the
		// current height.
		s.indexedHeights = &heightRange{
			LowerBound: height,
		}
	}

	s.indexedHeights.UpperBound = height
	s.currentHeight = height
}

func (s *state) Commit() error {
	defer s.Abort()
	batch, err := s.CommitBatch()
	if err != nil {
		return err
	}
	return batch.Write()
}

func (s *state) Abort() {
	s.baseDB.Abort()
}

func (s *state) Checksum() ids.ID {
	return s.utxoState.Checksum()
}

func (s *state) CommitBatch() (database.Batch, error) {
	// updateValidators is set to true here so that the validator manager is
	// kept up to date with the last accepted state.
	if err := s.write(true /*=updateValidators*/, s.currentHeight); err != nil {
		return nil, err
	}
	return s.baseDB.CommitBatch()
}

func (s *state) writeBlocks() error {
	for blkID, blk := range s.addedBlocks {
		blkID := blkID
		blkBytes := blk.Bytes()
		blkHeight := blk.Height()
		heightKey := database.PackUInt64(blkHeight)

		delete(s.addedBlockIDs, blkHeight)
		s.blockIDCache.Put(blkHeight, blkID)
		if err := database.PutID(s.blockIDDB, heightKey, blkID); err != nil {
			return fmt.Errorf("failed to add blockID: %w", err)
		}

		delete(s.addedBlocks, blkID)
		// Note: Evict is used rather than Put here because blk may end up
		// referencing additional data (because of shared byte slices) that
		// would not be properly accounted for in the cache sizing.
		s.blockCache.Evict(blkID)
		if err := s.blockDB.Put(blkID[:], blkBytes); err != nil {
			return fmt.Errorf("failed to write block %s: %w", blkID, err)
		}
	}
	return nil
}

func (s *state) GetStatelessBlock(blockID ids.ID) (block.Block, error) {
	if blk, exists := s.addedBlocks[blockID]; exists {
		return blk, nil
	}
	if blk, cached := s.blockCache.Get(blockID); cached {
		if blk == nil {
			return nil, database.ErrNotFound
		}

		return blk, nil
	}

	blkBytes, err := s.blockDB.Get(blockID[:])
	if err == database.ErrNotFound {
		s.blockCache.Put(blockID, nil)
		return nil, database.ErrNotFound
	}
	if err != nil {
		return nil, err
	}

	blk, status, _, err := parseStoredBlock(blkBytes)
	if err != nil {
		return nil, err
	}

	if status != choices.Accepted {
		s.blockCache.Put(blockID, nil)
		return nil, database.ErrNotFound
	}

	s.blockCache.Put(blockID, blk)
	return blk, nil
}

func (s *state) GetBlockIDAtHeight(height uint64) (ids.ID, error) {
	if blkID, exists := s.addedBlockIDs[height]; exists {
		return blkID, nil
	}
	if blkID, cached := s.blockIDCache.Get(height); cached {
		if blkID == ids.Empty {
			return ids.Empty, database.ErrNotFound
		}

		return blkID, nil
	}

	heightKey := database.PackUInt64(height)

	blkID, err := database.GetID(s.blockIDDB, heightKey)
	if err == database.ErrNotFound {
		s.blockIDCache.Put(height, ids.Empty)
		return ids.Empty, database.ErrNotFound
	}
	if err != nil {
		return ids.Empty, err
	}

	s.blockIDCache.Put(height, blkID)
	return blkID, nil
}

func (s *state) writeCurrentStakers() error {
	for subnetID, validatorDiffs := range s.currentStakers.validatorDiffs {
		delete(s.currentStakers.validatorDiffs, subnetID)

		// Select db to write to
		validatorDB := s.currentSubnetValidatorList
		delegatorDB := s.currentSubnetDelegatorList
		if subnetID == constants.PrimaryNetworkID {
			validatorDB = s.currentValidatorList
			delegatorDB = s.currentDelegatorList
		}

		// Record the change in weight and/or public key for each validator.
		for nodeID, validatorDiff := range validatorDiffs {
			// Copy [nodeID] so it doesn't get overwritten next iteration.
			nodeID := nodeID

			switch validatorDiff.validatorStatus {
			case added:
				staker := validatorDiff.validator

				// The validator is being added.
				//
				// Invariant: It's impossible for a delegator to have been
				// rewarded in the same block that the validator was added.
				metadata := &validatorMetadata{
					txID:        staker.TxID,
					lastUpdated: staker.StartTime,

					UpDuration:               0,
					LastUpdated:              uint64(staker.StartTime.Unix()),
					PotentialReward:          staker.PotentialReward,
					PotentialDelegateeReward: 0,
				}

				metadataBytes, err := metadataCodec.Marshal(v0, metadata)
				if err != nil {
					return fmt.Errorf("failed to serialize current validator: %w", err)
				}

				if err = validatorDB.Put(staker.TxID[:], metadataBytes); err != nil {
					return fmt.Errorf("failed to write current validator to list: %w", err)
				}

				s.validatorState.LoadValidatorMetadata(nodeID, subnetID, metadata)
			case deleted:
				staker := validatorDiff.validator

				if err := validatorDB.Delete(staker.TxID[:]); err != nil {
					return fmt.Errorf("failed to delete current staker: %w", err)
				}

				s.validatorState.DeleteValidatorMetadata(nodeID, subnetID)
			}

			err := writeCurrentDelegatorDiff(
				delegatorDB,
				validatorDiff,
			)
			if err != nil {
				return err
			}
<<<<<<< HEAD
=======

			// TODO: Move the validator set management out of the state package
			if !updateValidators {
				continue
			}

			switch {
			case weightDiff.Amount == 0:
				// No weight change to record; go to next validator.
				continue
			case weightDiff.Decrease:
				err = s.cfg.Validators.RemoveWeight(subnetID, nodeID, weightDiff.Amount)
			case validatorDiff.validatorStatus == added:
				staker := validatorDiff.validator
				err = s.cfg.Validators.AddStaker(
					subnetID,
					nodeID,
					staker.PublicKey,
					staker.TxID,
					weightDiff.Amount,
				)
			default:
				err = s.cfg.Validators.AddWeight(subnetID, nodeID, weightDiff.Amount)
			}
			if err != nil {
				return fmt.Errorf("failed to update validator weight: %w", err)
			}
>>>>>>> cbc4b78a
		}
	}
	return nil
}

func writeCurrentDelegatorDiff(
	currentDelegatorList linkeddb.LinkedDB,
	validatorDiff *diffValidator,
) error {
	addedDelegatorIterator := NewTreeIterator(validatorDiff.addedDelegators)
	defer addedDelegatorIterator.Release()
	for addedDelegatorIterator.Next() {
		staker := addedDelegatorIterator.Value()
		metadata := &delegatorMetadata{
			txID:            staker.TxID,
			PotentialReward: staker.PotentialReward,
		}
		if err := writeDelegatorMetadata(currentDelegatorList, metadata); err != nil {
			return fmt.Errorf("failed to write current delegator to list: %w", err)
		}
	}

	for _, staker := range validatorDiff.deletedDelegators {
		if err := currentDelegatorList.Delete(staker.TxID[:]); err != nil {
			return fmt.Errorf("failed to delete current staker: %w", err)
		}
	}
	return nil
}

func (s *state) writePendingStakers() error {
	for subnetID, subnetValidatorDiffs := range s.pendingStakers.validatorDiffs {
		delete(s.pendingStakers.validatorDiffs, subnetID)

		validatorDB := s.pendingSubnetValidatorList
		delegatorDB := s.pendingSubnetDelegatorList
		if subnetID == constants.PrimaryNetworkID {
			validatorDB = s.pendingValidatorList
			delegatorDB = s.pendingDelegatorList
		}

		for _, validatorDiff := range subnetValidatorDiffs {
			err := writePendingDiff(
				validatorDB,
				delegatorDB,
				validatorDiff,
			)
			if err != nil {
				return err
			}
		}
	}
	return nil
}

func writePendingDiff(
	pendingValidatorList linkeddb.LinkedDB,
	pendingDelegatorList linkeddb.LinkedDB,
	validatorDiff *diffValidator,
) error {
	switch validatorDiff.validatorStatus {
	case added:
		err := pendingValidatorList.Put(validatorDiff.validator.TxID[:], nil)
		if err != nil {
			return fmt.Errorf("failed to add pending validator: %w", err)
		}
	case deleted:
		err := pendingValidatorList.Delete(validatorDiff.validator.TxID[:])
		if err != nil {
			return fmt.Errorf("failed to delete pending validator: %w", err)
		}
	}

	addedDelegatorIterator := NewTreeIterator(validatorDiff.addedDelegators)
	defer addedDelegatorIterator.Release()
	for addedDelegatorIterator.Next() {
		staker := addedDelegatorIterator.Value()

		if err := pendingDelegatorList.Put(staker.TxID[:], nil); err != nil {
			return fmt.Errorf("failed to write pending delegator to list: %w", err)
		}
	}

	for _, staker := range validatorDiff.deletedDelegators {
		if err := pendingDelegatorList.Delete(staker.TxID[:]); err != nil {
			return fmt.Errorf("failed to delete pending delegator: %w", err)
		}
	}
	return nil
}

func (s *state) writeTXs() error {
	for txID, txStatus := range s.addedTxs {
		txID := txID

		stx := txBytesAndStatus{
			Tx:     txStatus.tx.Bytes(),
			Status: txStatus.status,
		}

		// Note that we're serializing a [txBytesAndStatus] here, not a
		// *txs.Tx, so we don't use [txs.Codec].
		txBytes, err := txs.GenesisCodec.Marshal(txs.Version, &stx)
		if err != nil {
			return fmt.Errorf("failed to serialize tx: %w", err)
		}

		delete(s.addedTxs, txID)
		// Note: Evict is used rather than Put here because stx may end up
		// referencing additional data (because of shared byte slices) that
		// would not be properly accounted for in the cache sizing.
		s.txCache.Evict(txID)
		if err := s.txDB.Put(txID[:], txBytes); err != nil {
			return fmt.Errorf("failed to add tx: %w", err)
		}
	}
	return nil
}

func (s *state) writeRewardUTXOs() error {
	for txID, utxos := range s.addedRewardUTXOs {
		delete(s.addedRewardUTXOs, txID)
		s.rewardUTXOsCache.Put(txID, utxos)
		rawTxDB := prefixdb.New(txID[:], s.rewardUTXODB)
		txDB := linkeddb.NewDefault(rawTxDB)

		for _, utxo := range utxos {
			utxoBytes, err := txs.GenesisCodec.Marshal(txs.Version, utxo)
			if err != nil {
				return fmt.Errorf("failed to serialize reward UTXO: %w", err)
			}
			utxoID := utxo.InputID()
			if err := txDB.Put(utxoID[:], utxoBytes); err != nil {
				return fmt.Errorf("failed to add reward UTXO: %w", err)
			}
		}
	}
	return nil
}

func (s *state) writeUTXOs() error {
	for utxoID, utxo := range s.modifiedUTXOs {
		delete(s.modifiedUTXOs, utxoID)

		if utxo == nil {
			if err := s.utxoState.DeleteUTXO(utxoID); err != nil {
				return fmt.Errorf("failed to delete UTXO: %w", err)
			}
			continue
		}
		if err := s.utxoState.PutUTXO(utxo); err != nil {
			return fmt.Errorf("failed to add UTXO: %w", err)
		}
	}
	return nil
}

func (s *state) writeSubnets() error {
	for _, subnet := range s.addedSubnets {
		subnetID := subnet.ID()

		if err := s.subnetDB.Put(subnetID[:], nil); err != nil {
			return fmt.Errorf("failed to write subnet: %w", err)
		}
	}
	s.addedSubnets = nil
	return nil
}

func (s *state) writeSubnetOwners() error {
	for subnetID, owner := range s.subnetOwners {
		subnetID := subnetID
		owner := owner
		delete(s.subnetOwners, subnetID)

		ownerBytes, err := block.GenesisCodec.Marshal(block.Version, &owner)
		if err != nil {
			return fmt.Errorf("failed to marshal subnet owner: %w", err)
		}

		s.subnetOwnerCache.Put(subnetID, fxOwnerAndSize{
			owner: owner,
			size:  len(ownerBytes),
		})

		if err := s.subnetOwnerDB.Put(subnetID[:], ownerBytes); err != nil {
			return fmt.Errorf("failed to write subnet owner: %w", err)
		}
	}
	return nil
}

func (s *state) writeTransformedSubnets() error {
	for subnetID, tx := range s.transformedSubnets {
		txID := tx.ID()

		delete(s.transformedSubnets, subnetID)
		// Note: Evict is used rather than Put here because tx may end up
		// referencing additional data (because of shared byte slices) that
		// would not be properly accounted for in the cache sizing.
		s.transformedSubnetCache.Evict(subnetID)
		if err := database.PutID(s.transformedSubnetDB, subnetID[:], txID); err != nil {
			return fmt.Errorf("failed to write transformed subnet: %w", err)
		}
	}
	return nil
}

func (s *state) writeSubnetSupplies() error {
	for subnetID, supply := range s.modifiedSupplies {
		supply := supply
		delete(s.modifiedSupplies, subnetID)
		s.supplyCache.Put(subnetID, &supply)
		if err := database.PutUInt64(s.supplyDB, subnetID[:], supply); err != nil {
			return fmt.Errorf("failed to write subnet supply: %w", err)
		}
	}
	return nil
}

func (s *state) writeChains() error {
	for subnetID, chains := range s.addedChains {
		for _, chain := range chains {
			chainDB := s.getChainDB(subnetID)

			chainID := chain.ID()
			if err := chainDB.Put(chainID[:], nil); err != nil {
				return fmt.Errorf("failed to write chain: %w", err)
			}
		}
		delete(s.addedChains, subnetID)
	}
	return nil
}

func (s *state) writeMetadata() error {
	if !s.persistedTimestamp.Equal(s.timestamp) {
		if err := database.PutTimestamp(s.singletonDB, timestampKey, s.timestamp); err != nil {
			return fmt.Errorf("failed to write timestamp: %w", err)
		}
		s.persistedTimestamp = s.timestamp
	}
	if s.persistedCurrentSupply != s.currentSupply {
		if err := database.PutUInt64(s.singletonDB, currentSupplyKey, s.currentSupply); err != nil {
			return fmt.Errorf("failed to write current supply: %w", err)
		}
		s.persistedCurrentSupply = s.currentSupply
	}
	if s.persistedLastAccepted != s.lastAccepted {
		if err := database.PutID(s.singletonDB, lastAcceptedKey, s.lastAccepted); err != nil {
			return fmt.Errorf("failed to write last accepted: %w", err)
		}
		s.persistedLastAccepted = s.lastAccepted
	}

	if s.indexedHeights != nil {
		indexedHeightsBytes, err := block.GenesisCodec.Marshal(block.Version, s.indexedHeights)
		if err != nil {
			return err
		}
		if err := s.singletonDB.Put(heightsIndexedKey, indexedHeightsBytes); err != nil {
			return fmt.Errorf("failed to write indexed range: %w", err)
		}
	}

	return nil
}

// Returns the block, status of the block, and whether it is a [stateBlk].
// Invariant: blkBytes is safe to parse with blocks.GenesisCodec
//
// TODO: Remove after v1.11.x is activated
func parseStoredBlock(blkBytes []byte) (block.Block, choices.Status, bool, error) {
	// Attempt to parse as blocks.Block
	blk, err := block.Parse(block.GenesisCodec, blkBytes)
	if err == nil {
		return blk, choices.Accepted, false, nil
	}

	// Fallback to [stateBlk]
	blkState := stateBlk{}
	if _, err := block.GenesisCodec.Unmarshal(blkBytes, &blkState); err != nil {
		return nil, choices.Processing, false, err
	}

	blkState.Blk, err = block.Parse(block.GenesisCodec, blkState.Bytes)
	if err != nil {
		return nil, choices.Processing, false, err
	}

	return blkState.Blk, blkState.Status, true, nil
}

func (s *state) PruneAndIndex(lock sync.Locker, log logging.Logger) error {
	lock.Lock()
	// It is possible that new blocks are added after grabbing this iterator. New
	// blocks are guaranteed to be accepted and height-indexed, so we don't need to
	// check them.
	blockIterator := s.blockDB.NewIterator()
	// Releasing is done using a closure to ensure that updating blockIterator will
	// result in having the most recent iterator released when executing the
	// deferred function.
	defer func() {
		blockIterator.Release()
	}()

	// While we are pruning the disk, we disable caching of the data we are
	// modifying. Caching is re-enabled when pruning finishes.
	//
	// Note: If an unexpected error occurs the caches are never re-enabled.
	// That's fine as the node is going to be in an unhealthy state regardless.
	oldBlockIDCache := s.blockIDCache
	s.blockIDCache = &cache.Empty[uint64, ids.ID]{}
	lock.Unlock()

	log.Info("starting state pruning and indexing")

	var (
		startTime  = time.Now()
		lastCommit = startTime
		lastUpdate = startTime
		numPruned  = 0
		numIndexed = 0
	)

	for blockIterator.Next() {
		blkBytes := blockIterator.Value()

		blk, status, isStateBlk, err := parseStoredBlock(blkBytes)
		if err != nil {
			return err
		}

		if status != choices.Accepted {
			// Remove non-accepted blocks from disk.
			if err := s.blockDB.Delete(blockIterator.Key()); err != nil {
				return fmt.Errorf("failed to delete block: %w", err)
			}

			numPruned++

			// We don't index the height of non-accepted blocks.
			continue
		}

		blkHeight := blk.Height()
		blkID := blk.ID()

		// Populate the map of height -> blockID.
		heightKey := database.PackUInt64(blkHeight)
		if err := database.PutID(s.blockIDDB, heightKey, blkID); err != nil {
			return fmt.Errorf("failed to add blockID: %w", err)
		}

		// Since we only store accepted blocks on disk, we only need to store a map of
		// ids.ID to Block.
		if isStateBlk {
			if err := s.blockDB.Put(blkID[:], blkBytes); err != nil {
				return fmt.Errorf("failed to write block: %w", err)
			}
		}

		numIndexed++

		if numIndexed%pruneCommitLimit == 0 {
			// We must hold the lock during committing to make sure we don't
			// attempt to commit to disk while a block is concurrently being
			// accepted.
			lock.Lock()
			err := utils.Err(
				s.Commit(),
				blockIterator.Error(),
			)
			lock.Unlock()
			if err != nil {
				return err
			}

			// We release the iterator here to allow the underlying database to
			// clean up deleted state.
			blockIterator.Release()

			now := time.Now()
			if now.Sub(lastUpdate) > pruneUpdateFrequency {
				lastUpdate = now

				progress := timer.ProgressFromHash(blkID[:])
				eta := timer.EstimateETA(
					startTime,
					progress,
					math.MaxUint64,
				)

				log.Info("committing state pruning and indexing",
					zap.Int("numPruned", numPruned),
					zap.Int("numIndexed", numIndexed),
					zap.Duration("eta", eta),
				)
			}

			// We take the minimum here because it's possible that the node is
			// currently bootstrapping. This would mean that grabbing the lock
			// could take an extremely long period of time; which we should not
			// delay processing for.
			pruneDuration := now.Sub(lastCommit)
			sleepDuration := safemath.Min(
				pruneCommitSleepMultiplier*pruneDuration,
				pruneCommitSleepCap,
			)
			time.Sleep(sleepDuration)

			// Make sure not to include the sleep duration into the next prune
			// duration.
			lastCommit = time.Now()

			blockIterator = s.blockDB.NewIteratorWithStart(blkID[:])
		}
	}

	// Ensure we fully iterated over all blocks before writing that pruning has
	// finished.
	//
	// Note: This is needed because a transient read error could cause the
	// iterator to stop early.
	if err := blockIterator.Error(); err != nil {
		return err
	}

	if err := s.donePrune(); err != nil {
		return err
	}

	// We must hold the lock during committing to make sure we don't
	// attempt to commit to disk while a block is concurrently being
	// accepted.
	lock.Lock()
	defer lock.Unlock()

	// Make sure we flush the original cache before re-enabling it to prevent
	// surfacing any stale data.
	oldBlockIDCache.Flush()
	s.blockIDCache = oldBlockIDCache

	log.Info("finished state pruning and indexing",
		zap.Int("numPruned", numPruned),
		zap.Int("numIndexed", numIndexed),
		zap.Duration("duration", time.Since(startTime)),
	)

	return s.Commit()
}<|MERGE_RESOLUTION|>--- conflicted
+++ resolved
@@ -1701,16 +1701,10 @@
 
 	return utils.Err(
 		s.writeBlocks(),
-<<<<<<< HEAD
 		s.writeCurrentStakers(),
-		s.writeWeightDiffs(height, d.weightDiffs),
-		s.writeBlsKeyDiffs(height, d.blsKeyDiffs),
-		s.updateValidatorSet(updateValidators, d.valSetDiff, d.weightDiffs),
-=======
-		s.writeCurrentStakers(updateValidators),
 		s.writeWeightDiffs(height, diffs.weightDiffs),
 		s.writeBlsKeyDiffs(height, diffs.blsKeyDiffs),
->>>>>>> cbc4b78a
+		s.updateValidatorSet(updateValidators, diffs.valSetDiff, diffs.weightDiffs),
 		s.writePendingStakers(),
 		s.WriteValidatorMetadata(s.currentValidatorList, s.currentSubnetValidatorList), // Must be called after writeCurrentStakers
 		s.writeTXs(),
@@ -1809,26 +1803,23 @@
 			err      error
 		)
 
-		if weightDiff.Amount == 0 {
+		switch {
+		case weightDiff.Amount == 0:
 			// No weight change to record; go to next validator.
 			continue
-		}
-
-		if weightDiff.Decrease {
+		case weightDiff.Decrease:
 			err = s.cfg.Validators.RemoveWeight(subnetID, nodeID, weightDiff.Amount)
-		} else {
-			if val.status == added {
-				staker := val.validator
-				err = s.cfg.Validators.AddStaker(
-					subnetID,
-					nodeID,
-					staker.PublicKey,
-					staker.TxID,
-					weightDiff.Amount,
-				)
-			} else {
-				err = s.cfg.Validators.AddWeight(subnetID, nodeID, weightDiff.Amount)
-			}
+		case val.status == added:
+			staker := val.validator
+			err = s.cfg.Validators.AddStaker(
+				subnetID,
+				nodeID,
+				staker.PublicKey,
+				staker.TxID,
+				weightDiff.Amount,
+			)
+		default:
+			err = s.cfg.Validators.AddWeight(subnetID, nodeID, weightDiff.Amount)
 		}
 		if err != nil {
 			return fmt.Errorf("failed to update validator weight: %w", err)
@@ -1891,15 +1882,8 @@
 					weight = validatorDiff.validator.Weight
 					blsKey = validatorDiff.validator.PublicKey
 				)
-<<<<<<< HEAD
 				outputWeights[key].Amount = weight
-				if blkKey != nil {
-=======
-
-				outputWeights[weightKey].Amount = weight
-
 				if blsKey != nil {
->>>>>>> cbc4b78a
 					// Record that the public key for the validator is being
 					// added. This means the prior value for the public key was
 					// nil.
@@ -1938,12 +1922,8 @@
 			// memory till the outer loop is done.
 			for addedDelegatorIterator.Next() {
 				staker := addedDelegatorIterator.Value()
-<<<<<<< HEAD
-
-				if err := outputWeights[key].Add(false, staker.Weight); err != nil {
-=======
-				if err := outputWeights[weightKey].Add(false /*negative*/, staker.Weight); err != nil {
->>>>>>> cbc4b78a
+
+				if err := outputWeights[key].Add(false /*negative*/, staker.Weight); err != nil {
 					addedDelegatorIterator.Release()
 					return diffs{}, fmt.Errorf("failed to increase node weight diff: %w", err)
 				}
@@ -1951,11 +1931,7 @@
 			addedDelegatorIterator.Release()
 
 			for _, staker := range validatorDiff.deletedDelegators {
-<<<<<<< HEAD
-				if err := outputWeights[key].Add(true, staker.Weight); err != nil {
-=======
-				if err := outputWeights[weightKey].Add(true /*negative*/, staker.Weight); err != nil {
->>>>>>> cbc4b78a
+				if err := outputWeights[key].Add(true /*negative*/, staker.Weight); err != nil {
 					return diffs{}, fmt.Errorf("failed to decrease node weight diff: %w", err)
 				}
 			}
@@ -2244,36 +2220,6 @@
 			if err != nil {
 				return err
 			}
-<<<<<<< HEAD
-=======
-
-			// TODO: Move the validator set management out of the state package
-			if !updateValidators {
-				continue
-			}
-
-			switch {
-			case weightDiff.Amount == 0:
-				// No weight change to record; go to next validator.
-				continue
-			case weightDiff.Decrease:
-				err = s.cfg.Validators.RemoveWeight(subnetID, nodeID, weightDiff.Amount)
-			case validatorDiff.validatorStatus == added:
-				staker := validatorDiff.validator
-				err = s.cfg.Validators.AddStaker(
-					subnetID,
-					nodeID,
-					staker.PublicKey,
-					staker.TxID,
-					weightDiff.Amount,
-				)
-			default:
-				err = s.cfg.Validators.AddWeight(subnetID, nodeID, weightDiff.Amount)
-			}
-			if err != nil {
-				return fmt.Errorf("failed to update validator weight: %w", err)
-			}
->>>>>>> cbc4b78a
 		}
 	}
 	return nil

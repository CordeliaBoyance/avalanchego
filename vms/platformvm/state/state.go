// Copyright (C) 2019-2023, Ava Labs, Inc. All rights reserved.
// See the file LICENSE for licensing terms.

package state

import (
	"context"
	"errors"
	"fmt"
	"math"
	"sync"
	"time"

	"github.com/google/btree"

	"go.uber.org/zap"

	"github.com/prometheus/client_golang/prometheus"

	"github.com/ava-labs/avalanchego/cache"
	"github.com/ava-labs/avalanchego/cache/metercacher"
	"github.com/ava-labs/avalanchego/database"
	"github.com/ava-labs/avalanchego/database/linkeddb"
	"github.com/ava-labs/avalanchego/database/prefixdb"
	"github.com/ava-labs/avalanchego/database/versiondb"
	"github.com/ava-labs/avalanchego/ids"
	"github.com/ava-labs/avalanchego/snow"
	"github.com/ava-labs/avalanchego/snow/choices"
	"github.com/ava-labs/avalanchego/snow/uptime"
	"github.com/ava-labs/avalanchego/snow/validators"
	"github.com/ava-labs/avalanchego/utils"
	"github.com/ava-labs/avalanchego/utils/constants"
	"github.com/ava-labs/avalanchego/utils/crypto/bls"
	"github.com/ava-labs/avalanchego/utils/hashing"
	"github.com/ava-labs/avalanchego/utils/logging"
	"github.com/ava-labs/avalanchego/utils/timer"
	"github.com/ava-labs/avalanchego/utils/wrappers"
	"github.com/ava-labs/avalanchego/vms/components/avax"
	"github.com/ava-labs/avalanchego/vms/platformvm/block"
	"github.com/ava-labs/avalanchego/vms/platformvm/config"
	"github.com/ava-labs/avalanchego/vms/platformvm/fx"
	"github.com/ava-labs/avalanchego/vms/platformvm/genesis"
	"github.com/ava-labs/avalanchego/vms/platformvm/metrics"
	"github.com/ava-labs/avalanchego/vms/platformvm/reward"
	"github.com/ava-labs/avalanchego/vms/platformvm/status"
	"github.com/ava-labs/avalanchego/vms/platformvm/txs"

	safemath "github.com/ava-labs/avalanchego/utils/math"
)

const (
	pruneCommitLimit           = 1024
	pruneCommitSleepMultiplier = 5
	pruneCommitSleepCap        = 10 * time.Second
	pruneUpdateFrequency       = 30 * time.Second
)

var (
	_ State = (*state)(nil)

	errValidatorSetAlreadyPopulated = errors.New("validator set already populated")
	errIsNotSubnet                  = errors.New("is not a subnet")

	blockIDPrefix                       = []byte("blockID")
	blockPrefix                         = []byte("block")
	validatorsPrefix                    = []byte("validators")
	currentPrefix                       = []byte("current")
	pendingPrefix                       = []byte("pending")
	validatorPrefix                     = []byte("validator")
	delegatorPrefix                     = []byte("delegator")
	subnetValidatorPrefix               = []byte("subnetValidator")
	subnetDelegatorPrefix               = []byte("subnetDelegator")
	nestedValidatorWeightDiffsPrefix    = []byte("validatorDiffs")
	nestedValidatorPublicKeyDiffsPrefix = []byte("publicKeyDiffs")
	flatValidatorWeightDiffsPrefix      = []byte("flatValidatorDiffs")
	flatValidatorPublicKeyDiffsPrefix   = []byte("flatPublicKeyDiffs")
	txPrefix                            = []byte("tx")
	rewardUTXOsPrefix                   = []byte("rewardUTXOs")
	utxoPrefix                          = []byte("utxo")
	subnetPrefix                        = []byte("subnet")
	subnetOwnerPrefix                   = []byte("subnetOwner")
	transformedSubnetPrefix             = []byte("transformedSubnet")
	supplyPrefix                        = []byte("supply")
	chainPrefix                         = []byte("chain")
	singletonPrefix                     = []byte("singleton")

	timestampKey      = []byte("timestamp")
	currentSupplyKey  = []byte("current supply")
	lastAcceptedKey   = []byte("last accepted")
	heightsIndexedKey = []byte("heights indexed")
	initializedKey    = []byte("initialized")
	prunedKey         = []byte("pruned")
)

// Chain collects all methods to manage the state of the chain for block
// execution.
type Chain interface {
	Stakers
	avax.UTXOAdder
	avax.UTXOGetter
	avax.UTXODeleter

	GetTimestamp() time.Time
	SetTimestamp(tm time.Time)

	GetCurrentSupply(subnetID ids.ID) (uint64, error)
	SetCurrentSupply(subnetID ids.ID, cs uint64)

	GetRewardUTXOs(txID ids.ID) ([]*avax.UTXO, error)
	AddRewardUTXO(txID ids.ID, utxo *avax.UTXO)

	GetSubnets() ([]*txs.Tx, error)
	AddSubnet(createSubnetTx *txs.Tx)

	GetSubnetOwner(subnetID ids.ID) (fx.Owner, error)
	SetSubnetOwner(subnetID ids.ID, owner fx.Owner)

	GetSubnetTransformation(subnetID ids.ID) (*txs.Tx, error)
	AddSubnetTransformation(transformSubnetTx *txs.Tx)

	GetChains(subnetID ids.ID) ([]*txs.Tx, error)
	AddChain(createChainTx *txs.Tx)

	GetTx(txID ids.ID) (*txs.Tx, status.Status, error)
	AddTx(tx *txs.Tx, status status.Status)
}

type State interface {
	Chain
	uptime.State
	avax.UTXOReader

	GetLastAccepted() ids.ID
	SetLastAccepted(blkID ids.ID)

	GetStatelessBlock(blockID ids.ID) (block.Block, error)

	// Invariant: [block] is an accepted block.
	AddStatelessBlock(block block.Block)

	GetBlockIDAtHeight(height uint64) (ids.ID, error)

	// ApplyValidatorWeightDiffs iterates from [startHeight] towards the genesis
	// block until it has applied all of the diffs up to and including
	// [endHeight]. Applying the diffs modifies [validators].
	//
	// Invariant: If attempting to generate the validator set for
	// [endHeight - 1], [validators] must initially contain the validator
	// weights for [startHeight].
	//
	// Note: Because this function iterates towards the genesis, [startHeight]
	// will typically be greater than or equal to [endHeight]. If [startHeight]
	// is less than [endHeight], no diffs will be applied.
	ApplyValidatorWeightDiffs(
		ctx context.Context,
		validators map[ids.NodeID]*validators.GetValidatorOutput,
		startHeight uint64,
		endHeight uint64,
		subnetID ids.ID,
	) error

	// ApplyValidatorPublicKeyDiffs iterates from [startHeight] towards the
	// genesis block until it has applied all of the diffs up to and including
	// [endHeight]. Applying the diffs modifies [validators].
	//
	// Invariant: If attempting to generate the validator set for
	// [endHeight - 1], [validators] must initially contain the validator
	// weights for [startHeight].
	//
	// Note: Because this function iterates towards the genesis, [startHeight]
	// will typically be greater than or equal to [endHeight]. If [startHeight]
	// is less than [endHeight], no diffs will be applied.
	ApplyValidatorPublicKeyDiffs(
		ctx context.Context,
		validators map[ids.NodeID]*validators.GetValidatorOutput,
		startHeight uint64,
		endHeight uint64,
	) error

	SetHeight(height uint64)

	// Discard uncommitted changes to the database.
	Abort()

	// Returns if the state should be pruned and indexed to remove rejected
	// blocks and generate the block height index.
	//
	// TODO: Remove after v1.11.x is activated
	ShouldPrune() (bool, error)

	// Removes rejected blocks from disk and indexes accepted blocks by height. This
	// function supports being (and is recommended to be) called asynchronously.
	//
	// TODO: Remove after v1.11.x is activated
	PruneAndIndex(sync.Locker, logging.Logger) error

	// Commit changes to the base database.
	Commit() error

	// Returns a batch of unwritten changes that, when written, will commit all
	// pending changes to the base database.
	CommitBatch() (database.Batch, error)

	Checksum() ids.ID

	Close() error
}

// TODO: Remove after v1.11.x is activated
type stateBlk struct {
	Blk    block.Block
	Bytes  []byte         `serialize:"true"`
	Status choices.Status `serialize:"true"`
}

/*
 * VMDB
 * |-. validators
 * | |-. current
 * | | |-. validator
 * | | | '-. list
 * | | |   '-- txID -> uptime + potential reward + potential delegatee reward
 * | | |-. delegator
 * | | | '-. list
 * | | |   '-- txID -> potential reward
 * | | |-. subnetValidator
 * | | | '-. list
 * | | |   '-- txID -> uptime + potential reward + potential delegatee reward
 * | | '-. subnetDelegator
 * | |   '-. list
 * | |     '-- txID -> potential reward
 * | |-. pending
 * | | |-. validator
 * | | | '-. list
 * | | |   '-- txID -> nil
 * | | |-. delegator
 * | | | '-. list
 * | | |   '-- txID -> nil
 * | | |-. subnetValidator
 * | | | '-. list
 * | | |   '-- txID -> nil
 * | | '-. subnetDelegator
 * | |   '-. list
 * | |     '-- txID -> nil
 * | |-. nested weight diffs TODO: Remove once only the flat db is needed
 * | | '-. height+subnet
 * | |   '-. list
 * | |     '-- nodeID -> weightChange
 * | |-. nested pub key diffs TODO: Remove once only the flat db is needed
 * | | '-. height
 * | |   '-. list
 * | |     '-- nodeID -> compressed public key
 * | |-. flat weight diffs
 * | | '-- subnet+height+nodeID -> weightChange
 * | '-. flat pub key diffs
 * |   '-- subnet+height+nodeID -> uncompressed public key or nil
 * |-. blockIDs
 * | '-- height -> blockID
 * |-. blocks
 * | '-- blockID -> block bytes
 * |-. txs
 * | '-- txID -> tx bytes + tx status
 * |- rewardUTXOs
 * | '-. txID
 * |   '-. list
 * |     '-- utxoID -> utxo bytes
 * |- utxos
 * | '-- utxoDB
 * |-. subnets
 * | '-. list
 * |   '-- txID -> nil
 * |-. subnetOwners
 * | '-. subnetID -> owner
 * |-. chains
 * | '-. subnetID
 * |   '-. list
 * |     '-- txID -> nil
 * '-. singletons
 *   |-- initializedKey -> nil
 *   |-- prunedKey -> nil
 *   |-- timestampKey -> timestamp
 *   |-- currentSupplyKey -> currentSupply
 *   |-- lastAcceptedKey -> lastAccepted
 *   '-- heightsIndexKey -> startIndexHeight + endIndexHeight
 */
type state struct {
	validatorState

	cfg     *config.Config
	ctx     *snow.Context
	metrics metrics.Metrics
	rewards reward.Calculator

	baseDB *versiondb.Database

	currentStakers *baseStakers
	pendingStakers *baseStakers

	currentHeight uint64

	addedBlockIDs map[uint64]ids.ID            // map of height -> blockID
	blockIDCache  cache.Cacher[uint64, ids.ID] // cache of height -> blockID. If the entry is ids.Empty, it is not in the database
	blockIDDB     database.Database

	addedBlocks map[ids.ID]block.Block            // map of blockID -> Block
	blockCache  cache.Cacher[ids.ID, block.Block] // cache of blockID -> Block. If the entry is nil, it is not in the database
	blockDB     database.Database

	validatorsDB                 database.Database
	currentValidatorsDB          database.Database
	currentValidatorBaseDB       database.Database
	currentValidatorList         linkeddb.LinkedDB
	currentDelegatorBaseDB       database.Database
	currentDelegatorList         linkeddb.LinkedDB
	currentSubnetValidatorBaseDB database.Database
	currentSubnetValidatorList   linkeddb.LinkedDB
	currentSubnetDelegatorBaseDB database.Database
	currentSubnetDelegatorList   linkeddb.LinkedDB
	pendingValidatorsDB          database.Database
	pendingValidatorBaseDB       database.Database
	pendingValidatorList         linkeddb.LinkedDB
	pendingDelegatorBaseDB       database.Database
	pendingDelegatorList         linkeddb.LinkedDB
	pendingSubnetValidatorBaseDB database.Database
	pendingSubnetValidatorList   linkeddb.LinkedDB
	pendingSubnetDelegatorBaseDB database.Database
	pendingSubnetDelegatorList   linkeddb.LinkedDB

	nestedValidatorWeightDiffsDB    database.Database
	nestedValidatorPublicKeyDiffsDB database.Database
	flatValidatorWeightDiffsDB      database.Database
	flatValidatorPublicKeyDiffsDB   database.Database

	addedTxs map[ids.ID]*txAndStatus            // map of txID -> {*txs.Tx, Status}
	txCache  cache.Cacher[ids.ID, *txAndStatus] // txID -> {*txs.Tx, Status}. If the entry is nil, it isn't in the database
	txDB     database.Database

	addedRewardUTXOs map[ids.ID][]*avax.UTXO            // map of txID -> []*UTXO
	rewardUTXOsCache cache.Cacher[ids.ID, []*avax.UTXO] // txID -> []*UTXO
	rewardUTXODB     database.Database

	modifiedUTXOs map[ids.ID]*avax.UTXO // map of modified UTXOID -> *UTXO if the UTXO is nil, it has been removed
	utxoDB        database.Database
	utxoState     avax.UTXOState

	cachedSubnets []*txs.Tx // nil if the subnets haven't been loaded
	addedSubnets  []*txs.Tx
	subnetBaseDB  database.Database
	subnetDB      linkeddb.LinkedDB

	// Subnet ID --> Owner of the subnet
	subnetOwners     map[ids.ID]fx.Owner
	subnetOwnerCache cache.Cacher[ids.ID, fxOwnerAndSize] // cache of subnetID -> owner if the entry is nil, it is not in the database
	subnetOwnerDB    database.Database

	transformedSubnets     map[ids.ID]*txs.Tx            // map of subnetID -> transformSubnetTx
	transformedSubnetCache cache.Cacher[ids.ID, *txs.Tx] // cache of subnetID -> transformSubnetTx if the entry is nil, it is not in the database
	transformedSubnetDB    database.Database

	modifiedSupplies map[ids.ID]uint64             // map of subnetID -> current supply
	supplyCache      cache.Cacher[ids.ID, *uint64] // cache of subnetID -> current supply if the entry is nil, it is not in the database
	supplyDB         database.Database

	addedChains  map[ids.ID][]*txs.Tx                    // maps subnetID -> the newly added chains to the subnet
	chainCache   cache.Cacher[ids.ID, []*txs.Tx]         // cache of subnetID -> the chains after all local modifications []*txs.Tx
	chainDBCache cache.Cacher[ids.ID, linkeddb.LinkedDB] // cache of subnetID -> linkedDB
	chainDB      database.Database

	// The persisted fields represent the current database value
	timestamp, persistedTimestamp         time.Time
	currentSupply, persistedCurrentSupply uint64
	// [lastAccepted] is the most recently accepted block.
	lastAccepted, persistedLastAccepted ids.ID
	indexedHeights                      *heightRange
	singletonDB                         database.Database
}

// heightRange is used to track which heights are safe to use the native DB
// iterator for querying validator diffs.
//
// TODO: Remove once we are guaranteed nodes can not rollback to not support the
// new indexing mechanism.
type heightRange struct {
	LowerBound uint64 `serialize:"true"`
	UpperBound uint64 `serialize:"true"`
}

type ValidatorWeightDiff struct {
	Decrease bool   `serialize:"true"`
	Amount   uint64 `serialize:"true"`
}

func (v *ValidatorWeightDiff) Add(negative bool, amount uint64) error {
	if v.Decrease == negative {
		var err error
		v.Amount, err = safemath.Add64(v.Amount, amount)
		return err
	}

	if v.Amount > amount {
		v.Amount -= amount
	} else {
		v.Amount = safemath.AbsDiff(v.Amount, amount)
		v.Decrease = negative
	}
	return nil
}

type heightWithSubnet struct {
	Height   uint64 `serialize:"true"`
	SubnetID ids.ID `serialize:"true"`
}

type txBytesAndStatus struct {
	Tx     []byte        `serialize:"true"`
	Status status.Status `serialize:"true"`
}

type txAndStatus struct {
	tx     *txs.Tx
	status status.Status
}

type fxOwnerAndSize struct {
	owner fx.Owner
	size  int
}

func txSize(_ ids.ID, tx *txs.Tx) int {
	if tx == nil {
		return ids.IDLen + constants.PointerOverhead
	}
	return ids.IDLen + len(tx.Bytes()) + constants.PointerOverhead
}

func txAndStatusSize(_ ids.ID, t *txAndStatus) int {
	if t == nil {
		return ids.IDLen + constants.PointerOverhead
	}
	return ids.IDLen + len(t.tx.Bytes()) + wrappers.IntLen + 2*constants.PointerOverhead
}

func blockSize(_ ids.ID, blk block.Block) int {
	if blk == nil {
		return ids.IDLen + constants.PointerOverhead
	}
	return ids.IDLen + len(blk.Bytes()) + constants.PointerOverhead
}

func New(
	db database.Database,
	genesisBytes []byte,
	metricsReg prometheus.Registerer,
	cfg *config.Config,
	execCfg *config.ExecutionConfig,
	ctx *snow.Context,
	metrics metrics.Metrics,
	rewards reward.Calculator,
) (State, error) {
	s, err := newState(
		db,
		metrics,
		cfg,
		execCfg,
		ctx,
		metricsReg,
		rewards,
	)
	if err != nil {
		return nil, err
	}

	if err := s.sync(genesisBytes); err != nil {
		// Drop any errors on close to return the first error
		_ = s.Close()

		return nil, err
	}

	// Before we start accepting new blocks, we check if the pruning process needs
	// to be run.
	//
	// TODO: Cleanup after v1.11.x is activated
	shouldPrune, err := s.ShouldPrune()
	if err != nil {
		return nil, err
	}
	if shouldPrune {
		// If the pruned key is on disk, we must delete it to ensure our disk
		// can't get into a partially pruned state if the node restarts mid-way
		// through pruning.
		if err := s.singletonDB.Delete(prunedKey); err != nil {
			return nil, fmt.Errorf("failed to remove prunedKey from singletonDB: %w", err)
		}

		if err := s.Commit(); err != nil {
			return nil, fmt.Errorf("failed to commit to baseDB: %w", err)
		}
	}

	return s, nil
}

func newState(
	db database.Database,
	metrics metrics.Metrics,
	cfg *config.Config,
	execCfg *config.ExecutionConfig,
	ctx *snow.Context,
	metricsReg prometheus.Registerer,
	rewards reward.Calculator,
) (*state, error) {
	blockIDCache, err := metercacher.New[uint64, ids.ID](
		"block_id_cache",
		metricsReg,
		&cache.LRU[uint64, ids.ID]{Size: execCfg.BlockIDCacheSize},
	)
	if err != nil {
		return nil, err
	}

	blockCache, err := metercacher.New[ids.ID, block.Block](
		"block_cache",
		metricsReg,
		cache.NewSizedLRU[ids.ID, block.Block](execCfg.BlockCacheSize, blockSize),
	)
	if err != nil {
		return nil, err
	}

	baseDB := versiondb.New(db)

	validatorsDB := prefixdb.New(validatorsPrefix, baseDB)

	currentValidatorsDB := prefixdb.New(currentPrefix, validatorsDB)
	currentValidatorBaseDB := prefixdb.New(validatorPrefix, currentValidatorsDB)
	currentDelegatorBaseDB := prefixdb.New(delegatorPrefix, currentValidatorsDB)
	currentSubnetValidatorBaseDB := prefixdb.New(subnetValidatorPrefix, currentValidatorsDB)
	currentSubnetDelegatorBaseDB := prefixdb.New(subnetDelegatorPrefix, currentValidatorsDB)

	pendingValidatorsDB := prefixdb.New(pendingPrefix, validatorsDB)
	pendingValidatorBaseDB := prefixdb.New(validatorPrefix, pendingValidatorsDB)
	pendingDelegatorBaseDB := prefixdb.New(delegatorPrefix, pendingValidatorsDB)
	pendingSubnetValidatorBaseDB := prefixdb.New(subnetValidatorPrefix, pendingValidatorsDB)
	pendingSubnetDelegatorBaseDB := prefixdb.New(subnetDelegatorPrefix, pendingValidatorsDB)

	nestedValidatorWeightDiffsDB := prefixdb.New(nestedValidatorWeightDiffsPrefix, validatorsDB)
	nestedValidatorPublicKeyDiffsDB := prefixdb.New(nestedValidatorPublicKeyDiffsPrefix, validatorsDB)
	flatValidatorWeightDiffsDB := prefixdb.New(flatValidatorWeightDiffsPrefix, validatorsDB)
	flatValidatorPublicKeyDiffsDB := prefixdb.New(flatValidatorPublicKeyDiffsPrefix, validatorsDB)

	txCache, err := metercacher.New(
		"tx_cache",
		metricsReg,
		cache.NewSizedLRU[ids.ID, *txAndStatus](execCfg.TxCacheSize, txAndStatusSize),
	)
	if err != nil {
		return nil, err
	}

	rewardUTXODB := prefixdb.New(rewardUTXOsPrefix, baseDB)
	rewardUTXOsCache, err := metercacher.New[ids.ID, []*avax.UTXO](
		"reward_utxos_cache",
		metricsReg,
		&cache.LRU[ids.ID, []*avax.UTXO]{Size: execCfg.RewardUTXOsCacheSize},
	)
	if err != nil {
		return nil, err
	}

	utxoDB := prefixdb.New(utxoPrefix, baseDB)
	utxoState, err := avax.NewMeteredUTXOState(utxoDB, txs.GenesisCodec, metricsReg, execCfg.ChecksumsEnabled)
	if err != nil {
		return nil, err
	}

	subnetBaseDB := prefixdb.New(subnetPrefix, baseDB)

	subnetOwnerDB := prefixdb.New(subnetOwnerPrefix, baseDB)
	subnetOwnerCache, err := metercacher.New[ids.ID, fxOwnerAndSize](
		"subnet_owner_cache",
		metricsReg,
		cache.NewSizedLRU[ids.ID, fxOwnerAndSize](execCfg.FxOwnerCacheSize, func(_ ids.ID, f fxOwnerAndSize) int {
			return ids.IDLen + f.size
		}),
	)
	if err != nil {
		return nil, err
	}

	transformedSubnetCache, err := metercacher.New(
		"transformed_subnet_cache",
		metricsReg,
		cache.NewSizedLRU[ids.ID, *txs.Tx](execCfg.TransformedSubnetTxCacheSize, txSize),
	)
	if err != nil {
		return nil, err
	}

	supplyCache, err := metercacher.New[ids.ID, *uint64](
		"supply_cache",
		metricsReg,
		&cache.LRU[ids.ID, *uint64]{Size: execCfg.ChainCacheSize},
	)
	if err != nil {
		return nil, err
	}

	chainCache, err := metercacher.New[ids.ID, []*txs.Tx](
		"chain_cache",
		metricsReg,
		&cache.LRU[ids.ID, []*txs.Tx]{Size: execCfg.ChainCacheSize},
	)
	if err != nil {
		return nil, err
	}

	chainDBCache, err := metercacher.New[ids.ID, linkeddb.LinkedDB](
		"chain_db_cache",
		metricsReg,
		&cache.LRU[ids.ID, linkeddb.LinkedDB]{Size: execCfg.ChainDBCacheSize},
	)
	if err != nil {
		return nil, err
	}

	return &state{
		validatorState: newValidatorState(),

		cfg:     cfg,
		ctx:     ctx,
		metrics: metrics,
		rewards: rewards,
		baseDB:  baseDB,

		addedBlockIDs: make(map[uint64]ids.ID),
		blockIDCache:  blockIDCache,
		blockIDDB:     prefixdb.New(blockIDPrefix, baseDB),

		addedBlocks: make(map[ids.ID]block.Block),
		blockCache:  blockCache,
		blockDB:     prefixdb.New(blockPrefix, baseDB),

		currentStakers: newBaseStakers(),
		pendingStakers: newBaseStakers(),

		validatorsDB:                    validatorsDB,
		currentValidatorsDB:             currentValidatorsDB,
		currentValidatorBaseDB:          currentValidatorBaseDB,
		currentValidatorList:            linkeddb.NewDefault(currentValidatorBaseDB),
		currentDelegatorBaseDB:          currentDelegatorBaseDB,
		currentDelegatorList:            linkeddb.NewDefault(currentDelegatorBaseDB),
		currentSubnetValidatorBaseDB:    currentSubnetValidatorBaseDB,
		currentSubnetValidatorList:      linkeddb.NewDefault(currentSubnetValidatorBaseDB),
		currentSubnetDelegatorBaseDB:    currentSubnetDelegatorBaseDB,
		currentSubnetDelegatorList:      linkeddb.NewDefault(currentSubnetDelegatorBaseDB),
		pendingValidatorsDB:             pendingValidatorsDB,
		pendingValidatorBaseDB:          pendingValidatorBaseDB,
		pendingValidatorList:            linkeddb.NewDefault(pendingValidatorBaseDB),
		pendingDelegatorBaseDB:          pendingDelegatorBaseDB,
		pendingDelegatorList:            linkeddb.NewDefault(pendingDelegatorBaseDB),
		pendingSubnetValidatorBaseDB:    pendingSubnetValidatorBaseDB,
		pendingSubnetValidatorList:      linkeddb.NewDefault(pendingSubnetValidatorBaseDB),
		pendingSubnetDelegatorBaseDB:    pendingSubnetDelegatorBaseDB,
		pendingSubnetDelegatorList:      linkeddb.NewDefault(pendingSubnetDelegatorBaseDB),
		nestedValidatorWeightDiffsDB:    nestedValidatorWeightDiffsDB,
		nestedValidatorPublicKeyDiffsDB: nestedValidatorPublicKeyDiffsDB,
		flatValidatorWeightDiffsDB:      flatValidatorWeightDiffsDB,
		flatValidatorPublicKeyDiffsDB:   flatValidatorPublicKeyDiffsDB,

		addedTxs: make(map[ids.ID]*txAndStatus),
		txDB:     prefixdb.New(txPrefix, baseDB),
		txCache:  txCache,

		addedRewardUTXOs: make(map[ids.ID][]*avax.UTXO),
		rewardUTXODB:     rewardUTXODB,
		rewardUTXOsCache: rewardUTXOsCache,

		modifiedUTXOs: make(map[ids.ID]*avax.UTXO),
		utxoDB:        utxoDB,
		utxoState:     utxoState,

		subnetBaseDB: subnetBaseDB,
		subnetDB:     linkeddb.NewDefault(subnetBaseDB),

		subnetOwners:     make(map[ids.ID]fx.Owner),
		subnetOwnerDB:    subnetOwnerDB,
		subnetOwnerCache: subnetOwnerCache,

		transformedSubnets:     make(map[ids.ID]*txs.Tx),
		transformedSubnetCache: transformedSubnetCache,
		transformedSubnetDB:    prefixdb.New(transformedSubnetPrefix, baseDB),

		modifiedSupplies: make(map[ids.ID]uint64),
		supplyCache:      supplyCache,
		supplyDB:         prefixdb.New(supplyPrefix, baseDB),

		addedChains:  make(map[ids.ID][]*txs.Tx),
		chainDB:      prefixdb.New(chainPrefix, baseDB),
		chainCache:   chainCache,
		chainDBCache: chainDBCache,

		singletonDB: prefixdb.New(singletonPrefix, baseDB),
	}, nil
}

func (s *state) GetCurrentValidator(subnetID ids.ID, nodeID ids.NodeID) (*Staker, error) {
	return s.currentStakers.GetValidator(subnetID, nodeID)
}

func (s *state) PutCurrentValidator(staker *Staker) {
	s.currentStakers.PutValidator(staker)
}

func (s *state) DeleteCurrentValidator(staker *Staker) {
	s.currentStakers.DeleteValidator(staker)
}

func (s *state) GetCurrentDelegatorIterator(subnetID ids.ID, nodeID ids.NodeID) (StakerIterator, error) {
	return s.currentStakers.GetDelegatorIterator(subnetID, nodeID), nil
}

func (s *state) PutCurrentDelegator(staker *Staker) {
	s.currentStakers.PutDelegator(staker)
}

func (s *state) DeleteCurrentDelegator(staker *Staker) {
	s.currentStakers.DeleteDelegator(staker)
}

func (s *state) GetCurrentStakerIterator() (StakerIterator, error) {
	return s.currentStakers.GetStakerIterator(), nil
}

func (s *state) GetPendingValidator(subnetID ids.ID, nodeID ids.NodeID) (*Staker, error) {
	return s.pendingStakers.GetValidator(subnetID, nodeID)
}

func (s *state) PutPendingValidator(staker *Staker) {
	s.pendingStakers.PutValidator(staker)
}

func (s *state) DeletePendingValidator(staker *Staker) {
	s.pendingStakers.DeleteValidator(staker)
}

func (s *state) GetPendingDelegatorIterator(subnetID ids.ID, nodeID ids.NodeID) (StakerIterator, error) {
	return s.pendingStakers.GetDelegatorIterator(subnetID, nodeID), nil
}

func (s *state) PutPendingDelegator(staker *Staker) {
	s.pendingStakers.PutDelegator(staker)
}

func (s *state) DeletePendingDelegator(staker *Staker) {
	s.pendingStakers.DeleteDelegator(staker)
}

func (s *state) GetPendingStakerIterator() (StakerIterator, error) {
	return s.pendingStakers.GetStakerIterator(), nil
}

func (s *state) shouldInit() (bool, error) {
	has, err := s.singletonDB.Has(initializedKey)
	return !has, err
}

func (s *state) doneInit() error {
	return s.singletonDB.Put(initializedKey, nil)
}

func (s *state) ShouldPrune() (bool, error) {
	has, err := s.singletonDB.Has(prunedKey)
	if err != nil {
		return true, err
	}

	// If [prunedKey] is not in [singletonDB], [PruneAndIndex()] did not finish
	// execution.
	if !has {
		return true, nil
	}

	// To ensure the db was not modified since we last ran [PruneAndIndex()], we
	// must verify that [s.lastAccepted] is height indexed.
	blk, err := s.GetStatelessBlock(s.lastAccepted)
	if err != nil {
		return true, err
	}

	_, err = s.GetBlockIDAtHeight(blk.Height())
	if err == database.ErrNotFound {
		return true, nil
	}

	return false, err
}

func (s *state) donePrune() error {
	return s.singletonDB.Put(prunedKey, nil)
}

func (s *state) GetSubnets() ([]*txs.Tx, error) {
	if s.cachedSubnets != nil {
		return s.cachedSubnets, nil
	}

	subnetDBIt := s.subnetDB.NewIterator()
	defer subnetDBIt.Release()

	txs := []*txs.Tx(nil)
	for subnetDBIt.Next() {
		subnetIDBytes := subnetDBIt.Key()
		subnetID, err := ids.ToID(subnetIDBytes)
		if err != nil {
			return nil, err
		}
		subnetTx, _, err := s.GetTx(subnetID)
		if err != nil {
			return nil, err
		}
		txs = append(txs, subnetTx)
	}
	if err := subnetDBIt.Error(); err != nil {
		return nil, err
	}
	txs = append(txs, s.addedSubnets...)
	s.cachedSubnets = txs
	return txs, nil
}

func (s *state) AddSubnet(createSubnetTx *txs.Tx) {
	s.addedSubnets = append(s.addedSubnets, createSubnetTx)
	if s.cachedSubnets != nil {
		s.cachedSubnets = append(s.cachedSubnets, createSubnetTx)
	}
}

func (s *state) GetSubnetOwner(subnetID ids.ID) (fx.Owner, error) {
	if owner, exists := s.subnetOwners[subnetID]; exists {
		return owner, nil
	}

	if ownerAndSize, cached := s.subnetOwnerCache.Get(subnetID); cached {
		if ownerAndSize.owner == nil {
			return nil, database.ErrNotFound
		}
		return ownerAndSize.owner, nil
	}

	ownerBytes, err := s.subnetOwnerDB.Get(subnetID[:])
	if err == nil {
		var owner fx.Owner
		if _, err := block.GenesisCodec.Unmarshal(ownerBytes, &owner); err != nil {
			return nil, err
		}
		s.subnetOwnerCache.Put(subnetID, fxOwnerAndSize{
			owner: owner,
			size:  len(ownerBytes),
		})
		return owner, nil
	}
	if err != database.ErrNotFound {
		return nil, err
	}

	subnetIntf, _, err := s.GetTx(subnetID)
	if err != nil {
		if err == database.ErrNotFound {
			s.subnetOwnerCache.Put(subnetID, fxOwnerAndSize{})
		}
		return nil, err
	}

	subnet, ok := subnetIntf.Unsigned.(*txs.CreateSubnetTx)
	if !ok {
		return nil, fmt.Errorf("%q %w", subnetID, errIsNotSubnet)
	}

	s.SetSubnetOwner(subnetID, subnet.Owner)
	return subnet.Owner, nil
}

func (s *state) SetSubnetOwner(subnetID ids.ID, owner fx.Owner) {
	s.subnetOwners[subnetID] = owner
}

func (s *state) GetSubnetTransformation(subnetID ids.ID) (*txs.Tx, error) {
	if tx, exists := s.transformedSubnets[subnetID]; exists {
		return tx, nil
	}

	if tx, cached := s.transformedSubnetCache.Get(subnetID); cached {
		if tx == nil {
			return nil, database.ErrNotFound
		}
		return tx, nil
	}

	transformSubnetTxID, err := database.GetID(s.transformedSubnetDB, subnetID[:])
	if err == database.ErrNotFound {
		s.transformedSubnetCache.Put(subnetID, nil)
		return nil, database.ErrNotFound
	}
	if err != nil {
		return nil, err
	}

	transformSubnetTx, _, err := s.GetTx(transformSubnetTxID)
	if err != nil {
		return nil, err
	}
	s.transformedSubnetCache.Put(subnetID, transformSubnetTx)
	return transformSubnetTx, nil
}

func (s *state) AddSubnetTransformation(transformSubnetTxIntf *txs.Tx) {
	transformSubnetTx := transformSubnetTxIntf.Unsigned.(*txs.TransformSubnetTx)
	s.transformedSubnets[transformSubnetTx.Subnet] = transformSubnetTxIntf
}

func (s *state) GetChains(subnetID ids.ID) ([]*txs.Tx, error) {
	if chains, cached := s.chainCache.Get(subnetID); cached {
		return chains, nil
	}
	chainDB := s.getChainDB(subnetID)
	chainDBIt := chainDB.NewIterator()
	defer chainDBIt.Release()

	txs := []*txs.Tx(nil)
	for chainDBIt.Next() {
		chainIDBytes := chainDBIt.Key()
		chainID, err := ids.ToID(chainIDBytes)
		if err != nil {
			return nil, err
		}
		chainTx, _, err := s.GetTx(chainID)
		if err != nil {
			return nil, err
		}
		txs = append(txs, chainTx)
	}
	if err := chainDBIt.Error(); err != nil {
		return nil, err
	}
	txs = append(txs, s.addedChains[subnetID]...)
	s.chainCache.Put(subnetID, txs)
	return txs, nil
}

func (s *state) AddChain(createChainTxIntf *txs.Tx) {
	createChainTx := createChainTxIntf.Unsigned.(*txs.CreateChainTx)
	subnetID := createChainTx.SubnetID
	s.addedChains[subnetID] = append(s.addedChains[subnetID], createChainTxIntf)
	if chains, cached := s.chainCache.Get(subnetID); cached {
		chains = append(chains, createChainTxIntf)
		s.chainCache.Put(subnetID, chains)
	}
}

func (s *state) getChainDB(subnetID ids.ID) linkeddb.LinkedDB {
	if chainDB, cached := s.chainDBCache.Get(subnetID); cached {
		return chainDB
	}
	rawChainDB := prefixdb.New(subnetID[:], s.chainDB)
	chainDB := linkeddb.NewDefault(rawChainDB)
	s.chainDBCache.Put(subnetID, chainDB)
	return chainDB
}

func (s *state) GetTx(txID ids.ID) (*txs.Tx, status.Status, error) {
	if tx, exists := s.addedTxs[txID]; exists {
		return tx.tx, tx.status, nil
	}
	if tx, cached := s.txCache.Get(txID); cached {
		if tx == nil {
			return nil, status.Unknown, database.ErrNotFound
		}
		return tx.tx, tx.status, nil
	}
	txBytes, err := s.txDB.Get(txID[:])
	if err == database.ErrNotFound {
		s.txCache.Put(txID, nil)
		return nil, status.Unknown, database.ErrNotFound
	} else if err != nil {
		return nil, status.Unknown, err
	}

	stx := txBytesAndStatus{}
	if _, err := txs.GenesisCodec.Unmarshal(txBytes, &stx); err != nil {
		return nil, status.Unknown, err
	}

	tx, err := txs.Parse(txs.GenesisCodec, stx.Tx)
	if err != nil {
		return nil, status.Unknown, err
	}

	ptx := &txAndStatus{
		tx:     tx,
		status: stx.Status,
	}

	s.txCache.Put(txID, ptx)
	return ptx.tx, ptx.status, nil
}

func (s *state) AddTx(tx *txs.Tx, status status.Status) {
	s.addedTxs[tx.ID()] = &txAndStatus{
		tx:     tx,
		status: status,
	}
}

func (s *state) GetRewardUTXOs(txID ids.ID) ([]*avax.UTXO, error) {
	if utxos, exists := s.addedRewardUTXOs[txID]; exists {
		return utxos, nil
	}
	if utxos, exists := s.rewardUTXOsCache.Get(txID); exists {
		return utxos, nil
	}

	rawTxDB := prefixdb.New(txID[:], s.rewardUTXODB)
	txDB := linkeddb.NewDefault(rawTxDB)
	it := txDB.NewIterator()
	defer it.Release()

	utxos := []*avax.UTXO(nil)
	for it.Next() {
		utxo := &avax.UTXO{}
		if _, err := txs.Codec.Unmarshal(it.Value(), utxo); err != nil {
			return nil, err
		}
		utxos = append(utxos, utxo)
	}
	if err := it.Error(); err != nil {
		return nil, err
	}

	s.rewardUTXOsCache.Put(txID, utxos)
	return utxos, nil
}

func (s *state) AddRewardUTXO(txID ids.ID, utxo *avax.UTXO) {
	s.addedRewardUTXOs[txID] = append(s.addedRewardUTXOs[txID], utxo)
}

func (s *state) GetUTXO(utxoID ids.ID) (*avax.UTXO, error) {
	if utxo, exists := s.modifiedUTXOs[utxoID]; exists {
		if utxo == nil {
			return nil, database.ErrNotFound
		}
		return utxo, nil
	}
	return s.utxoState.GetUTXO(utxoID)
}

func (s *state) UTXOIDs(addr []byte, start ids.ID, limit int) ([]ids.ID, error) {
	return s.utxoState.UTXOIDs(addr, start, limit)
}

func (s *state) AddUTXO(utxo *avax.UTXO) {
	s.modifiedUTXOs[utxo.InputID()] = utxo
}

func (s *state) DeleteUTXO(utxoID ids.ID) {
	s.modifiedUTXOs[utxoID] = nil
}

func (s *state) GetStartTime(nodeID ids.NodeID, subnetID ids.ID) (time.Time, error) {
	staker, err := s.currentStakers.GetValidator(subnetID, nodeID)
	if err != nil {
		return time.Time{}, err
	}
	return staker.StartTime, nil
}

func (s *state) GetTimestamp() time.Time {
	return s.timestamp
}

func (s *state) SetTimestamp(tm time.Time) {
	s.timestamp = tm
}

func (s *state) GetLastAccepted() ids.ID {
	return s.lastAccepted
}

func (s *state) SetLastAccepted(lastAccepted ids.ID) {
	s.lastAccepted = lastAccepted
}

func (s *state) GetCurrentSupply(subnetID ids.ID) (uint64, error) {
	if subnetID == constants.PrimaryNetworkID {
		return s.currentSupply, nil
	}

	supply, ok := s.modifiedSupplies[subnetID]
	if ok {
		return supply, nil
	}

	cachedSupply, ok := s.supplyCache.Get(subnetID)
	if ok {
		if cachedSupply == nil {
			return 0, database.ErrNotFound
		}
		return *cachedSupply, nil
	}

	supply, err := database.GetUInt64(s.supplyDB, subnetID[:])
	if err == database.ErrNotFound {
		s.supplyCache.Put(subnetID, nil)
		return 0, database.ErrNotFound
	}
	if err != nil {
		return 0, err
	}

	s.supplyCache.Put(subnetID, &supply)
	return supply, nil
}

func (s *state) SetCurrentSupply(subnetID ids.ID, cs uint64) {
	if subnetID == constants.PrimaryNetworkID {
		s.currentSupply = cs
	} else {
		s.modifiedSupplies[subnetID] = cs
	}
}

func (s *state) ApplyValidatorWeightDiffs(
	ctx context.Context,
	validators map[ids.NodeID]*validators.GetValidatorOutput,
	startHeight uint64,
	endHeight uint64,
	subnetID ids.ID,
) error {
	diffIter := s.flatValidatorWeightDiffsDB.NewIteratorWithStartAndPrefix(
		marshalStartDiffKey(subnetID, startHeight),
		subnetID[:],
	)
	defer diffIter.Release()

	prevHeight := startHeight + 1
	// TODO: Remove the index continuity checks once we are guaranteed nodes can
	// not rollback to not support the new indexing mechanism.
	for diffIter.Next() && s.indexedHeights != nil && s.indexedHeights.LowerBound <= endHeight {
		if err := ctx.Err(); err != nil {
			return err
		}

		_, parsedHeight, nodeID, err := unmarshalDiffKey(diffIter.Key())
		if err != nil {
			return err
		}
		// If the parsedHeight is less than our target endHeight, then we have
		// fully processed the diffs from startHeight through endHeight.
		if parsedHeight < endHeight {
			return diffIter.Error()
		}

		prevHeight = parsedHeight

		weightDiff, err := unmarshalWeightDiff(diffIter.Value())
		if err != nil {
			return err
		}

		if err := applyWeightDiff(validators, nodeID, weightDiff); err != nil {
			return err
		}
	}
	if err := diffIter.Error(); err != nil {
		return err
	}

	// TODO: Remove this once it is assumed that all subnet validators have
	// adopted the new indexing.
	for height := prevHeight - 1; height >= endHeight; height-- {
		if err := ctx.Err(); err != nil {
			return err
		}

		prefixStruct := heightWithSubnet{
			Height:   height,
			SubnetID: subnetID,
		}
		prefixBytes, err := block.GenesisCodec.Marshal(block.Version, prefixStruct)
		if err != nil {
			return err
		}

		rawDiffDB := prefixdb.New(prefixBytes, s.nestedValidatorWeightDiffsDB)
		diffDB := linkeddb.NewDefault(rawDiffDB)
		diffIter := diffDB.NewIterator()
		defer diffIter.Release()

		for diffIter.Next() {
			nodeID, err := ids.ToNodeID(diffIter.Key())
			if err != nil {
				return err
			}

			weightDiff := ValidatorWeightDiff{}
			_, err = block.GenesisCodec.Unmarshal(diffIter.Value(), &weightDiff)
			if err != nil {
				return err
			}

			if err := applyWeightDiff(validators, nodeID, &weightDiff); err != nil {
				return err
			}
		}
	}

	return nil
}

func applyWeightDiff(
	vdrs map[ids.NodeID]*validators.GetValidatorOutput,
	nodeID ids.NodeID,
	weightDiff *ValidatorWeightDiff,
) error {
	vdr, ok := vdrs[nodeID]
	if !ok {
		// This node isn't in the current validator set.
		vdr = &validators.GetValidatorOutput{
			NodeID: nodeID,
		}
		vdrs[nodeID] = vdr
	}

	// The weight of this node changed at this block.
	var err error
	if weightDiff.Decrease {
		// The validator's weight was decreased at this block, so in the
		// prior block it was higher.
		vdr.Weight, err = safemath.Add64(vdr.Weight, weightDiff.Amount)
	} else {
		// The validator's weight was increased at this block, so in the
		// prior block it was lower.
		vdr.Weight, err = safemath.Sub(vdr.Weight, weightDiff.Amount)
	}
	if err != nil {
		return err
	}

	if vdr.Weight == 0 {
		// The validator's weight was 0 before this block so they weren't in the
		// validator set.
		delete(vdrs, nodeID)
	}
	return nil
}

func (s *state) ApplyValidatorPublicKeyDiffs(
	ctx context.Context,
	validators map[ids.NodeID]*validators.GetValidatorOutput,
	startHeight uint64,
	endHeight uint64,
) error {
	diffIter := s.flatValidatorPublicKeyDiffsDB.NewIteratorWithStartAndPrefix(
		marshalStartDiffKey(constants.PrimaryNetworkID, startHeight),
		constants.PrimaryNetworkID[:],
	)
	defer diffIter.Release()

	for diffIter.Next() {
		if err := ctx.Err(); err != nil {
			return err
		}

		_, parsedHeight, nodeID, err := unmarshalDiffKey(diffIter.Key())
		if err != nil {
			return err
		}
		// If the parsedHeight is less than our target endHeight, then we have
		// fully processed the diffs from startHeight through endHeight.
		if parsedHeight < endHeight {
			break
		}

		vdr, ok := validators[nodeID]
		if !ok {
			continue
		}

		pkBytes := diffIter.Value()
		if len(pkBytes) == 0 {
			vdr.PublicKey = nil
			continue
		}

		vdr.PublicKey = bls.DeserializePublicKey(pkBytes)
	}

	// Note: this does not fallback to the linkeddb index because the linkeddb
	// index does not contain entries for when to remove the public key.
	//
	// Nodes may see inconsistent public keys for heights before the new public
	// key index was populated.
	return diffIter.Error()
}

func (s *state) syncGenesis(genesisBlk block.Block, genesis *genesis.Genesis) error {
	genesisBlkID := genesisBlk.ID()
	s.SetLastAccepted(genesisBlkID)
	s.SetTimestamp(time.Unix(int64(genesis.Timestamp), 0))
	s.SetCurrentSupply(constants.PrimaryNetworkID, genesis.InitialSupply)
	s.AddStatelessBlock(genesisBlk)

	// Persist UTXOs that exist at genesis
	for _, utxo := range genesis.UTXOs {
		avaxUTXO := utxo.UTXO
		s.AddUTXO(&avaxUTXO)
	}

	// Persist primary network validator set at genesis
	for _, vdrTx := range genesis.Validators {
		tx, ok := vdrTx.Unsigned.(*txs.AddValidatorTx)
		if !ok {
			return fmt.Errorf("expected tx type *txs.AddValidatorTx but got %T", vdrTx.Unsigned)
		}

		stakeAmount := tx.Validator.Wght
		stakeDuration := tx.Validator.Duration()
		currentSupply, err := s.GetCurrentSupply(constants.PrimaryNetworkID)
		if err != nil {
			return err
		}

		potentialReward := s.rewards.Calculate(
			stakeDuration,
			stakeAmount,
			currentSupply,
		)
		newCurrentSupply, err := safemath.Add64(currentSupply, potentialReward)
		if err != nil {
			return err
		}

		staker, err := NewCurrentStaker(vdrTx.ID(), tx, potentialReward)
		if err != nil {
			return err
		}

		s.PutCurrentValidator(staker)
		s.AddTx(vdrTx, status.Committed)
		s.SetCurrentSupply(constants.PrimaryNetworkID, newCurrentSupply)
	}

	for _, chain := range genesis.Chains {
		unsignedChain, ok := chain.Unsigned.(*txs.CreateChainTx)
		if !ok {
			return fmt.Errorf("expected tx type *txs.CreateChainTx but got %T", chain.Unsigned)
		}

		// Ensure all chains that the genesis bytes say to create have the right
		// network ID
		if unsignedChain.NetworkID != s.ctx.NetworkID {
			return avax.ErrWrongNetworkID
		}

		s.AddChain(chain)
		s.AddTx(chain, status.Committed)
	}

	// updateValidators is set to false here to maintain the invariant that the
	// primary network's validator set is empty before the validator sets are
	// initialized.
	return s.write(false /*=updateValidators*/, 0)
}

// Load pulls data previously stored on disk that is expected to be in memory.
func (s *state) load() error {
	return utils.Err(
		s.loadMetadata(),
		s.loadCurrentValidators(),
		s.loadPendingValidators(),
		s.initValidatorSets(),
	)
}

func (s *state) loadMetadata() error {
	timestamp, err := database.GetTimestamp(s.singletonDB, timestampKey)
	if err != nil {
		return err
	}
	s.persistedTimestamp = timestamp
	s.SetTimestamp(timestamp)

	currentSupply, err := database.GetUInt64(s.singletonDB, currentSupplyKey)
	if err != nil {
		return err
	}
	s.persistedCurrentSupply = currentSupply
	s.SetCurrentSupply(constants.PrimaryNetworkID, currentSupply)

	lastAccepted, err := database.GetID(s.singletonDB, lastAcceptedKey)
	if err != nil {
		return err
	}
	s.persistedLastAccepted = lastAccepted
	s.lastAccepted = lastAccepted

	// Lookup the most recently indexed range on disk. If we haven't started
	// indexing the weights, then we keep the indexed heights as nil.
	indexedHeightsBytes, err := s.singletonDB.Get(heightsIndexedKey)
	if err == database.ErrNotFound {
		return nil
	}
	if err != nil {
		return err
	}

	indexedHeights := &heightRange{}
	_, err = block.GenesisCodec.Unmarshal(indexedHeightsBytes, indexedHeights)
	if err != nil {
		return err
	}

	// If the indexed range is not up to date, then we will act as if the range
	// doesn't exist.
	lastAcceptedBlock, err := s.GetStatelessBlock(lastAccepted)
	if err != nil {
		return err
	}
	if indexedHeights.UpperBound != lastAcceptedBlock.Height() {
		return nil
	}
	s.indexedHeights = indexedHeights
	return nil
}

func (s *state) loadCurrentValidators() error {
	s.currentStakers = newBaseStakers()

	validatorIt := s.currentValidatorList.NewIterator()
	defer validatorIt.Release()
	for validatorIt.Next() {
		txIDBytes := validatorIt.Key()
		txID, err := ids.ToID(txIDBytes)
		if err != nil {
			return err
		}
		tx, _, err := s.GetTx(txID)
		if err != nil {
			return err
		}

		metadataBytes := validatorIt.Value()
		metadata := &validatorMetadata{
			txID: txID,
			// Note: we don't provide [LastUpdated] here because we expect it to
			// always be present on disk.
		}
		if err := parseValidatorMetadata(metadataBytes, metadata); err != nil {
			return err
		}

		stakerTx, ok := tx.Unsigned.(txs.Staker)
		if !ok {
			return fmt.Errorf("expected tx type txs.Staker but got %T", tx.Unsigned)
		}

		staker, err := NewCurrentStaker(txID, stakerTx, metadata.PotentialReward)
		if err != nil {
			return err
		}

		validator := s.currentStakers.getOrCreateValidator(staker.SubnetID, staker.NodeID)
		validator.validator = staker

		s.currentStakers.stakers.ReplaceOrInsert(staker)

		s.validatorState.LoadValidatorMetadata(staker.NodeID, staker.SubnetID, metadata)
	}

	subnetValidatorIt := s.currentSubnetValidatorList.NewIterator()
	defer subnetValidatorIt.Release()
	for subnetValidatorIt.Next() {
		txIDBytes := subnetValidatorIt.Key()
		txID, err := ids.ToID(txIDBytes)
		if err != nil {
			return err
		}
		tx, _, err := s.GetTx(txID)
		if err != nil {
			return err
		}

		stakerTx, ok := tx.Unsigned.(txs.Staker)
		if !ok {
			return fmt.Errorf("expected tx type txs.Staker but got %T", tx.Unsigned)
		}

		metadataBytes := subnetValidatorIt.Value()
		metadata := &validatorMetadata{
			txID: txID,
			// use the start time as the fallback value
			// in case it's not stored in the database
			LastUpdated: uint64(stakerTx.StartTime().Unix()),
		}
		if err := parseValidatorMetadata(metadataBytes, metadata); err != nil {
			return err
		}

		staker, err := NewCurrentStaker(txID, stakerTx, metadata.PotentialReward)
		if err != nil {
			return err
		}
		validator := s.currentStakers.getOrCreateValidator(staker.SubnetID, staker.NodeID)
		validator.validator = staker

		s.currentStakers.stakers.ReplaceOrInsert(staker)

		s.validatorState.LoadValidatorMetadata(staker.NodeID, staker.SubnetID, metadata)
	}

	delegatorIt := s.currentDelegatorList.NewIterator()
	defer delegatorIt.Release()

	subnetDelegatorIt := s.currentSubnetDelegatorList.NewIterator()
	defer subnetDelegatorIt.Release()

	for _, delegatorIt := range []database.Iterator{delegatorIt, subnetDelegatorIt} {
		for delegatorIt.Next() {
			txIDBytes := delegatorIt.Key()
			txID, err := ids.ToID(txIDBytes)
			if err != nil {
				return err
			}
			tx, _, err := s.GetTx(txID)
			if err != nil {
				return err
			}

			metadata := &delegatorMetadata{
				txID: txID,
			}
			err = parseDelegatorMetadata(delegatorIt.Value(), metadata)
			if err != nil {
				return err
			}

			stakerTx, ok := tx.Unsigned.(txs.Staker)
			if !ok {
				return fmt.Errorf("expected tx type txs.Staker but got %T", tx.Unsigned)
			}

			staker, err := NewCurrentStaker(txID, stakerTx, metadata.PotentialReward)
			if err != nil {
				return err
			}

			validator := s.currentStakers.getOrCreateValidator(staker.SubnetID, staker.NodeID)
			if validator.delegators == nil {
				validator.delegators = btree.NewG(defaultTreeDegree, (*Staker).Less)
			}
			validator.delegators.ReplaceOrInsert(staker)

			s.currentStakers.stakers.ReplaceOrInsert(staker)
		}
	}

	return utils.Err(
		validatorIt.Error(),
		subnetValidatorIt.Error(),
		delegatorIt.Error(),
		subnetDelegatorIt.Error(),
	)
}

func (s *state) loadPendingValidators() error {
	s.pendingStakers = newBaseStakers()

	validatorIt := s.pendingValidatorList.NewIterator()
	defer validatorIt.Release()

	subnetValidatorIt := s.pendingSubnetValidatorList.NewIterator()
	defer subnetValidatorIt.Release()

	for _, validatorIt := range []database.Iterator{validatorIt, subnetValidatorIt} {
		for validatorIt.Next() {
			txIDBytes := validatorIt.Key()
			txID, err := ids.ToID(txIDBytes)
			if err != nil {
				return err
			}
			tx, _, err := s.GetTx(txID)
			if err != nil {
				return err
			}

			stakerTx, ok := tx.Unsigned.(txs.Staker)
			if !ok {
				return fmt.Errorf("expected tx type txs.Staker but got %T", tx.Unsigned)
			}

			staker, err := NewPendingStaker(txID, stakerTx)
			if err != nil {
				return err
			}

			validator := s.pendingStakers.getOrCreateValidator(staker.SubnetID, staker.NodeID)
			validator.validator = staker

			s.pendingStakers.stakers.ReplaceOrInsert(staker)
		}
	}

	delegatorIt := s.pendingDelegatorList.NewIterator()
	defer delegatorIt.Release()

	subnetDelegatorIt := s.pendingSubnetDelegatorList.NewIterator()
	defer subnetDelegatorIt.Release()

	for _, delegatorIt := range []database.Iterator{delegatorIt, subnetDelegatorIt} {
		for delegatorIt.Next() {
			txIDBytes := delegatorIt.Key()
			txID, err := ids.ToID(txIDBytes)
			if err != nil {
				return err
			}
			tx, _, err := s.GetTx(txID)
			if err != nil {
				return err
			}

			stakerTx, ok := tx.Unsigned.(txs.Staker)
			if !ok {
				return fmt.Errorf("expected tx type txs.Staker but got %T", tx.Unsigned)
			}

			staker, err := NewPendingStaker(txID, stakerTx)
			if err != nil {
				return err
			}

			validator := s.pendingStakers.getOrCreateValidator(staker.SubnetID, staker.NodeID)
			if validator.delegators == nil {
				validator.delegators = btree.NewG(defaultTreeDegree, (*Staker).Less)
			}
			validator.delegators.ReplaceOrInsert(staker)

			s.pendingStakers.stakers.ReplaceOrInsert(staker)
		}
	}

	return utils.Err(
		validatorIt.Error(),
		subnetValidatorIt.Error(),
		delegatorIt.Error(),
		subnetDelegatorIt.Error(),
	)
}

// Invariant: initValidatorSets requires loadCurrentValidators to have already
// been called.
func (s *state) initValidatorSets() error {
	for subnetID, validators := range s.currentStakers.validators {
		if s.cfg.Validators.Count(subnetID) != 0 {
			// Enforce the invariant that the validator set is empty here.
			return fmt.Errorf("%w: %s", errValidatorSetAlreadyPopulated, subnetID)
		}

		for nodeID, validator := range validators {
			validatorStaker := validator.validator
			if err := s.cfg.Validators.AddStaker(subnetID, nodeID, validatorStaker.PublicKey, validatorStaker.TxID, validatorStaker.Weight); err != nil {
				return err
			}

			delegatorIterator := NewTreeIterator(validator.delegators)
			for delegatorIterator.Next() {
				delegatorStaker := delegatorIterator.Value()
				if err := s.cfg.Validators.AddWeight(subnetID, nodeID, delegatorStaker.Weight); err != nil {
					delegatorIterator.Release()
					return err
				}
			}
			delegatorIterator.Release()
		}
	}

	s.metrics.SetLocalStake(s.cfg.Validators.GetWeight(constants.PrimaryNetworkID, s.ctx.NodeID))
	totalWeight, err := s.cfg.Validators.TotalWeight(constants.PrimaryNetworkID)
	if err != nil {
		return fmt.Errorf("failed to get total weight of primary network validators: %w", err)
	}
	s.metrics.SetTotalStake(totalWeight)
	return nil
}

func (s *state) write(updateValidators bool, height uint64) error {
	cr, err := s.processCurrentStakers()
	if err != nil {
		return err
	}

	return utils.Err(
		s.writeBlocks(),
		s.writeCurrentStakers(),
		s.writeWeightDiffs(height, cr.weightDiffs),
		s.writeBlsKeyDiffs(height, cr.blsKeyDiffs),
		s.updateValidatorSet(updateValidators, cr.valSetDiff, cr.weightDiffs),
		s.writePendingStakers(),
		s.WriteValidatorMetadata(s.currentValidatorList, s.currentSubnetValidatorList), // Must be called after writeCurrentStakers
		s.writeTXs(),
		s.writeRewardUTXOs(),
		s.writeUTXOs(),
		s.writeSubnets(),
		s.writeSubnetOwners(),
		s.writeTransformedSubnets(),
		s.writeSubnetSupplies(),
		s.writeChains(),
		s.writeMetadata(),
	)
}

func (s *state) writeWeightDiffs(height uint64, weightDiffs map[subnetNodePair]*ValidatorWeightDiff) error {
	for k, weightDiff := range weightDiffs {
		if weightDiff.Amount == 0 {
			continue
		}

		err := s.flatValidatorWeightDiffsDB.Put(
			marshalDiffKey(k.subnetID, height, k.nodeID),
			marshalWeightDiff(weightDiff),
		)
		if err != nil {
			return err
		}

		// TODO: Remove this once we no longer support version rollbacks.
		prefixStruct := heightWithSubnet{
			Height:   height,
			SubnetID: k.subnetID,
		}
		prefixBytes, err := block.GenesisCodec.Marshal(block.Version, prefixStruct)
		if err != nil {
			return fmt.Errorf("failed to create prefix bytes: %w", err)
		}
		rawNestedWeightDiffDB := prefixdb.New(prefixBytes, s.nestedValidatorWeightDiffsDB)
		nestedWeightDiffDB := linkeddb.NewDefault(rawNestedWeightDiffDB)

		weightDiffBytes, err := block.GenesisCodec.Marshal(block.Version, weightDiff)
		if err != nil {
			return fmt.Errorf("failed to serialize validator weight diff: %w", err)
		}
		if err := nestedWeightDiffDB.Put(k.nodeID[:], weightDiffBytes); err != nil {
			return err
		}
	}
	return nil
}

func (s *state) writeBlsKeyDiffs(height uint64, blsKeyDiffs map[ids.NodeID]*bls.PublicKey) error {
	for nodeID, blsKey := range blsKeyDiffs {
		key := marshalDiffKey(constants.PrimaryNetworkID, height, nodeID)
		blsKeyBytes := []byte{}
		if blsKey != nil {
			// Note: in flatValidatorPublicKeyDiffsDB we store the
			// uncompressed public key here as it is
			// significantly more efficient to parse when applying diffs.
			blsKeyBytes = bls.SerializePublicKey(blsKey)
		}
		if err := s.flatValidatorPublicKeyDiffsDB.Put(key, blsKeyBytes); err != nil {
			return fmt.Errorf("failed to add bls key diffs: %w", err)
		}

		// TODO: Remove this once we no longer support version rollbacks.
		if blsKey != nil {
			heightBytes := database.PackUInt64(height)
			rawNestedPublicKeyDiffDB := prefixdb.New(heightBytes, s.nestedValidatorPublicKeyDiffsDB)
			nestedPKDiffDB := linkeddb.NewDefault(rawNestedPublicKeyDiffDB)

			// Note: We store the compressed public key here.
			pkBytes := bls.PublicKeyToBytes(blsKey)
			if err := nestedPKDiffDB.Put(nodeID[:], pkBytes); err != nil {
				return err
			}
		}
	}
	return nil
}

func (s *state) updateValidatorSet(
	updateValidators bool,
	valSetDiff map[subnetNodePair]validatorStatusPair,
	weightDiffs map[subnetNodePair]*ValidatorWeightDiff,
) error {
	if !updateValidators {
		return nil
	}

	for key, weightDiff := range weightDiffs {
		var (
			subnetID = key.subnetID
			nodeID   = key.nodeID
			val      = valSetDiff[key]
			err      error
		)

		// We only track the current validator set of tracked subnets.
		if subnetID != constants.PrimaryNetworkID && !s.cfg.TrackedSubnets.Contains(subnetID) {
			continue
		}
		if weightDiff.Amount == 0 {
			// No weight change to record; go to next validator.
			continue
		}

		if weightDiff.Decrease {
			err = s.cfg.Validators.RemoveWeight(subnetID, nodeID, weightDiff.Amount)
		} else {
			if val.status == added {
				staker := val.validator
				err = s.cfg.Validators.AddStaker(
					subnetID,
					nodeID,
					staker.PublicKey,
					staker.TxID,
					weightDiff.Amount,
				)
			} else {
				err = s.cfg.Validators.AddWeight(subnetID, nodeID, weightDiff.Amount)
			}
		}
		if err != nil {
			return fmt.Errorf("failed to update validator weight: %w", err)
		}
	}

	totalWeight, err := s.cfg.Validators.TotalWeight(constants.PrimaryNetworkID)
	if err != nil {
		return fmt.Errorf("failed to get total weight of primary network: %w", err)
	}

	s.metrics.SetLocalStake(s.cfg.Validators.GetWeight(constants.PrimaryNetworkID, s.ctx.NodeID))
	s.metrics.SetTotalStake(totalWeight)
	return nil
}

type subnetNodePair struct {
	subnetID ids.ID
	nodeID   ids.NodeID
}

type validatorStatusPair struct {
	validator *Staker
	status    diffValidatorStatus
}

type results struct {
	weightDiffs map[subnetNodePair]*ValidatorWeightDiff
	blsKeyDiffs map[ids.NodeID]*bls.PublicKey
	valSetDiff  map[subnetNodePair]validatorStatusPair
}

func (s *state) processCurrentStakers() (results, error) {
	var (
		outputWeights = make(map[subnetNodePair]*ValidatorWeightDiff)
		outputBlsKey  = make(map[ids.NodeID]*bls.PublicKey)
		outputValSet  = make(map[subnetNodePair]validatorStatusPair)
	)

	for subnetID, subnetValidatorDiffs := range s.currentStakers.validatorDiffs {
		// for now, let writeCurrentStakers consume s.currentStakers.validatorDiffs
		for nodeID, validatorDiff := range subnetValidatorDiffs {
			// Note: validatorDiff.validator is not guaranteed to be non-nil here.
			// Access it only if validatorDiff.validatorStatus is added or deleted

			key := subnetNodePair{
				subnetID: subnetID,
				nodeID:   nodeID,
			}

			// make sure there is an entry for delegators even in case
			// there are no validators modified.
			outputWeights[key] = &ValidatorWeightDiff{
				Decrease: validatorDiff.validatorStatus == deleted,
			}

			switch validatorDiff.validatorStatus {
			case added:
				var (
					weight = validatorDiff.validator.Weight
					blkKey = validatorDiff.validator.PublicKey
				)
				outputWeights[key].Amount = weight
				if blkKey != nil {
					// Record that the public key for the validator is being
					// added. This means the prior value for the public key was
					// nil.
					outputBlsKey[nodeID] = nil
				}

				outputValSet[key] = validatorStatusPair{
					validator: validatorDiff.validator,
					status:    validatorDiff.validatorStatus,
				}

			case deleted:
				var (
					weight = validatorDiff.validator.Weight
					blkKey = validatorDiff.validator.PublicKey
				)
				outputWeights[key].Amount = weight
				if blkKey != nil {
					// Record that the public key for the validator is being
					// removed. This means we must record the prior value of the
					// public key.
					outputBlsKey[nodeID] = blkKey
				}

				outputValSet[key] = validatorStatusPair{
					validator: validatorDiff.validator,
					status:    validatorDiff.validatorStatus,
				}

			default:
				// nothing to do
			}

			addedDelegatorIterator := NewTreeIterator(validatorDiff.addedDelegators)
			// We don't defer iterator.Release here to avoid pinning every iterator in
			// memory till the outer loop is done.
			for addedDelegatorIterator.Next() {
				staker := addedDelegatorIterator.Value()

				if err := outputWeights[key].Add(false, staker.Weight); err != nil {
					addedDelegatorIterator.Release()
					return results{}, fmt.Errorf("failed to increase node weight diff: %w", err)
				}
			}
			addedDelegatorIterator.Release()

			for _, staker := range validatorDiff.deletedDelegators {
				if err := outputWeights[key].Add(true, staker.Weight); err != nil {
					return results{}, fmt.Errorf("failed to decrease node weight diff: %w", err)
				}
			}
		}
	}

	return results{
		weightDiffs: outputWeights,
		blsKeyDiffs: outputBlsKey,
		valSetDiff:  outputValSet,
	}, nil
}

func (s *state) Close() error {
	return utils.Err(
		s.pendingSubnetValidatorBaseDB.Close(),
		s.pendingSubnetDelegatorBaseDB.Close(),
		s.pendingDelegatorBaseDB.Close(),
		s.pendingValidatorBaseDB.Close(),
		s.pendingValidatorsDB.Close(),
		s.currentSubnetValidatorBaseDB.Close(),
		s.currentSubnetDelegatorBaseDB.Close(),
		s.currentDelegatorBaseDB.Close(),
		s.currentValidatorBaseDB.Close(),
		s.currentValidatorsDB.Close(),
		s.validatorsDB.Close(),
		s.txDB.Close(),
		s.rewardUTXODB.Close(),
		s.utxoDB.Close(),
		s.subnetBaseDB.Close(),
		s.transformedSubnetDB.Close(),
		s.supplyDB.Close(),
		s.chainDB.Close(),
		s.singletonDB.Close(),
		s.blockDB.Close(),
		s.blockIDDB.Close(),
	)
}

func (s *state) sync(genesis []byte) error {
	shouldInit, err := s.shouldInit()
	if err != nil {
		return fmt.Errorf(
			"failed to check if the database is initialized: %w",
			err,
		)
	}

	// If the database is empty, create the platform chain anew using the
	// provided genesis state
	if shouldInit {
		if err := s.init(genesis); err != nil {
			return fmt.Errorf(
				"failed to initialize the database: %w",
				err,
			)
		}
	}

	if err := s.load(); err != nil {
		return fmt.Errorf(
			"failed to load the database state: %w",
			err,
		)
	}
	return nil
}

func (s *state) init(genesisBytes []byte) error {
	// Create the genesis block and save it as being accepted (We don't do
	// genesisBlock.Accept() because then it'd look for genesisBlock's
	// non-existent parent)
	genesisID := hashing.ComputeHash256Array(genesisBytes)
	genesisBlock, err := block.NewApricotCommitBlock(genesisID, 0 /*height*/)
	if err != nil {
		return err
	}

	genesis, err := genesis.Parse(genesisBytes)
	if err != nil {
		return err
	}
	if err := s.syncGenesis(genesisBlock, genesis); err != nil {
		return err
	}

	if err := s.doneInit(); err != nil {
		return err
	}

	return s.Commit()
}

func (s *state) AddStatelessBlock(block block.Block) {
	blkID := block.ID()
	s.addedBlockIDs[block.Height()] = blkID
	s.addedBlocks[blkID] = block
}

func (s *state) SetHeight(height uint64) {
	if s.indexedHeights == nil {
		// If indexedHeights hasn't been created yet, then we are newly tracking
		// the range. This means we should initialize the LowerBound to the
		// current height.
		s.indexedHeights = &heightRange{
			LowerBound: height,
		}
	}

	s.indexedHeights.UpperBound = height
	s.currentHeight = height
}

func (s *state) Commit() error {
	defer s.Abort()
	batch, err := s.CommitBatch()
	if err != nil {
		return err
	}
	return batch.Write()
}

func (s *state) Abort() {
	s.baseDB.Abort()
}

func (s *state) Checksum() ids.ID {
	return s.utxoState.Checksum()
}

func (s *state) CommitBatch() (database.Batch, error) {
	// updateValidators is set to true here so that the validator manager is
	// kept up to date with the last accepted state.
	if err := s.write(true /*=updateValidators*/, s.currentHeight); err != nil {
		return nil, err
	}
	return s.baseDB.CommitBatch()
}

func (s *state) writeBlocks() error {
	for blkID, blk := range s.addedBlocks {
		blkID := blkID
		blkBytes := blk.Bytes()
		blkHeight := blk.Height()
		heightKey := database.PackUInt64(blkHeight)

		delete(s.addedBlockIDs, blkHeight)
		s.blockIDCache.Put(blkHeight, blkID)
		if err := database.PutID(s.blockIDDB, heightKey, blkID); err != nil {
			return fmt.Errorf("failed to add blockID: %w", err)
		}

		delete(s.addedBlocks, blkID)
		// Note: Evict is used rather than Put here because blk may end up
		// referencing additional data (because of shared byte slices) that
		// would not be properly accounted for in the cache sizing.
		s.blockCache.Evict(blkID)
		if err := s.blockDB.Put(blkID[:], blkBytes); err != nil {
			return fmt.Errorf("failed to write block %s: %w", blkID, err)
		}
	}
	return nil
}

func (s *state) GetStatelessBlock(blockID ids.ID) (block.Block, error) {
	if blk, exists := s.addedBlocks[blockID]; exists {
		return blk, nil
	}
	if blk, cached := s.blockCache.Get(blockID); cached {
		if blk == nil {
			return nil, database.ErrNotFound
		}

		return blk, nil
	}

	blkBytes, err := s.blockDB.Get(blockID[:])
	if err == database.ErrNotFound {
		s.blockCache.Put(blockID, nil)
		return nil, database.ErrNotFound
	}
	if err != nil {
		return nil, err
	}

	blk, status, _, err := parseStoredBlock(blkBytes)
	if err != nil {
		return nil, err
	}

	if status != choices.Accepted {
		s.blockCache.Put(blockID, nil)
		return nil, database.ErrNotFound
	}

	s.blockCache.Put(blockID, blk)
	return blk, nil
}

func (s *state) GetBlockIDAtHeight(height uint64) (ids.ID, error) {
	if blkID, exists := s.addedBlockIDs[height]; exists {
		return blkID, nil
	}
	if blkID, cached := s.blockIDCache.Get(height); cached {
		if blkID == ids.Empty {
			return ids.Empty, database.ErrNotFound
		}

		return blkID, nil
	}

	heightKey := database.PackUInt64(height)

	blkID, err := database.GetID(s.blockIDDB, heightKey)
	if err == database.ErrNotFound {
		s.blockIDCache.Put(height, ids.Empty)
		return ids.Empty, database.ErrNotFound
	}
	if err != nil {
		return ids.Empty, err
	}

	s.blockIDCache.Put(height, blkID)
	return blkID, nil
}

func (s *state) writeCurrentStakers() error {
	for subnetID, validatorDiffs := range s.currentStakers.validatorDiffs {
		delete(s.currentStakers.validatorDiffs, subnetID)

		// Select db to write to
		validatorDB := s.currentSubnetValidatorList
		delegatorDB := s.currentSubnetDelegatorList
		if subnetID == constants.PrimaryNetworkID {
			validatorDB = s.currentValidatorList
			delegatorDB = s.currentDelegatorList
		}

		// Record the change in weight and/or public key for each validator.
		for nodeID, validatorDiff := range validatorDiffs {
			// Copy [nodeID] so it doesn't get overwritten next iteration.
			nodeID := nodeID

			switch validatorDiff.validatorStatus {
			case added:
				staker := validatorDiff.validator

				// The validator is being added.
				//
				// Invariant: It's impossible for a delegator to have been
				// rewarded in the same block that the validator was added.
				metadata := &validatorMetadata{
					txID:        staker.TxID,
					lastUpdated: staker.StartTime,

					UpDuration:               0,
					LastUpdated:              uint64(staker.StartTime.Unix()),
					PotentialReward:          staker.PotentialReward,
					PotentialDelegateeReward: 0,
				}

				metadataBytes, err := metadataCodec.Marshal(v0, metadata)
				if err != nil {
					return fmt.Errorf("failed to serialize current validator: %w", err)
				}

				if err = validatorDB.Put(staker.TxID[:], metadataBytes); err != nil {
					return fmt.Errorf("failed to write current validator to list: %w", err)
				}

				s.validatorState.LoadValidatorMetadata(nodeID, subnetID, metadata)
			case deleted:
				staker := validatorDiff.validator

				if err := validatorDB.Delete(staker.TxID[:]); err != nil {
					return fmt.Errorf("failed to delete current staker: %w", err)
				}

				s.validatorState.DeleteValidatorMetadata(nodeID, subnetID)
			}

			err := writeCurrentDelegatorDiff(
				delegatorDB,
				validatorDiff,
			)
			if err != nil {
				return err
			}
<<<<<<< HEAD
=======

			// TODO: Move the validator set management out of the state package
			if !updateValidators {
				continue
			}

			if weightDiff.Decrease {
				err = s.cfg.Validators.RemoveWeight(subnetID, nodeID, weightDiff.Amount)
			} else {
				if validatorDiff.validatorStatus == added {
					staker := validatorDiff.validator
					err = s.cfg.Validators.AddStaker(
						subnetID,
						nodeID,
						staker.PublicKey,
						staker.TxID,
						weightDiff.Amount,
					)
				} else {
					err = s.cfg.Validators.AddWeight(subnetID, nodeID, weightDiff.Amount)
				}
			}
			if err != nil {
				return fmt.Errorf("failed to update validator weight: %w", err)
			}
>>>>>>> a1592197
		}
	}
	return nil
}

func writeCurrentDelegatorDiff(
	currentDelegatorList linkeddb.LinkedDB,
	validatorDiff *diffValidator,
) error {
	addedDelegatorIterator := NewTreeIterator(validatorDiff.addedDelegators)
	defer addedDelegatorIterator.Release()
	for addedDelegatorIterator.Next() {
		staker := addedDelegatorIterator.Value()
		metadata := &delegatorMetadata{
			txID:            staker.TxID,
			PotentialReward: staker.PotentialReward,
		}
		if err := writeDelegatorMetadata(currentDelegatorList, metadata); err != nil {
			return fmt.Errorf("failed to write current delegator to list: %w", err)
		}
	}

	for _, staker := range validatorDiff.deletedDelegators {
		if err := currentDelegatorList.Delete(staker.TxID[:]); err != nil {
			return fmt.Errorf("failed to delete current staker: %w", err)
		}
	}
	return nil
}

func (s *state) writePendingStakers() error {
	for subnetID, subnetValidatorDiffs := range s.pendingStakers.validatorDiffs {
		delete(s.pendingStakers.validatorDiffs, subnetID)

		validatorDB := s.pendingSubnetValidatorList
		delegatorDB := s.pendingSubnetDelegatorList
		if subnetID == constants.PrimaryNetworkID {
			validatorDB = s.pendingValidatorList
			delegatorDB = s.pendingDelegatorList
		}

		for _, validatorDiff := range subnetValidatorDiffs {
			err := writePendingDiff(
				validatorDB,
				delegatorDB,
				validatorDiff,
			)
			if err != nil {
				return err
			}
		}
	}
	return nil
}

func writePendingDiff(
	pendingValidatorList linkeddb.LinkedDB,
	pendingDelegatorList linkeddb.LinkedDB,
	validatorDiff *diffValidator,
) error {
	switch validatorDiff.validatorStatus {
	case added:
		err := pendingValidatorList.Put(validatorDiff.validator.TxID[:], nil)
		if err != nil {
			return fmt.Errorf("failed to add pending validator: %w", err)
		}
	case deleted:
		err := pendingValidatorList.Delete(validatorDiff.validator.TxID[:])
		if err != nil {
			return fmt.Errorf("failed to delete pending validator: %w", err)
		}
	}

	addedDelegatorIterator := NewTreeIterator(validatorDiff.addedDelegators)
	defer addedDelegatorIterator.Release()
	for addedDelegatorIterator.Next() {
		staker := addedDelegatorIterator.Value()

		if err := pendingDelegatorList.Put(staker.TxID[:], nil); err != nil {
			return fmt.Errorf("failed to write pending delegator to list: %w", err)
		}
	}

	for _, staker := range validatorDiff.deletedDelegators {
		if err := pendingDelegatorList.Delete(staker.TxID[:]); err != nil {
			return fmt.Errorf("failed to delete pending delegator: %w", err)
		}
	}
	return nil
}

func (s *state) writeTXs() error {
	for txID, txStatus := range s.addedTxs {
		txID := txID

		stx := txBytesAndStatus{
			Tx:     txStatus.tx.Bytes(),
			Status: txStatus.status,
		}

		// Note that we're serializing a [txBytesAndStatus] here, not a
		// *txs.Tx, so we don't use [txs.Codec].
		txBytes, err := txs.GenesisCodec.Marshal(txs.Version, &stx)
		if err != nil {
			return fmt.Errorf("failed to serialize tx: %w", err)
		}

		delete(s.addedTxs, txID)
		// Note: Evict is used rather than Put here because stx may end up
		// referencing additional data (because of shared byte slices) that
		// would not be properly accounted for in the cache sizing.
		s.txCache.Evict(txID)
		if err := s.txDB.Put(txID[:], txBytes); err != nil {
			return fmt.Errorf("failed to add tx: %w", err)
		}
	}
	return nil
}

func (s *state) writeRewardUTXOs() error {
	for txID, utxos := range s.addedRewardUTXOs {
		delete(s.addedRewardUTXOs, txID)
		s.rewardUTXOsCache.Put(txID, utxos)
		rawTxDB := prefixdb.New(txID[:], s.rewardUTXODB)
		txDB := linkeddb.NewDefault(rawTxDB)

		for _, utxo := range utxos {
			utxoBytes, err := txs.GenesisCodec.Marshal(txs.Version, utxo)
			if err != nil {
				return fmt.Errorf("failed to serialize reward UTXO: %w", err)
			}
			utxoID := utxo.InputID()
			if err := txDB.Put(utxoID[:], utxoBytes); err != nil {
				return fmt.Errorf("failed to add reward UTXO: %w", err)
			}
		}
	}
	return nil
}

func (s *state) writeUTXOs() error {
	for utxoID, utxo := range s.modifiedUTXOs {
		delete(s.modifiedUTXOs, utxoID)

		if utxo == nil {
			if err := s.utxoState.DeleteUTXO(utxoID); err != nil {
				return fmt.Errorf("failed to delete UTXO: %w", err)
			}
			continue
		}
		if err := s.utxoState.PutUTXO(utxo); err != nil {
			return fmt.Errorf("failed to add UTXO: %w", err)
		}
	}
	return nil
}

func (s *state) writeSubnets() error {
	for _, subnet := range s.addedSubnets {
		subnetID := subnet.ID()

		if err := s.subnetDB.Put(subnetID[:], nil); err != nil {
			return fmt.Errorf("failed to write subnet: %w", err)
		}
	}
	s.addedSubnets = nil
	return nil
}

func (s *state) writeSubnetOwners() error {
	for subnetID, owner := range s.subnetOwners {
		subnetID := subnetID
		owner := owner
		delete(s.subnetOwners, subnetID)

		ownerBytes, err := block.GenesisCodec.Marshal(block.Version, &owner)
		if err != nil {
			return fmt.Errorf("failed to marshal subnet owner: %w", err)
		}

		s.subnetOwnerCache.Put(subnetID, fxOwnerAndSize{
			owner: owner,
			size:  len(ownerBytes),
		})

		if err := s.subnetOwnerDB.Put(subnetID[:], ownerBytes); err != nil {
			return fmt.Errorf("failed to write subnet owner: %w", err)
		}
	}
	return nil
}

func (s *state) writeTransformedSubnets() error {
	for subnetID, tx := range s.transformedSubnets {
		txID := tx.ID()

		delete(s.transformedSubnets, subnetID)
		// Note: Evict is used rather than Put here because tx may end up
		// referencing additional data (because of shared byte slices) that
		// would not be properly accounted for in the cache sizing.
		s.transformedSubnetCache.Evict(subnetID)
		if err := database.PutID(s.transformedSubnetDB, subnetID[:], txID); err != nil {
			return fmt.Errorf("failed to write transformed subnet: %w", err)
		}
	}
	return nil
}

func (s *state) writeSubnetSupplies() error {
	for subnetID, supply := range s.modifiedSupplies {
		supply := supply
		delete(s.modifiedSupplies, subnetID)
		s.supplyCache.Put(subnetID, &supply)
		if err := database.PutUInt64(s.supplyDB, subnetID[:], supply); err != nil {
			return fmt.Errorf("failed to write subnet supply: %w", err)
		}
	}
	return nil
}

func (s *state) writeChains() error {
	for subnetID, chains := range s.addedChains {
		for _, chain := range chains {
			chainDB := s.getChainDB(subnetID)

			chainID := chain.ID()
			if err := chainDB.Put(chainID[:], nil); err != nil {
				return fmt.Errorf("failed to write chain: %w", err)
			}
		}
		delete(s.addedChains, subnetID)
	}
	return nil
}

func (s *state) writeMetadata() error {
	if !s.persistedTimestamp.Equal(s.timestamp) {
		if err := database.PutTimestamp(s.singletonDB, timestampKey, s.timestamp); err != nil {
			return fmt.Errorf("failed to write timestamp: %w", err)
		}
		s.persistedTimestamp = s.timestamp
	}
	if s.persistedCurrentSupply != s.currentSupply {
		if err := database.PutUInt64(s.singletonDB, currentSupplyKey, s.currentSupply); err != nil {
			return fmt.Errorf("failed to write current supply: %w", err)
		}
		s.persistedCurrentSupply = s.currentSupply
	}
	if s.persistedLastAccepted != s.lastAccepted {
		if err := database.PutID(s.singletonDB, lastAcceptedKey, s.lastAccepted); err != nil {
			return fmt.Errorf("failed to write last accepted: %w", err)
		}
		s.persistedLastAccepted = s.lastAccepted
	}

	if s.indexedHeights != nil {
		indexedHeightsBytes, err := block.GenesisCodec.Marshal(block.Version, s.indexedHeights)
		if err != nil {
			return err
		}
		if err := s.singletonDB.Put(heightsIndexedKey, indexedHeightsBytes); err != nil {
			return fmt.Errorf("failed to write indexed range: %w", err)
		}
	}

	return nil
}

// Returns the block, status of the block, and whether it is a [stateBlk].
// Invariant: blkBytes is safe to parse with blocks.GenesisCodec
//
// TODO: Remove after v1.11.x is activated
func parseStoredBlock(blkBytes []byte) (block.Block, choices.Status, bool, error) {
	// Attempt to parse as blocks.Block
	blk, err := block.Parse(block.GenesisCodec, blkBytes)
	if err == nil {
		return blk, choices.Accepted, false, nil
	}

	// Fallback to [stateBlk]
	blkState := stateBlk{}
	if _, err := block.GenesisCodec.Unmarshal(blkBytes, &blkState); err != nil {
		return nil, choices.Processing, false, err
	}

	blkState.Blk, err = block.Parse(block.GenesisCodec, blkState.Bytes)
	if err != nil {
		return nil, choices.Processing, false, err
	}

	return blkState.Blk, blkState.Status, true, nil
}

func (s *state) PruneAndIndex(lock sync.Locker, log logging.Logger) error {
	lock.Lock()
	// It is possible that new blocks are added after grabbing this iterator. New
	// blocks are guaranteed to be accepted and height-indexed, so we don't need to
	// check them.
	blockIterator := s.blockDB.NewIterator()
	// Releasing is done using a closure to ensure that updating blockIterator will
	// result in having the most recent iterator released when executing the
	// deferred function.
	defer func() {
		blockIterator.Release()
	}()

	// While we are pruning the disk, we disable caching of the data we are
	// modifying. Caching is re-enabled when pruning finishes.
	//
	// Note: If an unexpected error occurs the caches are never re-enabled.
	// That's fine as the node is going to be in an unhealthy state regardless.
	oldBlockIDCache := s.blockIDCache
	s.blockIDCache = &cache.Empty[uint64, ids.ID]{}
	lock.Unlock()

	log.Info("starting state pruning and indexing")

	var (
		startTime  = time.Now()
		lastCommit = startTime
		lastUpdate = startTime
		numPruned  = 0
		numIndexed = 0
	)

	for blockIterator.Next() {
		blkBytes := blockIterator.Value()

		blk, status, isStateBlk, err := parseStoredBlock(blkBytes)
		if err != nil {
			return err
		}

		if status != choices.Accepted {
			// Remove non-accepted blocks from disk.
			if err := s.blockDB.Delete(blockIterator.Key()); err != nil {
				return fmt.Errorf("failed to delete block: %w", err)
			}

			numPruned++

			// We don't index the height of non-accepted blocks.
			continue
		}

		blkHeight := blk.Height()
		blkID := blk.ID()

		// Populate the map of height -> blockID.
		heightKey := database.PackUInt64(blkHeight)
		if err := database.PutID(s.blockIDDB, heightKey, blkID); err != nil {
			return fmt.Errorf("failed to add blockID: %w", err)
		}

		// Since we only store accepted blocks on disk, we only need to store a map of
		// ids.ID to Block.
		if isStateBlk {
			if err := s.blockDB.Put(blkID[:], blkBytes); err != nil {
				return fmt.Errorf("failed to write block: %w", err)
			}
		}

		numIndexed++

		if numIndexed%pruneCommitLimit == 0 {
			// We must hold the lock during committing to make sure we don't
			// attempt to commit to disk while a block is concurrently being
			// accepted.
			lock.Lock()
			err := utils.Err(
				s.Commit(),
				blockIterator.Error(),
			)
			lock.Unlock()
			if err != nil {
				return err
			}

			// We release the iterator here to allow the underlying database to
			// clean up deleted state.
			blockIterator.Release()

			now := time.Now()
			if now.Sub(lastUpdate) > pruneUpdateFrequency {
				lastUpdate = now

				progress := timer.ProgressFromHash(blkID[:])
				eta := timer.EstimateETA(
					startTime,
					progress,
					math.MaxUint64,
				)

				log.Info("committing state pruning and indexing",
					zap.Int("numPruned", numPruned),
					zap.Int("numIndexed", numIndexed),
					zap.Duration("eta", eta),
				)
			}

			// We take the minimum here because it's possible that the node is
			// currently bootstrapping. This would mean that grabbing the lock
			// could take an extremely long period of time; which we should not
			// delay processing for.
			pruneDuration := now.Sub(lastCommit)
			sleepDuration := safemath.Min(
				pruneCommitSleepMultiplier*pruneDuration,
				pruneCommitSleepCap,
			)
			time.Sleep(sleepDuration)

			// Make sure not to include the sleep duration into the next prune
			// duration.
			lastCommit = time.Now()

			blockIterator = s.blockDB.NewIteratorWithStart(blkID[:])
		}
	}

	// Ensure we fully iterated over all blocks before writing that pruning has
	// finished.
	//
	// Note: This is needed because a transient read error could cause the
	// iterator to stop early.
	if err := blockIterator.Error(); err != nil {
		return err
	}

	if err := s.donePrune(); err != nil {
		return err
	}

	// We must hold the lock during committing to make sure we don't
	// attempt to commit to disk while a block is concurrently being
	// accepted.
	lock.Lock()
	defer lock.Unlock()

	// Make sure we flush the original cache before re-enabling it to prevent
	// surfacing any stale data.
	oldBlockIDCache.Flush()
	s.blockIDCache = oldBlockIDCache

	log.Info("finished state pruning and indexing",
		zap.Int("numPruned", numPruned),
		zap.Int("numIndexed", numIndexed),
		zap.Duration("duration", time.Since(startTime)),
	)

	return s.Commit()
}<|MERGE_RESOLUTION|>--- conflicted
+++ resolved
@@ -1803,10 +1803,6 @@
 			err      error
 		)
 
-		// We only track the current validator set of tracked subnets.
-		if subnetID != constants.PrimaryNetworkID && !s.cfg.TrackedSubnets.Contains(subnetID) {
-			continue
-		}
 		if weightDiff.Amount == 0 {
 			// No weight change to record; go to next validator.
 			continue
@@ -2227,34 +2223,6 @@
 			if err != nil {
 				return err
 			}
-<<<<<<< HEAD
-=======
-
-			// TODO: Move the validator set management out of the state package
-			if !updateValidators {
-				continue
-			}
-
-			if weightDiff.Decrease {
-				err = s.cfg.Validators.RemoveWeight(subnetID, nodeID, weightDiff.Amount)
-			} else {
-				if validatorDiff.validatorStatus == added {
-					staker := validatorDiff.validator
-					err = s.cfg.Validators.AddStaker(
-						subnetID,
-						nodeID,
-						staker.PublicKey,
-						staker.TxID,
-						weightDiff.Amount,
-					)
-				} else {
-					err = s.cfg.Validators.AddWeight(subnetID, nodeID, weightDiff.Amount)
-				}
-			}
-			if err != nil {
-				return fmt.Errorf("failed to update validator weight: %w", err)
-			}
->>>>>>> a1592197
 		}
 	}
 	return nil

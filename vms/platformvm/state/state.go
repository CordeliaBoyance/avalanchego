// Copyright (C) 2019-2023, Ava Labs, Inc. All rights reserved.
// See the file LICENSE for licensing terms.

package state

import (
	"context"
	"errors"
	"fmt"
	"sync"
	"time"

	stdmath "math"

	"github.com/google/btree"

	"go.uber.org/zap"

	"github.com/prometheus/client_golang/prometheus"

	"github.com/ava-labs/avalanchego/cache"
	"github.com/ava-labs/avalanchego/cache/metercacher"
	"github.com/ava-labs/avalanchego/database"
	"github.com/ava-labs/avalanchego/database/linkeddb"
	"github.com/ava-labs/avalanchego/database/prefixdb"
	"github.com/ava-labs/avalanchego/database/versiondb"
	"github.com/ava-labs/avalanchego/ids"
	"github.com/ava-labs/avalanchego/snow"
	"github.com/ava-labs/avalanchego/snow/choices"
	"github.com/ava-labs/avalanchego/snow/uptime"
	"github.com/ava-labs/avalanchego/snow/validators"
	"github.com/ava-labs/avalanchego/utils"
	"github.com/ava-labs/avalanchego/utils/constants"
	"github.com/ava-labs/avalanchego/utils/crypto/bls"
	"github.com/ava-labs/avalanchego/utils/hashing"
	"github.com/ava-labs/avalanchego/utils/logging"
	"github.com/ava-labs/avalanchego/utils/math"
	"github.com/ava-labs/avalanchego/utils/timer"
	"github.com/ava-labs/avalanchego/utils/wrappers"
	"github.com/ava-labs/avalanchego/vms/components/avax"
	"github.com/ava-labs/avalanchego/vms/platformvm/block"
	"github.com/ava-labs/avalanchego/vms/platformvm/config"
	"github.com/ava-labs/avalanchego/vms/platformvm/fx"
	"github.com/ava-labs/avalanchego/vms/platformvm/genesis"
	"github.com/ava-labs/avalanchego/vms/platformvm/metrics"
	"github.com/ava-labs/avalanchego/vms/platformvm/reward"
	"github.com/ava-labs/avalanchego/vms/platformvm/status"
	"github.com/ava-labs/avalanchego/vms/platformvm/txs"
)

const (
	pruneCommitLimit           = 1024
	pruneCommitSleepMultiplier = 5
	pruneCommitSleepCap        = 10 * time.Second
	pruneUpdateFrequency       = 30 * time.Second
)

var (
	_ State = (*state)(nil)

	ErrCantFindSubnet               = errors.New("couldn't find subnet")
	errMissingValidatorSet          = errors.New("missing validator set")
	errValidatorSetAlreadyPopulated = errors.New("validator set already populated")
	errDuplicateValidatorSet        = errors.New("duplicate validator set")
	errIsNotSubnet                  = errors.New("is not a subnet")

	blockIDPrefix                       = []byte("blockID")
	blockPrefix                         = []byte("block")
	validatorsPrefix                    = []byte("validators")
	currentPrefix                       = []byte("current")
	pendingPrefix                       = []byte("pending")
	validatorPrefix                     = []byte("validator")
	delegatorPrefix                     = []byte("delegator")
	subnetValidatorPrefix               = []byte("subnetValidator")
	subnetDelegatorPrefix               = []byte("subnetDelegator")
	nestedValidatorWeightDiffsPrefix    = []byte("validatorDiffs")
	nestedValidatorPublicKeyDiffsPrefix = []byte("publicKeyDiffs")
	flatValidatorWeightDiffsPrefix      = []byte("flatValidatorDiffs")
	flatValidatorPublicKeyDiffsPrefix   = []byte("flatPublicKeyDiffs")
	txPrefix                            = []byte("tx")
	rewardUTXOsPrefix                   = []byte("rewardUTXOs")
	utxoPrefix                          = []byte("utxo")
	subnetPrefix                        = []byte("subnet")
	transformedSubnetPrefix             = []byte("transformedSubnet")
	supplyPrefix                        = []byte("supply")
	chainPrefix                         = []byte("chain")
	singletonPrefix                     = []byte("singleton")

	timestampKey      = []byte("timestamp")
	currentSupplyKey  = []byte("current supply")
	lastAcceptedKey   = []byte("last accepted")
	heightsIndexedKey = []byte("heights indexed")
	initializedKey    = []byte("initialized")
	prunedKey         = []byte("pruned")
)

// Chain collects all methods to manage the state of the chain for block
// execution.
type Chain interface {
	Stakers
	avax.UTXOAdder
	avax.UTXOGetter
	avax.UTXODeleter

	GetTimestamp() time.Time
	SetTimestamp(tm time.Time)

	GetCurrentSupply(subnetID ids.ID) (uint64, error)
	SetCurrentSupply(subnetID ids.ID, cs uint64)

	GetRewardUTXOs(txID ids.ID) ([]*avax.UTXO, error)
	AddRewardUTXO(txID ids.ID, utxo *avax.UTXO)

	GetSubnets() ([]*txs.Tx, error)
	AddSubnet(createSubnetTx *txs.Tx)

	GetSubnetOwner(subnetID ids.ID) (fx.Owner, error)

	GetSubnetTransformation(subnetID ids.ID) (*txs.Tx, error)
	AddSubnetTransformation(transformSubnetTx *txs.Tx)

	GetChains(subnetID ids.ID) ([]*txs.Tx, error)
	AddChain(createChainTx *txs.Tx)

	GetTx(txID ids.ID) (*txs.Tx, status.Status, error)
	AddTx(tx *txs.Tx, status status.Status)
}

type State interface {
	Chain
	uptime.State
	avax.UTXOReader

	GetLastAccepted() ids.ID
	SetLastAccepted(blkID ids.ID)

	GetStatelessBlock(blockID ids.ID) (block.Block, error)

	// Invariant: [block] is an accepted block.
	AddStatelessBlock(block block.Block)

	GetBlockIDAtHeight(height uint64) (ids.ID, error)

	// ValidatorSet adds all the validators and delegators of [subnetID] into
	// [vdrs].
	ValidatorSet(subnetID ids.ID, vdrs validators.Set) error

	// ApplyValidatorWeightDiffs iterates from [startHeight] towards the genesis
	// block until it has applied all of the diffs up to and including
	// [endHeight]. Applying the diffs modifies [validators].
	//
	// Invariant: If attempting to generate the validator set for
	// [endHeight - 1], [validators] must initially contain the validator
	// weights for [startHeight].
	//
	// Note: Because this function iterates towards the genesis, [startHeight]
	// will typically be greater than or equal to [endHeight]. If [startHeight]
	// is less than [endHeight], no diffs will be applied.
	ApplyValidatorWeightDiffs(
		ctx context.Context,
		validators map[ids.NodeID]*validators.GetValidatorOutput,
		startHeight uint64,
		endHeight uint64,
		subnetID ids.ID,
	) error

	// ApplyValidatorPublicKeyDiffs iterates from [startHeight] towards the
	// genesis block until it has applied all of the diffs up to and including
	// [endHeight]. Applying the diffs modifies [validators].
	//
	// Invariant: If attempting to generate the validator set for
	// [endHeight - 1], [validators] must initially contain the validator
	// weights for [startHeight].
	//
	// Note: Because this function iterates towards the genesis, [startHeight]
	// will typically be greater than or equal to [endHeight]. If [startHeight]
	// is less than [endHeight], no diffs will be applied.
	ApplyValidatorPublicKeyDiffs(
		ctx context.Context,
		validators map[ids.NodeID]*validators.GetValidatorOutput,
		startHeight uint64,
		endHeight uint64,
	) error

	SetHeight(height uint64)

	// Discard uncommitted changes to the database.
	Abort()

	// Returns if the state should be pruned and indexed to remove rejected
	// blocks and generate the block height index.
	//
	// TODO: Remove after v1.11.x is activated
	ShouldPrune() (bool, error)

	// Removes rejected blocks from disk and indexes accepted blocks by height. This
	// function supports being (and is recommended to be) called asynchronously.
	//
	// TODO: Remove after v1.11.x is activated
	PruneAndIndex(sync.Locker, logging.Logger) error

	// Commit changes to the base database.
	Commit() error

	// Returns a batch of unwritten changes that, when written, will commit all
	// pending changes to the base database.
	CommitBatch() (database.Batch, error)

	Checksum() ids.ID

	Close() error
}

// TODO: Remove after v1.11.x is activated
type stateBlk struct {
	Blk    block.Block
	Bytes  []byte         `serialize:"true"`
	Status choices.Status `serialize:"true"`
}

/*
 * VMDB
 * |-. validators
 * | |-. current
 * | | |-. validator
 * | | | '-. list
 * | | |   '-- txID -> uptime + potential reward + potential delegatee reward
 * | | |-. delegator
 * | | | '-. list
 * | | |   '-- txID -> potential reward
 * | | |-. subnetValidator
 * | | | '-. list
 * | | |   '-- txID -> uptime + potential reward + potential delegatee reward
 * | | '-. subnetDelegator
 * | |   '-. list
 * | |     '-- txID -> potential reward
 * | |-. pending
 * | | |-. validator
 * | | | '-. list
 * | | |   '-- txID -> nil
 * | | |-. delegator
 * | | | '-. list
 * | | |   '-- txID -> nil
 * | | |-. subnetValidator
 * | | | '-. list
 * | | |   '-- txID -> nil
 * | | '-. subnetDelegator
 * | |   '-. list
 * | |     '-- txID -> nil
 * | |-. nested weight diffs TODO: Remove once only the flat db is needed
 * | | '-. height+subnet
 * | |   '-. list
 * | |     '-- nodeID -> weightChange
 * | |-. nested pub key diffs TODO: Remove once only the flat db is needed
 * | | '-. height
 * | |   '-. list
 * | |     '-- nodeID -> compressed public key
 * | |-. flat weight diffs
 * | | '-- subnet+height+nodeID -> weightChange
 * | '-. flat pub key diffs
 * |   '-- subnet+height+nodeID -> uncompressed public key or nil
 * |-. blockIDs
 * | '-- height -> blockID
 * |-. blocks
 * | '-- blockID -> block bytes
 * |-. txs
 * | '-- txID -> tx bytes + tx status
 * |- rewardUTXOs
 * | '-. txID
 * |   '-. list
 * |     '-- utxoID -> utxo bytes
 * |- utxos
 * | '-- utxoDB
 * |-. subnets
 * | '-. list
 * |   '-- txID -> nil
 * |-. chains
 * | '-. subnetID
 * |   '-. list
 * |     '-- txID -> nil
 * '-. singletons
 *   |-- initializedKey -> nil
 *   |-- prunedKey -> nil
 *   |-- timestampKey -> timestamp
 *   |-- currentSupplyKey -> currentSupply
 *   |-- lastAcceptedKey -> lastAccepted
 *   '-- heightsIndexKey -> startIndexHeight + endIndexHeight
 */
type state struct {
	validatorState

	cfg          *config.Config
	ctx          *snow.Context
	metrics      metrics.Metrics
	rewards      reward.Calculator
	bootstrapped *utils.Atomic[bool]

	baseDB *versiondb.Database

	currentStakers *baseStakers
	pendingStakers *baseStakers

	currentHeight uint64

	addedBlockIDs map[uint64]ids.ID            // map of height -> blockID
	blockIDCache  cache.Cacher[uint64, ids.ID] // cache of height -> blockID. If the entry is ids.Empty, it is not in the database
	blockIDDB     database.Database

	addedBlocks map[ids.ID]block.Block            // map of blockID -> Block
	blockCache  cache.Cacher[ids.ID, block.Block] // cache of blockID -> Block. If the entry is nil, it is not in the database
	blockDB     database.Database

	validatorsDB                 database.Database
	currentValidatorsDB          database.Database
	currentValidatorBaseDB       database.Database
	currentValidatorList         linkeddb.LinkedDB
	currentDelegatorBaseDB       database.Database
	currentDelegatorList         linkeddb.LinkedDB
	currentSubnetValidatorBaseDB database.Database
	currentSubnetValidatorList   linkeddb.LinkedDB
	currentSubnetDelegatorBaseDB database.Database
	currentSubnetDelegatorList   linkeddb.LinkedDB
	pendingValidatorsDB          database.Database
	pendingValidatorBaseDB       database.Database
	pendingValidatorList         linkeddb.LinkedDB
	pendingDelegatorBaseDB       database.Database
	pendingDelegatorList         linkeddb.LinkedDB
	pendingSubnetValidatorBaseDB database.Database
	pendingSubnetValidatorList   linkeddb.LinkedDB
	pendingSubnetDelegatorBaseDB database.Database
	pendingSubnetDelegatorList   linkeddb.LinkedDB

	nestedValidatorWeightDiffsDB    database.Database
	nestedValidatorPublicKeyDiffsDB database.Database
	flatValidatorWeightDiffsDB      database.Database
	flatValidatorPublicKeyDiffsDB   database.Database

	addedTxs map[ids.ID]*txAndStatus            // map of txID -> {*txs.Tx, Status}
	txCache  cache.Cacher[ids.ID, *txAndStatus] // txID -> {*txs.Tx, Status}. If the entry is nil, it isn't in the database
	txDB     database.Database

	addedRewardUTXOs map[ids.ID][]*avax.UTXO            // map of txID -> []*UTXO
	rewardUTXOsCache cache.Cacher[ids.ID, []*avax.UTXO] // txID -> []*UTXO
	rewardUTXODB     database.Database

	modifiedUTXOs map[ids.ID]*avax.UTXO // map of modified UTXOID -> *UTXO if the UTXO is nil, it has been removed
	utxoDB        database.Database
	utxoState     avax.UTXOState

	cachedSubnets []*txs.Tx // nil if the subnets haven't been loaded
	addedSubnets  []*txs.Tx
	subnetBaseDB  database.Database
	subnetDB      linkeddb.LinkedDB

	transformedSubnets     map[ids.ID]*txs.Tx            // map of subnetID -> transformSubnetTx
	transformedSubnetCache cache.Cacher[ids.ID, *txs.Tx] // cache of subnetID -> transformSubnetTx if the entry is nil, it is not in the database
	transformedSubnetDB    database.Database

	modifiedSupplies map[ids.ID]uint64             // map of subnetID -> current supply
	supplyCache      cache.Cacher[ids.ID, *uint64] // cache of subnetID -> current supply if the entry is nil, it is not in the database
	supplyDB         database.Database

	addedChains  map[ids.ID][]*txs.Tx                    // maps subnetID -> the newly added chains to the subnet
	chainCache   cache.Cacher[ids.ID, []*txs.Tx]         // cache of subnetID -> the chains after all local modifications []*txs.Tx
	chainDBCache cache.Cacher[ids.ID, linkeddb.LinkedDB] // cache of subnetID -> linkedDB
	chainDB      database.Database

	// The persisted fields represent the current database value
	timestamp, persistedTimestamp         time.Time
	currentSupply, persistedCurrentSupply uint64
	// [lastAccepted] is the most recently accepted block.
	lastAccepted, persistedLastAccepted ids.ID
	indexedHeights                      *heightRange
	singletonDB                         database.Database
}

// heightRange is used to track which heights are safe to use the native DB
// iterator for querying validator diffs.
//
// TODO: Remove once we are guaranteed nodes can not rollback to not support the
// new indexing mechanism.
type heightRange struct {
	LowerBound uint64 `serialize:"true"`
	UpperBound uint64 `serialize:"true"`
}

type ValidatorWeightDiff struct {
	Decrease bool   `serialize:"true"`
	Amount   uint64 `serialize:"true"`
}

func (v *ValidatorWeightDiff) Add(negative bool, amount uint64) error {
	if v.Decrease == negative {
		var err error
		v.Amount, err = math.Add64(v.Amount, amount)
		return err
	}

	if v.Amount > amount {
		v.Amount -= amount
	} else {
		v.Amount = math.AbsDiff(v.Amount, amount)
		v.Decrease = negative
	}
	return nil
}

type heightWithSubnet struct {
	Height   uint64 `serialize:"true"`
	SubnetID ids.ID `serialize:"true"`
}

type txBytesAndStatus struct {
	Tx     []byte        `serialize:"true"`
	Status status.Status `serialize:"true"`
}

type txAndStatus struct {
	tx     *txs.Tx
	status status.Status
}

func txSize(_ ids.ID, tx *txs.Tx) int {
	if tx == nil {
		return ids.IDLen + constants.PointerOverhead
	}
	return ids.IDLen + len(tx.Bytes()) + constants.PointerOverhead
}

func txAndStatusSize(_ ids.ID, t *txAndStatus) int {
	if t == nil {
		return ids.IDLen + constants.PointerOverhead
	}
	return ids.IDLen + len(t.tx.Bytes()) + wrappers.IntLen + 2*constants.PointerOverhead
}

func blockSize(_ ids.ID, blk block.Block) int {
	if blk == nil {
		return ids.IDLen + constants.PointerOverhead
	}
	return ids.IDLen + len(blk.Bytes()) + constants.PointerOverhead
}

func New(
	db database.Database,
	genesisBytes []byte,
	metricsReg prometheus.Registerer,
	cfg *config.Config,
	execCfg *config.ExecutionConfig,
	ctx *snow.Context,
	metrics metrics.Metrics,
	rewards reward.Calculator,
	bootstrapped *utils.Atomic[bool],
) (State, error) {
	s, err := newState(
		db,
		metrics,
		cfg,
		execCfg,
		ctx,
		metricsReg,
		rewards,
		bootstrapped,
	)
	if err != nil {
		return nil, err
	}

	if err := s.sync(genesisBytes); err != nil {
		// Drop any errors on close to return the first error
		_ = s.Close()

		return nil, err
	}

	// Before we start accepting new blocks, we check if the pruning process needs
	// to be run.
	//
	// TODO: Cleanup after v1.11.x is activated
	shouldPrune, err := s.ShouldPrune()
	if err != nil {
		return nil, err
	}
	if shouldPrune {
		// If the pruned key is on disk, we must delete it to ensure our disk
		// can't get into a partially pruned state if the node restarts mid-way
		// through pruning.
		if err := s.singletonDB.Delete(prunedKey); err != nil {
			return nil, fmt.Errorf("failed to remove prunedKey from singletonDB: %w", err)
		}

		if err := s.Commit(); err != nil {
			return nil, fmt.Errorf("failed to commit to baseDB: %w", err)
		}
	}

	return s, nil
}

func newState(
	db database.Database,
	metrics metrics.Metrics,
	cfg *config.Config,
	execCfg *config.ExecutionConfig,
	ctx *snow.Context,
	metricsReg prometheus.Registerer,
	rewards reward.Calculator,
	bootstrapped *utils.Atomic[bool],
) (*state, error) {
	blockIDCache, err := metercacher.New[uint64, ids.ID](
		"block_id_cache",
		metricsReg,
		&cache.LRU[uint64, ids.ID]{Size: execCfg.BlockIDCacheSize},
	)
	if err != nil {
		return nil, err
	}

	blockCache, err := metercacher.New[ids.ID, block.Block](
		"block_cache",
		metricsReg,
		cache.NewSizedLRU[ids.ID, block.Block](execCfg.BlockCacheSize, blockSize),
	)
	if err != nil {
		return nil, err
	}

	baseDB := versiondb.New(db)

	validatorsDB := prefixdb.New(validatorsPrefix, baseDB)

	currentValidatorsDB := prefixdb.New(currentPrefix, validatorsDB)
	currentValidatorBaseDB := prefixdb.New(validatorPrefix, currentValidatorsDB)
	currentDelegatorBaseDB := prefixdb.New(delegatorPrefix, currentValidatorsDB)
	currentSubnetValidatorBaseDB := prefixdb.New(subnetValidatorPrefix, currentValidatorsDB)
	currentSubnetDelegatorBaseDB := prefixdb.New(subnetDelegatorPrefix, currentValidatorsDB)

	pendingValidatorsDB := prefixdb.New(pendingPrefix, validatorsDB)
	pendingValidatorBaseDB := prefixdb.New(validatorPrefix, pendingValidatorsDB)
	pendingDelegatorBaseDB := prefixdb.New(delegatorPrefix, pendingValidatorsDB)
	pendingSubnetValidatorBaseDB := prefixdb.New(subnetValidatorPrefix, pendingValidatorsDB)
	pendingSubnetDelegatorBaseDB := prefixdb.New(subnetDelegatorPrefix, pendingValidatorsDB)

	nestedValidatorWeightDiffsDB := prefixdb.New(nestedValidatorWeightDiffsPrefix, validatorsDB)
	nestedValidatorPublicKeyDiffsDB := prefixdb.New(nestedValidatorPublicKeyDiffsPrefix, validatorsDB)
	flatValidatorWeightDiffsDB := prefixdb.New(flatValidatorWeightDiffsPrefix, validatorsDB)
	flatValidatorPublicKeyDiffsDB := prefixdb.New(flatValidatorPublicKeyDiffsPrefix, validatorsDB)

	txCache, err := metercacher.New(
		"tx_cache",
		metricsReg,
		cache.NewSizedLRU[ids.ID, *txAndStatus](execCfg.TxCacheSize, txAndStatusSize),
	)
	if err != nil {
		return nil, err
	}

	rewardUTXODB := prefixdb.New(rewardUTXOsPrefix, baseDB)
	rewardUTXOsCache, err := metercacher.New[ids.ID, []*avax.UTXO](
		"reward_utxos_cache",
		metricsReg,
		&cache.LRU[ids.ID, []*avax.UTXO]{Size: execCfg.RewardUTXOsCacheSize},
	)
	if err != nil {
		return nil, err
	}

	utxoDB := prefixdb.New(utxoPrefix, baseDB)
	utxoState, err := avax.NewMeteredUTXOState(utxoDB, txs.GenesisCodec, metricsReg, execCfg.ChecksumsEnabled)
	if err != nil {
		return nil, err
	}

	subnetBaseDB := prefixdb.New(subnetPrefix, baseDB)

	transformedSubnetCache, err := metercacher.New(
		"transformed_subnet_cache",
		metricsReg,
		cache.NewSizedLRU[ids.ID, *txs.Tx](execCfg.TransformedSubnetTxCacheSize, txSize),
	)
	if err != nil {
		return nil, err
	}

	supplyCache, err := metercacher.New[ids.ID, *uint64](
		"supply_cache",
		metricsReg,
		&cache.LRU[ids.ID, *uint64]{Size: execCfg.ChainCacheSize},
	)
	if err != nil {
		return nil, err
	}

	chainCache, err := metercacher.New[ids.ID, []*txs.Tx](
		"chain_cache",
		metricsReg,
		&cache.LRU[ids.ID, []*txs.Tx]{Size: execCfg.ChainCacheSize},
	)
	if err != nil {
		return nil, err
	}

	chainDBCache, err := metercacher.New[ids.ID, linkeddb.LinkedDB](
		"chain_db_cache",
		metricsReg,
		&cache.LRU[ids.ID, linkeddb.LinkedDB]{Size: execCfg.ChainDBCacheSize},
	)
	if err != nil {
		return nil, err
	}

	return &state{
		validatorState: newValidatorState(),

		cfg:          cfg,
		ctx:          ctx,
		metrics:      metrics,
		rewards:      rewards,
		bootstrapped: bootstrapped,
		baseDB:       baseDB,

		addedBlockIDs: make(map[uint64]ids.ID),
		blockIDCache:  blockIDCache,
		blockIDDB:     prefixdb.New(blockIDPrefix, baseDB),

		addedBlocks: make(map[ids.ID]block.Block),
		blockCache:  blockCache,
		blockDB:     prefixdb.New(blockPrefix, baseDB),

		currentStakers: newBaseStakers(),
		pendingStakers: newBaseStakers(),

		validatorsDB:                    validatorsDB,
		currentValidatorsDB:             currentValidatorsDB,
		currentValidatorBaseDB:          currentValidatorBaseDB,
		currentValidatorList:            linkeddb.NewDefault(currentValidatorBaseDB),
		currentDelegatorBaseDB:          currentDelegatorBaseDB,
		currentDelegatorList:            linkeddb.NewDefault(currentDelegatorBaseDB),
		currentSubnetValidatorBaseDB:    currentSubnetValidatorBaseDB,
		currentSubnetValidatorList:      linkeddb.NewDefault(currentSubnetValidatorBaseDB),
		currentSubnetDelegatorBaseDB:    currentSubnetDelegatorBaseDB,
		currentSubnetDelegatorList:      linkeddb.NewDefault(currentSubnetDelegatorBaseDB),
		pendingValidatorsDB:             pendingValidatorsDB,
		pendingValidatorBaseDB:          pendingValidatorBaseDB,
		pendingValidatorList:            linkeddb.NewDefault(pendingValidatorBaseDB),
		pendingDelegatorBaseDB:          pendingDelegatorBaseDB,
		pendingDelegatorList:            linkeddb.NewDefault(pendingDelegatorBaseDB),
		pendingSubnetValidatorBaseDB:    pendingSubnetValidatorBaseDB,
		pendingSubnetValidatorList:      linkeddb.NewDefault(pendingSubnetValidatorBaseDB),
		pendingSubnetDelegatorBaseDB:    pendingSubnetDelegatorBaseDB,
		pendingSubnetDelegatorList:      linkeddb.NewDefault(pendingSubnetDelegatorBaseDB),
		nestedValidatorWeightDiffsDB:    nestedValidatorWeightDiffsDB,
		nestedValidatorPublicKeyDiffsDB: nestedValidatorPublicKeyDiffsDB,
		flatValidatorWeightDiffsDB:      flatValidatorWeightDiffsDB,
		flatValidatorPublicKeyDiffsDB:   flatValidatorPublicKeyDiffsDB,

		addedTxs: make(map[ids.ID]*txAndStatus),
		txDB:     prefixdb.New(txPrefix, baseDB),
		txCache:  txCache,

		addedRewardUTXOs: make(map[ids.ID][]*avax.UTXO),
		rewardUTXODB:     rewardUTXODB,
		rewardUTXOsCache: rewardUTXOsCache,

		modifiedUTXOs: make(map[ids.ID]*avax.UTXO),
		utxoDB:        utxoDB,
		utxoState:     utxoState,

		subnetBaseDB: subnetBaseDB,
		subnetDB:     linkeddb.NewDefault(subnetBaseDB),

		transformedSubnets:     make(map[ids.ID]*txs.Tx),
		transformedSubnetCache: transformedSubnetCache,
		transformedSubnetDB:    prefixdb.New(transformedSubnetPrefix, baseDB),

		modifiedSupplies: make(map[ids.ID]uint64),
		supplyCache:      supplyCache,
		supplyDB:         prefixdb.New(supplyPrefix, baseDB),

		addedChains:  make(map[ids.ID][]*txs.Tx),
		chainDB:      prefixdb.New(chainPrefix, baseDB),
		chainCache:   chainCache,
		chainDBCache: chainDBCache,

		singletonDB: prefixdb.New(singletonPrefix, baseDB),
	}, nil
}

func (s *state) GetCurrentValidator(subnetID ids.ID, nodeID ids.NodeID) (*Staker, error) {
	return s.currentStakers.GetValidator(subnetID, nodeID)
}

func (s *state) PutCurrentValidator(staker *Staker) {
	s.currentStakers.PutValidator(staker)
}

func (s *state) DeleteCurrentValidator(staker *Staker) {
	s.currentStakers.DeleteValidator(staker)
}

func (s *state) GetCurrentDelegatorIterator(subnetID ids.ID, nodeID ids.NodeID) (StakerIterator, error) {
	return s.currentStakers.GetDelegatorIterator(subnetID, nodeID), nil
}

func (s *state) PutCurrentDelegator(staker *Staker) {
	s.currentStakers.PutDelegator(staker)
}

func (s *state) DeleteCurrentDelegator(staker *Staker) {
	s.currentStakers.DeleteDelegator(staker)
}

func (s *state) GetCurrentStakerIterator() (StakerIterator, error) {
	return s.currentStakers.GetStakerIterator(), nil
}

func (s *state) GetPendingValidator(subnetID ids.ID, nodeID ids.NodeID) (*Staker, error) {
	return s.pendingStakers.GetValidator(subnetID, nodeID)
}

func (s *state) PutPendingValidator(staker *Staker) {
	s.pendingStakers.PutValidator(staker)
}

func (s *state) DeletePendingValidator(staker *Staker) {
	s.pendingStakers.DeleteValidator(staker)
}

func (s *state) GetPendingDelegatorIterator(subnetID ids.ID, nodeID ids.NodeID) (StakerIterator, error) {
	return s.pendingStakers.GetDelegatorIterator(subnetID, nodeID), nil
}

func (s *state) PutPendingDelegator(staker *Staker) {
	s.pendingStakers.PutDelegator(staker)
}

func (s *state) DeletePendingDelegator(staker *Staker) {
	s.pendingStakers.DeleteDelegator(staker)
}

func (s *state) GetPendingStakerIterator() (StakerIterator, error) {
	return s.pendingStakers.GetStakerIterator(), nil
}

func (s *state) shouldInit() (bool, error) {
	has, err := s.singletonDB.Has(initializedKey)
	return !has, err
}

func (s *state) doneInit() error {
	return s.singletonDB.Put(initializedKey, nil)
}

func (s *state) ShouldPrune() (bool, error) {
	has, err := s.singletonDB.Has(prunedKey)
	if err != nil {
		return true, err
	}

	// If [prunedKey] is not in [singletonDB], [PruneAndIndex()] did not finish
	// execution.
	if !has {
		return true, nil
	}

	// To ensure the db was not modified since we last ran [PruneAndIndex()], we
	// must verify that [s.lastAccepted] is height indexed.
	blk, err := s.GetStatelessBlock(s.lastAccepted)
	if err != nil {
		return true, err
	}

	_, err = s.GetBlockIDAtHeight(blk.Height())
	if err == database.ErrNotFound {
		return true, nil
	}

	return false, err
}

func (s *state) donePrune() error {
	return s.singletonDB.Put(prunedKey, nil)
}

func (s *state) GetSubnets() ([]*txs.Tx, error) {
	if s.cachedSubnets != nil {
		return s.cachedSubnets, nil
	}

	subnetDBIt := s.subnetDB.NewIterator()
	defer subnetDBIt.Release()

	txs := []*txs.Tx(nil)
	for subnetDBIt.Next() {
		subnetIDBytes := subnetDBIt.Key()
		subnetID, err := ids.ToID(subnetIDBytes)
		if err != nil {
			return nil, err
		}
		subnetTx, _, err := s.GetTx(subnetID)
		if err != nil {
			return nil, err
		}
		txs = append(txs, subnetTx)
	}
	if err := subnetDBIt.Error(); err != nil {
		return nil, err
	}
	txs = append(txs, s.addedSubnets...)
	s.cachedSubnets = txs
	return txs, nil
}

func (s *state) AddSubnet(createSubnetTx *txs.Tx) {
	s.addedSubnets = append(s.addedSubnets, createSubnetTx)
	if s.cachedSubnets != nil {
		s.cachedSubnets = append(s.cachedSubnets, createSubnetTx)
	}
}

func (s *state) GetSubnetOwner(subnetID ids.ID) (fx.Owner, error) {
	subnetIntf, _, err := s.GetTx(subnetID)
	if err != nil {
		return nil, fmt.Errorf(
			"%w %q: %w",
			ErrCantFindSubnet,
			subnetID,
			err,
		)
	}

	subnet, ok := subnetIntf.Unsigned.(*txs.CreateSubnetTx)
	if !ok {
		return nil, fmt.Errorf("%q %w", subnetID, errIsNotSubnet)
	}

	return subnet.Owner, nil
}

func (s *state) GetSubnetTransformation(subnetID ids.ID) (*txs.Tx, error) {
	if tx, exists := s.transformedSubnets[subnetID]; exists {
		return tx, nil
	}

	if tx, cached := s.transformedSubnetCache.Get(subnetID); cached {
		if tx == nil {
			return nil, database.ErrNotFound
		}
		return tx, nil
	}

	transformSubnetTxID, err := database.GetID(s.transformedSubnetDB, subnetID[:])
	if err == database.ErrNotFound {
		s.transformedSubnetCache.Put(subnetID, nil)
		return nil, database.ErrNotFound
	}
	if err != nil {
		return nil, err
	}

	transformSubnetTx, _, err := s.GetTx(transformSubnetTxID)
	if err != nil {
		return nil, err
	}
	s.transformedSubnetCache.Put(subnetID, transformSubnetTx)
	return transformSubnetTx, nil
}

func (s *state) AddSubnetTransformation(transformSubnetTxIntf *txs.Tx) {
	transformSubnetTx := transformSubnetTxIntf.Unsigned.(*txs.TransformSubnetTx)
	s.transformedSubnets[transformSubnetTx.Subnet] = transformSubnetTxIntf
}

func (s *state) GetChains(subnetID ids.ID) ([]*txs.Tx, error) {
	if chains, cached := s.chainCache.Get(subnetID); cached {
		return chains, nil
	}
	chainDB := s.getChainDB(subnetID)
	chainDBIt := chainDB.NewIterator()
	defer chainDBIt.Release()

	txs := []*txs.Tx(nil)
	for chainDBIt.Next() {
		chainIDBytes := chainDBIt.Key()
		chainID, err := ids.ToID(chainIDBytes)
		if err != nil {
			return nil, err
		}
		chainTx, _, err := s.GetTx(chainID)
		if err != nil {
			return nil, err
		}
		txs = append(txs, chainTx)
	}
	if err := chainDBIt.Error(); err != nil {
		return nil, err
	}
	txs = append(txs, s.addedChains[subnetID]...)
	s.chainCache.Put(subnetID, txs)
	return txs, nil
}

func (s *state) AddChain(createChainTxIntf *txs.Tx) {
	createChainTx := createChainTxIntf.Unsigned.(*txs.CreateChainTx)
	subnetID := createChainTx.SubnetID
	s.addedChains[subnetID] = append(s.addedChains[subnetID], createChainTxIntf)
	if chains, cached := s.chainCache.Get(subnetID); cached {
		chains = append(chains, createChainTxIntf)
		s.chainCache.Put(subnetID, chains)
	}
}

func (s *state) getChainDB(subnetID ids.ID) linkeddb.LinkedDB {
	if chainDB, cached := s.chainDBCache.Get(subnetID); cached {
		return chainDB
	}
	rawChainDB := prefixdb.New(subnetID[:], s.chainDB)
	chainDB := linkeddb.NewDefault(rawChainDB)
	s.chainDBCache.Put(subnetID, chainDB)
	return chainDB
}

func (s *state) GetTx(txID ids.ID) (*txs.Tx, status.Status, error) {
	if tx, exists := s.addedTxs[txID]; exists {
		return tx.tx, tx.status, nil
	}
	if tx, cached := s.txCache.Get(txID); cached {
		if tx == nil {
			return nil, status.Unknown, database.ErrNotFound
		}
		return tx.tx, tx.status, nil
	}
	txBytes, err := s.txDB.Get(txID[:])
	if err == database.ErrNotFound {
		s.txCache.Put(txID, nil)
		return nil, status.Unknown, database.ErrNotFound
	} else if err != nil {
		return nil, status.Unknown, err
	}

	stx := txBytesAndStatus{}
	if _, err := txs.GenesisCodec.Unmarshal(txBytes, &stx); err != nil {
		return nil, status.Unknown, err
	}

	tx, err := txs.Parse(txs.GenesisCodec, stx.Tx)
	if err != nil {
		return nil, status.Unknown, err
	}

	ptx := &txAndStatus{
		tx:     tx,
		status: stx.Status,
	}

	s.txCache.Put(txID, ptx)
	return ptx.tx, ptx.status, nil
}

func (s *state) AddTx(tx *txs.Tx, status status.Status) {
	s.addedTxs[tx.ID()] = &txAndStatus{
		tx:     tx,
		status: status,
	}
}

func (s *state) GetRewardUTXOs(txID ids.ID) ([]*avax.UTXO, error) {
	if utxos, exists := s.addedRewardUTXOs[txID]; exists {
		return utxos, nil
	}
	if utxos, exists := s.rewardUTXOsCache.Get(txID); exists {
		return utxos, nil
	}

	rawTxDB := prefixdb.New(txID[:], s.rewardUTXODB)
	txDB := linkeddb.NewDefault(rawTxDB)
	it := txDB.NewIterator()
	defer it.Release()

	utxos := []*avax.UTXO(nil)
	for it.Next() {
		utxo := &avax.UTXO{}
		if _, err := txs.Codec.Unmarshal(it.Value(), utxo); err != nil {
			return nil, err
		}
		utxos = append(utxos, utxo)
	}
	if err := it.Error(); err != nil {
		return nil, err
	}

	s.rewardUTXOsCache.Put(txID, utxos)
	return utxos, nil
}

func (s *state) AddRewardUTXO(txID ids.ID, utxo *avax.UTXO) {
	s.addedRewardUTXOs[txID] = append(s.addedRewardUTXOs[txID], utxo)
}

func (s *state) GetUTXO(utxoID ids.ID) (*avax.UTXO, error) {
	if utxo, exists := s.modifiedUTXOs[utxoID]; exists {
		if utxo == nil {
			return nil, database.ErrNotFound
		}
		return utxo, nil
	}
	return s.utxoState.GetUTXO(utxoID)
}

func (s *state) UTXOIDs(addr []byte, start ids.ID, limit int) ([]ids.ID, error) {
	return s.utxoState.UTXOIDs(addr, start, limit)
}

func (s *state) AddUTXO(utxo *avax.UTXO) {
	s.modifiedUTXOs[utxo.InputID()] = utxo
}

func (s *state) DeleteUTXO(utxoID ids.ID) {
	s.modifiedUTXOs[utxoID] = nil
}

func (s *state) GetStartTime(nodeID ids.NodeID, subnetID ids.ID) (time.Time, error) {
	staker, err := s.currentStakers.GetValidator(subnetID, nodeID)
	if err != nil {
		return time.Time{}, err
	}
	return staker.StartTime, nil
}

func (s *state) GetTimestamp() time.Time {
	return s.timestamp
}

func (s *state) SetTimestamp(tm time.Time) {
	s.timestamp = tm
}

func (s *state) GetLastAccepted() ids.ID {
	return s.lastAccepted
}

func (s *state) SetLastAccepted(lastAccepted ids.ID) {
	s.lastAccepted = lastAccepted
}

func (s *state) GetCurrentSupply(subnetID ids.ID) (uint64, error) {
	if subnetID == constants.PrimaryNetworkID {
		return s.currentSupply, nil
	}

	supply, ok := s.modifiedSupplies[subnetID]
	if ok {
		return supply, nil
	}

	cachedSupply, ok := s.supplyCache.Get(subnetID)
	if ok {
		if cachedSupply == nil {
			return 0, database.ErrNotFound
		}
		return *cachedSupply, nil
	}

	supply, err := database.GetUInt64(s.supplyDB, subnetID[:])
	if err == database.ErrNotFound {
		s.supplyCache.Put(subnetID, nil)
		return 0, database.ErrNotFound
	}
	if err != nil {
		return 0, err
	}

	s.supplyCache.Put(subnetID, &supply)
	return supply, nil
}

func (s *state) SetCurrentSupply(subnetID ids.ID, cs uint64) {
	if subnetID == constants.PrimaryNetworkID {
		s.currentSupply = cs
	} else {
		s.modifiedSupplies[subnetID] = cs
	}
}

func (s *state) ValidatorSet(subnetID ids.ID, vdrs validators.Set) error {
	for nodeID, validator := range s.currentStakers.validators[subnetID] {
		staker := validator.validator
		if err := vdrs.Add(nodeID, staker.PublicKey, staker.TxID, staker.Weight); err != nil {
			return err
		}

		delegatorIterator := NewTreeIterator(validator.delegators)
		for delegatorIterator.Next() {
			staker := delegatorIterator.Value()
			if err := vdrs.AddWeight(nodeID, staker.Weight); err != nil {
				delegatorIterator.Release()
				return err
			}
		}
		delegatorIterator.Release()
	}
	return nil
}

func (s *state) ApplyValidatorWeightDiffs(
	ctx context.Context,
	validators map[ids.NodeID]*validators.GetValidatorOutput,
	startHeight uint64,
	endHeight uint64,
	subnetID ids.ID,
) error {
	diffIter := s.flatValidatorWeightDiffsDB.NewIteratorWithStartAndPrefix(
		marshalStartDiffKey(subnetID, startHeight),
		subnetID[:],
	)
	defer diffIter.Release()

	prevHeight := startHeight + 1
	// TODO: Remove the index continuity checks once we are guaranteed nodes can
	// not rollback to not support the new indexing mechanism.
	for diffIter.Next() && s.indexedHeights != nil && s.indexedHeights.LowerBound <= endHeight {
		if err := ctx.Err(); err != nil {
			return err
		}

		_, parsedHeight, nodeID, err := unmarshalDiffKey(diffIter.Key())
		if err != nil {
			return err
		}
		// If the parsedHeight is less than our target endHeight, then we have
		// fully processed the diffs from startHeight through endHeight.
		if parsedHeight < endHeight {
			return diffIter.Error()
		}

		prevHeight = parsedHeight

		weightDiff, err := unmarshalWeightDiff(diffIter.Value())
		if err != nil {
			return err
		}

		if err := applyWeightDiff(validators, nodeID, weightDiff); err != nil {
			return err
		}
	}
	if err := diffIter.Error(); err != nil {
		return err
	}

	// TODO: Remove this once it is assumed that all subnet validators have
	// adopted the new indexing.
	for height := prevHeight - 1; height >= endHeight; height-- {
		if err := ctx.Err(); err != nil {
			return err
		}

		prefixStruct := heightWithSubnet{
			Height:   height,
			SubnetID: subnetID,
		}
		prefixBytes, err := block.GenesisCodec.Marshal(block.Version, prefixStruct)
		if err != nil {
			return err
		}

		rawDiffDB := prefixdb.New(prefixBytes, s.nestedValidatorWeightDiffsDB)
		diffDB := linkeddb.NewDefault(rawDiffDB)
		diffIter := diffDB.NewIterator()
		defer diffIter.Release()

		for diffIter.Next() {
			nodeID, err := ids.ToNodeID(diffIter.Key())
			if err != nil {
				return err
			}

			weightDiff := ValidatorWeightDiff{}
			_, err = block.GenesisCodec.Unmarshal(diffIter.Value(), &weightDiff)
			if err != nil {
				return err
			}

			if err := applyWeightDiff(validators, nodeID, &weightDiff); err != nil {
				return err
			}
		}
	}

	return nil
}

func applyWeightDiff(
	vdrs map[ids.NodeID]*validators.GetValidatorOutput,
	nodeID ids.NodeID,
	weightDiff *ValidatorWeightDiff,
) error {
	vdr, ok := vdrs[nodeID]
	if !ok {
		// This node isn't in the current validator set.
		vdr = &validators.GetValidatorOutput{
			NodeID: nodeID,
		}
		vdrs[nodeID] = vdr
	}

	// The weight of this node changed at this block.
	var err error
	if weightDiff.Decrease {
		// The validator's weight was decreased at this block, so in the
		// prior block it was higher.
		vdr.Weight, err = math.Add64(vdr.Weight, weightDiff.Amount)
	} else {
		// The validator's weight was increased at this block, so in the
		// prior block it was lower.
		vdr.Weight, err = math.Sub(vdr.Weight, weightDiff.Amount)
	}
	if err != nil {
		return err
	}

	if vdr.Weight == 0 {
		// The validator's weight was 0 before this block so they weren't in the
		// validator set.
		delete(vdrs, nodeID)
	}
	return nil
}

func (s *state) ApplyValidatorPublicKeyDiffs(
	ctx context.Context,
	validators map[ids.NodeID]*validators.GetValidatorOutput,
	startHeight uint64,
	endHeight uint64,
) error {
	diffIter := s.flatValidatorPublicKeyDiffsDB.NewIteratorWithStartAndPrefix(
		marshalStartDiffKey(constants.PrimaryNetworkID, startHeight),
		constants.PrimaryNetworkID[:],
	)
	defer diffIter.Release()

	for diffIter.Next() {
		if err := ctx.Err(); err != nil {
			return err
		}

		_, parsedHeight, nodeID, err := unmarshalDiffKey(diffIter.Key())
		if err != nil {
			return err
		}
		// If the parsedHeight is less than our target endHeight, then we have
		// fully processed the diffs from startHeight through endHeight.
		if parsedHeight < endHeight {
			break
		}

		vdr, ok := validators[nodeID]
		if !ok {
			continue
		}

		pkBytes := diffIter.Value()
		if len(pkBytes) == 0 {
			vdr.PublicKey = nil
			continue
		}

		vdr.PublicKey = new(bls.PublicKey).Deserialize(pkBytes)
	}

	// Note: this does not fallback to the linkeddb index because the linkeddb
	// index does not contain entries for when to remove the public key.
	//
	// Nodes may see inconsistent public keys for heights before the new public
	// key index was populated.
	return diffIter.Error()
}

func (s *state) syncGenesis(genesisBlk block.Block, genesis *genesis.State) error {
	genesisBlkID := genesisBlk.ID()
	s.SetLastAccepted(genesisBlkID)
	s.SetTimestamp(time.Unix(int64(genesis.Timestamp), 0))
	s.SetCurrentSupply(constants.PrimaryNetworkID, genesis.InitialSupply)
	s.AddStatelessBlock(genesisBlk)

	// Persist UTXOs that exist at genesis
	for _, utxo := range genesis.UTXOs {
		s.AddUTXO(utxo)
	}

	// Persist primary network validator set at genesis
	for _, vdrTx := range genesis.Validators {
		tx, ok := vdrTx.Unsigned.(*txs.AddValidatorTx)
		if !ok {
			return fmt.Errorf("expected tx type *txs.AddValidatorTx but got %T", vdrTx.Unsigned)
		}

		stakeAmount := tx.Validator.Wght
		stakeDuration := tx.Validator.Duration()
		currentSupply, err := s.GetCurrentSupply(constants.PrimaryNetworkID)
		if err != nil {
			return err
		}

		potentialReward := s.rewards.Calculate(
			stakeDuration,
			stakeAmount,
			currentSupply,
		)
		newCurrentSupply, err := math.Add64(currentSupply, potentialReward)
		if err != nil {
			return err
		}

		staker, err := NewCurrentStaker(vdrTx.ID(), tx, potentialReward)
		if err != nil {
			return err
		}

		s.PutCurrentValidator(staker)
		s.AddTx(vdrTx, status.Committed)
		s.SetCurrentSupply(constants.PrimaryNetworkID, newCurrentSupply)
	}

	for _, chain := range genesis.Chains {
		unsignedChain, ok := chain.Unsigned.(*txs.CreateChainTx)
		if !ok {
			return fmt.Errorf("expected tx type *txs.CreateChainTx but got %T", chain.Unsigned)
		}

		// Ensure all chains that the genesis bytes say to create have the right
		// network ID
		if unsignedChain.NetworkID != s.ctx.NetworkID {
			return avax.ErrWrongNetworkID
		}

		s.AddChain(chain)
		s.AddTx(chain, status.Committed)
	}

	// updateValidators is set to false here to maintain the invariant that the
	// primary network's validator set is empty before the validator sets are
	// initialized.
	return s.write(false /*=updateValidators*/, 0)
}

// Load pulls data previously stored on disk that is expected to be in memory.
func (s *state) load() error {
	errs := wrappers.Errs{}
	errs.Add(
		s.loadMetadata(),
		s.loadCurrentValidators(),
		s.loadPendingValidators(),
		s.initValidatorSets(),
	)
	return errs.Err
}

func (s *state) loadMetadata() error {
	timestamp, err := database.GetTimestamp(s.singletonDB, timestampKey)
	if err != nil {
		return err
	}
	s.persistedTimestamp = timestamp
	s.SetTimestamp(timestamp)

	currentSupply, err := database.GetUInt64(s.singletonDB, currentSupplyKey)
	if err != nil {
		return err
	}
	s.persistedCurrentSupply = currentSupply
	s.SetCurrentSupply(constants.PrimaryNetworkID, currentSupply)

	lastAccepted, err := database.GetID(s.singletonDB, lastAcceptedKey)
	if err != nil {
		return err
	}
	s.persistedLastAccepted = lastAccepted
	s.lastAccepted = lastAccepted

	// Lookup the most recently indexed range on disk. If we haven't started
	// indexing the weights, then we keep the indexed heights as nil.
	indexedHeightsBytes, err := s.singletonDB.Get(heightsIndexedKey)
	if err == database.ErrNotFound {
		return nil
	}
	if err != nil {
		return err
	}

	indexedHeights := &heightRange{}
	_, err = block.GenesisCodec.Unmarshal(indexedHeightsBytes, indexedHeights)
	if err != nil {
		return err
	}

	// If the indexed range is not up to date, then we will act as if the range
	// doesn't exist.
	lastAcceptedBlock, err := s.GetStatelessBlock(lastAccepted)
	if err != nil {
		return err
	}
	if indexedHeights.UpperBound != lastAcceptedBlock.Height() {
		return nil
	}
	s.indexedHeights = indexedHeights
	return nil
}

func (s *state) loadCurrentValidators() error {
	s.currentStakers = newBaseStakers()

	validatorIt := s.currentValidatorList.NewIterator()
	defer validatorIt.Release()
	for validatorIt.Next() {
		txIDBytes := validatorIt.Key()
		txID, err := ids.ToID(txIDBytes)
		if err != nil {
			return err
		}
		tx, _, err := s.GetTx(txID)
		if err != nil {
			return err
		}

		metadataBytes := validatorIt.Value()
		metadata := &validatorMetadata{
			txID: txID,
			// Note: we don't provide [LastUpdated] here because we expect it to
			// always be present on disk.
		}
		if err := parseValidatorMetadata(metadataBytes, metadata); err != nil {
			return err
		}

		stakerTx, ok := tx.Unsigned.(txs.Staker)
		if !ok {
			return fmt.Errorf("expected tx type txs.Staker but got %T", tx.Unsigned)
		}

		staker, err := NewCurrentStaker(txID, stakerTx, metadata.PotentialReward)
		if err != nil {
			return err
		}

		validator := s.currentStakers.getOrCreateValidator(staker.SubnetID, staker.NodeID)
		validator.validator = staker

		s.currentStakers.stakers.ReplaceOrInsert(staker)

		s.validatorState.LoadValidatorMetadata(staker.NodeID, staker.SubnetID, metadata)
	}

	subnetValidatorIt := s.currentSubnetValidatorList.NewIterator()
	defer subnetValidatorIt.Release()
	for subnetValidatorIt.Next() {
		txIDBytes := subnetValidatorIt.Key()
		txID, err := ids.ToID(txIDBytes)
		if err != nil {
			return err
		}
		tx, _, err := s.GetTx(txID)
		if err != nil {
			return err
		}

		stakerTx, ok := tx.Unsigned.(txs.Staker)
		if !ok {
			return fmt.Errorf("expected tx type txs.Staker but got %T", tx.Unsigned)
		}

		metadataBytes := subnetValidatorIt.Value()
		metadata := &validatorMetadata{
			txID: txID,
			// use the start time as the fallback value
			// in case it's not stored in the database
			LastUpdated: uint64(stakerTx.StartTime().Unix()),
		}
		if err := parseValidatorMetadata(metadataBytes, metadata); err != nil {
			return err
		}

		staker, err := NewCurrentStaker(txID, stakerTx, metadata.PotentialReward)
		if err != nil {
			return err
		}
		validator := s.currentStakers.getOrCreateValidator(staker.SubnetID, staker.NodeID)
		validator.validator = staker

		s.currentStakers.stakers.ReplaceOrInsert(staker)

		s.validatorState.LoadValidatorMetadata(staker.NodeID, staker.SubnetID, metadata)
	}

	delegatorIt := s.currentDelegatorList.NewIterator()
	defer delegatorIt.Release()

	subnetDelegatorIt := s.currentSubnetDelegatorList.NewIterator()
	defer subnetDelegatorIt.Release()

	for _, delegatorIt := range []database.Iterator{delegatorIt, subnetDelegatorIt} {
		for delegatorIt.Next() {
			txIDBytes := delegatorIt.Key()
			txID, err := ids.ToID(txIDBytes)
			if err != nil {
				return err
			}
			tx, _, err := s.GetTx(txID)
			if err != nil {
				return err
			}

			potentialRewardBytes := delegatorIt.Value()
			potentialReward, err := database.ParseUInt64(potentialRewardBytes)
			if err != nil {
				return err
			}

			stakerTx, ok := tx.Unsigned.(txs.Staker)
			if !ok {
				return fmt.Errorf("expected tx type txs.Staker but got %T", tx.Unsigned)
			}

			staker, err := NewCurrentStaker(txID, stakerTx, potentialReward)
			if err != nil {
				return err
			}

			validator := s.currentStakers.getOrCreateValidator(staker.SubnetID, staker.NodeID)
			if validator.delegators == nil {
				validator.delegators = btree.NewG(defaultTreeDegree, (*Staker).Less)
			}
			validator.delegators.ReplaceOrInsert(staker)

			s.currentStakers.stakers.ReplaceOrInsert(staker)
		}
	}

	errs := wrappers.Errs{}
	errs.Add(
		validatorIt.Error(),
		subnetValidatorIt.Error(),
		delegatorIt.Error(),
		subnetDelegatorIt.Error(),
	)
	return errs.Err
}

func (s *state) loadPendingValidators() error {
	s.pendingStakers = newBaseStakers()

	validatorIt := s.pendingValidatorList.NewIterator()
	defer validatorIt.Release()

	subnetValidatorIt := s.pendingSubnetValidatorList.NewIterator()
	defer subnetValidatorIt.Release()

	for _, validatorIt := range []database.Iterator{validatorIt, subnetValidatorIt} {
		for validatorIt.Next() {
			txIDBytes := validatorIt.Key()
			txID, err := ids.ToID(txIDBytes)
			if err != nil {
				return err
			}
			tx, _, err := s.GetTx(txID)
			if err != nil {
				return err
			}

			stakerTx, ok := tx.Unsigned.(txs.Staker)
			if !ok {
				return fmt.Errorf("expected tx type txs.Staker but got %T", tx.Unsigned)
			}

			staker, err := NewPendingStaker(txID, stakerTx)
			if err != nil {
				return err
			}

			validator := s.pendingStakers.getOrCreateValidator(staker.SubnetID, staker.NodeID)
			validator.validator = staker

			s.pendingStakers.stakers.ReplaceOrInsert(staker)
		}
	}

	delegatorIt := s.pendingDelegatorList.NewIterator()
	defer delegatorIt.Release()

	subnetDelegatorIt := s.pendingSubnetDelegatorList.NewIterator()
	defer subnetDelegatorIt.Release()

	for _, delegatorIt := range []database.Iterator{delegatorIt, subnetDelegatorIt} {
		for delegatorIt.Next() {
			txIDBytes := delegatorIt.Key()
			txID, err := ids.ToID(txIDBytes)
			if err != nil {
				return err
			}
			tx, _, err := s.GetTx(txID)
			if err != nil {
				return err
			}

			stakerTx, ok := tx.Unsigned.(txs.Staker)
			if !ok {
				return fmt.Errorf("expected tx type txs.Staker but got %T", tx.Unsigned)
			}

			staker, err := NewPendingStaker(txID, stakerTx)
			if err != nil {
				return err
			}

			validator := s.pendingStakers.getOrCreateValidator(staker.SubnetID, staker.NodeID)
			if validator.delegators == nil {
				validator.delegators = btree.NewG(defaultTreeDegree, (*Staker).Less)
			}
			validator.delegators.ReplaceOrInsert(staker)

			s.pendingStakers.stakers.ReplaceOrInsert(staker)
		}
	}

	errs := wrappers.Errs{}
	errs.Add(
		validatorIt.Error(),
		subnetValidatorIt.Error(),
		delegatorIt.Error(),
		subnetDelegatorIt.Error(),
	)
	return errs.Err
}

// Invariant: initValidatorSets requires loadCurrentValidators to have already
// been called.
func (s *state) initValidatorSets() error {
	primaryValidators, ok := s.cfg.Validators.Get(constants.PrimaryNetworkID)
	if !ok {
		return errMissingValidatorSet
	}
	if primaryValidators.Len() != 0 {
		// Enforce the invariant that the validator set is empty here.
		return errValidatorSetAlreadyPopulated
	}
	err := s.ValidatorSet(constants.PrimaryNetworkID, primaryValidators)
	if err != nil {
		return err
	}

	vl := validators.NewLogger(s.ctx.Log, s.bootstrapped, constants.PrimaryNetworkID, s.ctx.NodeID)
	primaryValidators.RegisterCallbackListener(vl)

	s.metrics.SetLocalStake(primaryValidators.GetWeight(s.ctx.NodeID))
	s.metrics.SetTotalStake(primaryValidators.Weight())

	for subnetID := range s.cfg.TrackedSubnets {
		subnetValidators := validators.NewSet()
		err := s.ValidatorSet(subnetID, subnetValidators)
		if err != nil {
			return err
		}

		if !s.cfg.Validators.Add(subnetID, subnetValidators) {
			return fmt.Errorf("%w: %s", errDuplicateValidatorSet, subnetID)
		}

		vl := validators.NewLogger(s.ctx.Log, s.bootstrapped, subnetID, s.ctx.NodeID)
		subnetValidators.RegisterCallbackListener(vl)
	}
	return nil
}

func (s *state) write(updateValidators bool, height uint64) error {
	modifiedCurrentStakers, weightDiffs, blsKeyDiffs, valSetDiff, err := s.processCurrentStakers()
	if err != nil {
		return err
	}

	modifiedPendingStakers := s.processPendingStakers()

	errs := wrappers.Errs{}
	errs.Add(
		s.writeBlocks(),
		s.writeCurrentStakers(modifiedCurrentStakers),
		s.writeWeightDiffs(height, weightDiffs),
		s.writeBlsKeyDiffs(height, blsKeyDiffs),
		s.updateValidatorSet(updateValidators, valSetDiff, weightDiffs),
		s.writePendingStakers(modifiedPendingStakers),
		s.WriteValidatorMetadata(s.currentValidatorList, s.currentSubnetValidatorList), // Must be called after writeCurrentStakers
		s.writeTXs(),
		s.writeRewardUTXOs(),
		s.writeUTXOs(),
		s.writeSubnets(),
		s.writeTransformedSubnets(),
		s.writeSubnetSupplies(),
		s.writeChains(),
		s.writeMetadata(),
	)
	return errs.Err
}

func (s *state) writeWeightDiffs(height uint64, weightDiffs map[subnetNodePair]*ValidatorWeightDiff) error {
	for k, weightDiff := range weightDiffs {
		if weightDiff.Amount == 0 {
			continue
		}

		err := s.flatValidatorWeightDiffsDB.Put(
			marshalDiffKey(k.subnetID, height, k.nodeID),
			marshalWeightDiff(weightDiff),
		)
		if err != nil {
			return err
		}

		// TODO: Remove this once we no longer support version rollbacks.
		prefixStruct := heightWithSubnet{
			Height:   height,
			SubnetID: k.subnetID,
		}
		prefixBytes, err := block.GenesisCodec.Marshal(block.Version, prefixStruct)
		if err != nil {
			return fmt.Errorf("failed to create prefix bytes: %w", err)
		}
		rawNestedWeightDiffDB := prefixdb.New(prefixBytes, s.nestedValidatorWeightDiffsDB)
		nestedWeightDiffDB := linkeddb.NewDefault(rawNestedWeightDiffDB)

		weightDiffBytes, err := block.GenesisCodec.Marshal(block.Version, weightDiff)
		if err != nil {
			return fmt.Errorf("failed to serialize validator weight diff: %w", err)
		}
		if err := nestedWeightDiffDB.Put(k.nodeID[:], weightDiffBytes); err != nil {
			return err
		}
	}
	return nil
}

func (s *state) writeBlsKeyDiffs(height uint64, blsKeyDiffs map[ids.NodeID]*bls.PublicKey) error {
	for nodeID, blsKey := range blsKeyDiffs {
		key := marshalDiffKey(constants.PrimaryNetworkID, height, nodeID)
		blsKeyBytes := []byte{}
		if blsKey != nil {
			// Note: in flatValidatorPublicKeyDiffsDB we store the
			// uncompressed public key here as it is
			// significantly more efficient to parse when applying diffs.
			blsKeyBytes = blsKey.Serialize()
		}
		if err := s.flatValidatorPublicKeyDiffsDB.Put(key, blsKeyBytes); err != nil {
			return fmt.Errorf("failed to add bls key diffs: %w", err)
		}

		// TODO: Remove this once we no longer support version rollbacks.
		if blsKey != nil {
			heightBytes := database.PackUInt64(height)
			rawNestedPublicKeyDiffDB := prefixdb.New(heightBytes, s.nestedValidatorPublicKeyDiffsDB)
			nestedPKDiffDB := linkeddb.NewDefault(rawNestedPublicKeyDiffDB)

			// Note: We store the compressed public key here.
			pkBytes := bls.PublicKeyToBytes(blsKey)
			if err := nestedPKDiffDB.Put(nodeID[:], pkBytes); err != nil {
				return err
			}
		}
	}
	return nil
}

func (s *state) updateValidatorSet(
	updateValidators bool,
	valSetDiff map[subnetNodePair]stakerStatusPair,
	weightDiffs map[subnetNodePair]*ValidatorWeightDiff,
) error {
	if !updateValidators {
		return nil
	}

	for key, weightDiff := range weightDiffs {
		var (
			subnetID = key.subnetID
			nodeID   = key.nodeID
			val      = valSetDiff[key]
			err      error
		)

		// We only track the current validator set of tracked subnets.
		if subnetID != constants.PrimaryNetworkID && !s.cfg.TrackedSubnets.Contains(subnetID) {
			continue
		}
		if weightDiff.Amount == 0 {
			// No weight change to record; go to next validator.
			continue
		}

		if weightDiff.Decrease {
			err = validators.RemoveWeight(s.cfg.Validators, subnetID, nodeID, weightDiff.Amount)
		} else {
			if val.status == added {
				staker := val.staker
				err = validators.Add(
					s.cfg.Validators,
					subnetID,
					nodeID,
					staker.PublicKey,
					staker.TxID,
					weightDiff.Amount,
				)
			} else {
				err = validators.AddWeight(s.cfg.Validators, subnetID, nodeID, weightDiff.Amount)
			}
		}
		if err != nil {
			return fmt.Errorf("failed to update validator weight: %w", err)
		}
	}

	primaryValidators, ok := s.cfg.Validators.Get(constants.PrimaryNetworkID)
	if !ok {
		return nil
	}
	s.metrics.SetLocalStake(primaryValidators.GetWeight(s.ctx.NodeID))
	s.metrics.SetTotalStake(primaryValidators.Weight())
	return nil
}

type subnetNodePair struct {
	subnetID ids.ID
	nodeID   ids.NodeID
}

type stakerStatusPair struct {
	staker *Staker
	status diffValidatorStatus
}

func (s *state) processCurrentStakers() (
	[]stakerStatusPair,
	map[subnetNodePair]*ValidatorWeightDiff,
	map[ids.NodeID]*bls.PublicKey,
	map[subnetNodePair]stakerStatusPair,
	error,
) {
	var (
		outputStakers = make([]stakerStatusPair, 0)
		outputWeights = make(map[subnetNodePair]*ValidatorWeightDiff)
		outputBlsKey  = make(map[ids.NodeID]*bls.PublicKey)
		outputValSet  = make(map[subnetNodePair]stakerStatusPair)
	)

	for subnetID, subnetValidatorDiffs := range s.currentStakers.validatorDiffs {
		delete(s.currentStakers.validatorDiffs, subnetID)

		for nodeID, validatorDiff := range subnetValidatorDiffs {
			// Note: validatorDiff.validator is not guaranteed to be non-nil here.
			// Access it only if validatorDiff.validatorStatus is added or deleted

			key := subnetNodePair{
				subnetID: subnetID,
				nodeID:   nodeID,
			}
<<<<<<< HEAD
			outputValSet[key] = stakerStatusPair{
				staker: validatorDiff.validator,
				status: validatorDiff.validatorStatus,
			}
=======
>>>>>>> bcea64d1

			// make sure there is an entry for delegators even in case
			// there are no validators modified.
			outputWeights[key] = &ValidatorWeightDiff{
				Decrease: validatorDiff.validatorStatus == deleted,
			}

			switch validatorDiff.validatorStatus {
			case added:
				var (
					weight = validatorDiff.validator.Weight
					blkKey = validatorDiff.validator.PublicKey
				)
<<<<<<< HEAD

				outputStakers = append(outputStakers, stakerStatusPair{
					status: added,
					staker: validatorDiff.validator,
				})

=======
>>>>>>> bcea64d1
				outputWeights[key].Amount = weight
				if blkKey != nil {
					// Record that the public key for the validator is being
					// added. This means the prior value for the public key was
					// nil.
					outputBlsKey[nodeID] = nil
				}

				outputValSet[key] = validatorStatusPair{
					validator: validatorDiff.validator,
					status:    validatorDiff.validatorStatus,
				}

			case deleted:
				var (
					weight = validatorDiff.validator.Weight
					blkKey = validatorDiff.validator.PublicKey
				)

				outputStakers = append(outputStakers, stakerStatusPair{
					status: deleted,
					staker: validatorDiff.validator,
				})

				outputWeights[key].Amount = weight
				if blkKey != nil {
					// Record that the public key for the validator is being
					// removed. This means we must record the prior value of the
					// public key.
					outputBlsKey[nodeID] = blkKey
				}

				outputValSet[key] = validatorStatusPair{
					validator: validatorDiff.validator,
					status:    validatorDiff.validatorStatus,
				}

			default:
				// nothing to do
			}

			addedDelegatorIterator := NewTreeIterator(validatorDiff.addedDelegators)
			defer addedDelegatorIterator.Release()
			for addedDelegatorIterator.Next() {
				delegator := addedDelegatorIterator.Value()

				outputStakers = append(outputStakers, stakerStatusPair{
					status: added,
					staker: delegator,
				})

				if err := outputWeights[key].Add(false, delegator.Weight); err != nil {
					return nil, nil, nil, nil, fmt.Errorf("failed to increase node weight diff: %w", err)
				}
			}

			for _, delegator := range validatorDiff.deletedDelegators {
				outputStakers = append(outputStakers, stakerStatusPair{
					status: added,
					staker: delegator,
				})

				if err := outputWeights[key].Add(true, delegator.Weight); err != nil {
					return nil, nil, nil, nil, fmt.Errorf("failed to decrease node weight diff: %w", err)
				}
			}
		}
	}
	return outputStakers, outputWeights, outputBlsKey, outputValSet, nil
}

func (s *state) processPendingStakers() []stakerStatusPair {
	output := make([]stakerStatusPair, 0)
	for subnetID, subnetValidatorDiffs := range s.pendingStakers.validatorDiffs {
		delete(s.pendingStakers.validatorDiffs, subnetID)
		for _, validatorDiff := range subnetValidatorDiffs {
			// validatorDiff.validator is not guaranteed to be non-nil here.
			// Access it only if validatorDiff.validatorStatus is added or deleted
			switch {
			case validatorDiff.validatorStatus == added || validatorDiff.validatorStatus == deleted:
				output = append(output, stakerStatusPair{
					status: validatorDiff.validatorStatus,
					staker: validatorDiff.validator,
				})
			default:
				// nothing to do
			}

			addedDelegatorIterator := NewTreeIterator(validatorDiff.addedDelegators)
			defer addedDelegatorIterator.Release()
			for addedDelegatorIterator.Next() {
				output = append(output, stakerStatusPair{
					status: added,
					staker: addedDelegatorIterator.Value(),
				})
			}

			for _, staker := range validatorDiff.deletedDelegators {
				output = append(output, stakerStatusPair{
					status: deleted,
					staker: staker,
				})
			}
		}
	}
	return output
}

func (s *state) Close() error {
	errs := wrappers.Errs{}
	errs.Add(
		s.pendingSubnetValidatorBaseDB.Close(),
		s.pendingSubnetDelegatorBaseDB.Close(),
		s.pendingDelegatorBaseDB.Close(),
		s.pendingValidatorBaseDB.Close(),
		s.pendingValidatorsDB.Close(),
		s.currentSubnetValidatorBaseDB.Close(),
		s.currentSubnetDelegatorBaseDB.Close(),
		s.currentDelegatorBaseDB.Close(),
		s.currentValidatorBaseDB.Close(),
		s.currentValidatorsDB.Close(),
		s.validatorsDB.Close(),
		s.txDB.Close(),
		s.rewardUTXODB.Close(),
		s.utxoDB.Close(),
		s.subnetBaseDB.Close(),
		s.transformedSubnetDB.Close(),
		s.supplyDB.Close(),
		s.chainDB.Close(),
		s.singletonDB.Close(),
		s.blockDB.Close(),
		s.blockIDDB.Close(),
	)
	return errs.Err
}

func (s *state) sync(genesis []byte) error {
	shouldInit, err := s.shouldInit()
	if err != nil {
		return fmt.Errorf(
			"failed to check if the database is initialized: %w",
			err,
		)
	}

	// If the database is empty, create the platform chain anew using the
	// provided genesis state
	if shouldInit {
		if err := s.init(genesis); err != nil {
			return fmt.Errorf(
				"failed to initialize the database: %w",
				err,
			)
		}
	}

	if err := s.load(); err != nil {
		return fmt.Errorf(
			"failed to load the database state: %w",
			err,
		)
	}
	return nil
}

func (s *state) init(genesisBytes []byte) error {
	// Create the genesis block and save it as being accepted (We don't do
	// genesisBlock.Accept() because then it'd look for genesisBlock's
	// non-existent parent)
	genesisID := hashing.ComputeHash256Array(genesisBytes)
	genesisBlock, err := block.NewApricotCommitBlock(genesisID, 0 /*height*/)
	if err != nil {
		return err
	}

	genesisState, err := genesis.ParseState(genesisBytes)
	if err != nil {
		return err
	}
	if err := s.syncGenesis(genesisBlock, genesisState); err != nil {
		return err
	}

	if err := s.doneInit(); err != nil {
		return err
	}

	return s.Commit()
}

func (s *state) AddStatelessBlock(block block.Block) {
	blkID := block.ID()
	s.addedBlockIDs[block.Height()] = blkID
	s.addedBlocks[blkID] = block
}

func (s *state) SetHeight(height uint64) {
	if s.indexedHeights == nil {
		// If indexedHeights hasn't been created yet, then we are newly tracking
		// the range. This means we should initialize the LowerBound to the
		// current height.
		s.indexedHeights = &heightRange{
			LowerBound: height,
		}
	}

	s.indexedHeights.UpperBound = height
	s.currentHeight = height
}

func (s *state) Commit() error {
	defer s.Abort()
	batch, err := s.CommitBatch()
	if err != nil {
		return err
	}
	return batch.Write()
}

func (s *state) Abort() {
	s.baseDB.Abort()
}

func (s *state) Checksum() ids.ID {
	return s.utxoState.Checksum()
}

func (s *state) CommitBatch() (database.Batch, error) {
	// updateValidators is set to true here so that the validator manager is
	// kept up to date with the last accepted state.
	if err := s.write(true /*=updateValidators*/, s.currentHeight); err != nil {
		return nil, err
	}
	return s.baseDB.CommitBatch()
}

func (s *state) writeBlocks() error {
	for blkID, blk := range s.addedBlocks {
		blkID := blkID
		blkBytes := blk.Bytes()
		blkHeight := blk.Height()
		heightKey := database.PackUInt64(blkHeight)

		delete(s.addedBlockIDs, blkHeight)
		s.blockIDCache.Put(blkHeight, blkID)
		if err := database.PutID(s.blockIDDB, heightKey, blkID); err != nil {
			return fmt.Errorf("failed to add blockID: %w", err)
		}

		delete(s.addedBlocks, blkID)
		// Note: Evict is used rather than Put here because blk may end up
		// referencing additional data (because of shared byte slices) that
		// would not be properly accounted for in the cache sizing.
		s.blockCache.Evict(blkID)
		if err := s.blockDB.Put(blkID[:], blkBytes); err != nil {
			return fmt.Errorf("failed to write block %s: %w", blkID, err)
		}
	}
	return nil
}

func (s *state) GetStatelessBlock(blockID ids.ID) (block.Block, error) {
	if blk, exists := s.addedBlocks[blockID]; exists {
		return blk, nil
	}
	if blk, cached := s.blockCache.Get(blockID); cached {
		if blk == nil {
			return nil, database.ErrNotFound
		}

		return blk, nil
	}

	blkBytes, err := s.blockDB.Get(blockID[:])
	if err == database.ErrNotFound {
		s.blockCache.Put(blockID, nil)
		return nil, database.ErrNotFound
	}
	if err != nil {
		return nil, err
	}

	blk, status, _, err := parseStoredBlock(blkBytes)
	if err != nil {
		return nil, err
	}

	if status != choices.Accepted {
		s.blockCache.Put(blockID, nil)
		return nil, database.ErrNotFound
	}

	s.blockCache.Put(blockID, blk)
	return blk, nil
}

func (s *state) GetBlockIDAtHeight(height uint64) (ids.ID, error) {
	if blkID, exists := s.addedBlockIDs[height]; exists {
		return blkID, nil
	}
	if blkID, cached := s.blockIDCache.Get(height); cached {
		if blkID == ids.Empty {
			return ids.Empty, database.ErrNotFound
		}

		return blkID, nil
	}

	heightKey := database.PackUInt64(height)

	blkID, err := database.GetID(s.blockIDDB, heightKey)
	if err == database.ErrNotFound {
		s.blockIDCache.Put(height, ids.Empty)
		return ids.Empty, database.ErrNotFound
	}
	if err != nil {
		return ids.Empty, err
	}

	s.blockIDCache.Put(height, blkID)
	return blkID, nil
}

func (s *state) writeCurrentStakers(modifiedStakers []stakerStatusPair) error {
	// Invariant: []modifiedStakerData is guaranteed to be list of stakers that are
	// either added or modified, so they are not nil
	for _, data := range modifiedStakers {
		switch {
		case data.staker.Priority.IsCurrentValidator():
			staker := data.staker

			// Select db to write to
			validatorDB := s.currentSubnetValidatorList
			if staker.SubnetID == constants.PrimaryNetworkID {
				validatorDB = s.currentValidatorList
			}

			switch data.status {
			case added:
				// The validator is being added.
				//
				// Invariant: It's impossible for a delegator to have been
				// rewarded in the same block that the validator was added.
				metadata := &validatorMetadata{
					txID:        staker.TxID,
					lastUpdated: staker.StartTime,

					UpDuration:               0,
					LastUpdated:              uint64(staker.StartTime.Unix()),
					PotentialReward:          staker.PotentialReward,
					PotentialDelegateeReward: 0,
				}

				metadataBytes, err := block.GenesisCodec.Marshal(block.Version, metadata)
				if err != nil {
					return fmt.Errorf("failed to serialize current validator: %w", err)
				}

				if err = validatorDB.Put(staker.TxID[:], metadataBytes); err != nil {
					return fmt.Errorf("failed to write current validator to list: %w", err)
				}

				s.validatorState.LoadValidatorMetadata(staker.NodeID, staker.SubnetID, metadata)

			case deleted:
				if err := validatorDB.Delete(staker.TxID[:]); err != nil {
					return fmt.Errorf("failed to delete current staker: %w", err)
				}

				s.validatorState.DeleteValidatorMetadata(staker.NodeID, staker.SubnetID)

			default:
				// should never happen, nothing to do
			}

		case data.staker.Priority.IsCurrentDelegator():
			staker := data.staker

			// Select db to write to
			delegatorDB := s.currentSubnetDelegatorList
			if staker.SubnetID == constants.PrimaryNetworkID {
				delegatorDB = s.currentDelegatorList
			}

			switch data.status {
			case added:
				if err := database.PutUInt64(delegatorDB, staker.TxID[:], staker.PotentialReward); err != nil {
					return fmt.Errorf("failed to write current delegator to list: %w", err)
				}

			case deleted:
				if err := delegatorDB.Delete(staker.TxID[:]); err != nil {
					return fmt.Errorf("failed to delete current staker: %w", err)
				}

			default:
				// should never happen, nothing to do
			}

		default:
			// should never happen, we only have either validators or delegators
		}
	}
	return nil
}

func (s *state) writePendingStakers(modifiedStakers []stakerStatusPair) error {
	// Invariant: []modifiedStakerData is guaranteed to be list of stakers that are
	// either added or modified, so they are not nil
	for _, data := range modifiedStakers {
		switch {
		case data.staker.Priority.IsCurrentValidator():
			staker := data.staker

			// Select db to write to
			validatorDB := s.pendingSubnetValidatorList
			if staker.SubnetID == constants.PrimaryNetworkID {
				validatorDB = s.pendingValidatorList
			}

			switch data.status {
			case added:
				err := validatorDB.Put(staker.TxID[:], nil)
				if err != nil {
					return fmt.Errorf("failed to add pending validator: %w", err)
				}
			case deleted:
				err := validatorDB.Delete(staker.TxID[:])
				if err != nil {
					return fmt.Errorf("failed to delete pending validator: %w", err)
				}

			default:
				// should never happen, nothing to do
			}

		case data.staker.Priority.IsCurrentDelegator():
			staker := data.staker

			// Select db to write to
			delegatorDB := s.currentSubnetDelegatorList
			if staker.SubnetID == constants.PrimaryNetworkID {
				delegatorDB = s.currentDelegatorList
			}

			switch data.status {
			case added:
				if err := delegatorDB.Put(staker.TxID[:], nil); err != nil {
					return fmt.Errorf("failed to write pending delegator to list: %w", err)
				}

			case deleted:
				if err := delegatorDB.Delete(staker.TxID[:]); err != nil {
					return fmt.Errorf("failed to delete pending delegator: %w", err)
				}

			default:
				// should never happen, nothing to do
			}

		default:
			// should never happen, we only have either validators or delegators
		}
	}
	return nil
}

func (s *state) writeTXs() error {
	for txID, txStatus := range s.addedTxs {
		txID := txID

		stx := txBytesAndStatus{
			Tx:     txStatus.tx.Bytes(),
			Status: txStatus.status,
		}

		// Note that we're serializing a [txBytesAndStatus] here, not a
		// *txs.Tx, so we don't use [txs.Codec].
		txBytes, err := txs.GenesisCodec.Marshal(txs.Version, &stx)
		if err != nil {
			return fmt.Errorf("failed to serialize tx: %w", err)
		}

		delete(s.addedTxs, txID)
		// Note: Evict is used rather than Put here because stx may end up
		// referencing additional data (because of shared byte slices) that
		// would not be properly accounted for in the cache sizing.
		s.txCache.Evict(txID)
		if err := s.txDB.Put(txID[:], txBytes); err != nil {
			return fmt.Errorf("failed to add tx: %w", err)
		}
	}
	return nil
}

func (s *state) writeRewardUTXOs() error {
	for txID, utxos := range s.addedRewardUTXOs {
		delete(s.addedRewardUTXOs, txID)
		s.rewardUTXOsCache.Put(txID, utxos)
		rawTxDB := prefixdb.New(txID[:], s.rewardUTXODB)
		txDB := linkeddb.NewDefault(rawTxDB)

		for _, utxo := range utxos {
			utxoBytes, err := txs.GenesisCodec.Marshal(txs.Version, utxo)
			if err != nil {
				return fmt.Errorf("failed to serialize reward UTXO: %w", err)
			}
			utxoID := utxo.InputID()
			if err := txDB.Put(utxoID[:], utxoBytes); err != nil {
				return fmt.Errorf("failed to add reward UTXO: %w", err)
			}
		}
	}
	return nil
}

func (s *state) writeUTXOs() error {
	for utxoID, utxo := range s.modifiedUTXOs {
		delete(s.modifiedUTXOs, utxoID)

		if utxo == nil {
			if err := s.utxoState.DeleteUTXO(utxoID); err != nil {
				return fmt.Errorf("failed to delete UTXO: %w", err)
			}
			continue
		}
		if err := s.utxoState.PutUTXO(utxo); err != nil {
			return fmt.Errorf("failed to add UTXO: %w", err)
		}
	}
	return nil
}

func (s *state) writeSubnets() error {
	for _, subnet := range s.addedSubnets {
		subnetID := subnet.ID()

		if err := s.subnetDB.Put(subnetID[:], nil); err != nil {
			return fmt.Errorf("failed to write subnet: %w", err)
		}
	}
	s.addedSubnets = nil
	return nil
}

func (s *state) writeTransformedSubnets() error {
	for subnetID, tx := range s.transformedSubnets {
		txID := tx.ID()

		delete(s.transformedSubnets, subnetID)
		// Note: Evict is used rather than Put here because tx may end up
		// referencing additional data (because of shared byte slices) that
		// would not be properly accounted for in the cache sizing.
		s.transformedSubnetCache.Evict(subnetID)
		if err := database.PutID(s.transformedSubnetDB, subnetID[:], txID); err != nil {
			return fmt.Errorf("failed to write transformed subnet: %w", err)
		}
	}
	return nil
}

func (s *state) writeSubnetSupplies() error {
	for subnetID, supply := range s.modifiedSupplies {
		supply := supply
		delete(s.modifiedSupplies, subnetID)
		s.supplyCache.Put(subnetID, &supply)
		if err := database.PutUInt64(s.supplyDB, subnetID[:], supply); err != nil {
			return fmt.Errorf("failed to write subnet supply: %w", err)
		}
	}
	return nil
}

func (s *state) writeChains() error {
	for subnetID, chains := range s.addedChains {
		for _, chain := range chains {
			chainDB := s.getChainDB(subnetID)

			chainID := chain.ID()
			if err := chainDB.Put(chainID[:], nil); err != nil {
				return fmt.Errorf("failed to write chain: %w", err)
			}
		}
		delete(s.addedChains, subnetID)
	}
	return nil
}

func (s *state) writeMetadata() error {
	if !s.persistedTimestamp.Equal(s.timestamp) {
		if err := database.PutTimestamp(s.singletonDB, timestampKey, s.timestamp); err != nil {
			return fmt.Errorf("failed to write timestamp: %w", err)
		}
		s.persistedTimestamp = s.timestamp
	}
	if s.persistedCurrentSupply != s.currentSupply {
		if err := database.PutUInt64(s.singletonDB, currentSupplyKey, s.currentSupply); err != nil {
			return fmt.Errorf("failed to write current supply: %w", err)
		}
		s.persistedCurrentSupply = s.currentSupply
	}
	if s.persistedLastAccepted != s.lastAccepted {
		if err := database.PutID(s.singletonDB, lastAcceptedKey, s.lastAccepted); err != nil {
			return fmt.Errorf("failed to write last accepted: %w", err)
		}
		s.persistedLastAccepted = s.lastAccepted
	}

	if s.indexedHeights != nil {
		indexedHeightsBytes, err := block.GenesisCodec.Marshal(block.Version, s.indexedHeights)
		if err != nil {
			return err
		}
		if err := s.singletonDB.Put(heightsIndexedKey, indexedHeightsBytes); err != nil {
			return fmt.Errorf("failed to write indexed range: %w", err)
		}
	}

	return nil
}

// Returns the block, status of the block, and whether it is a [stateBlk].
// Invariant: blkBytes is safe to parse with blocks.GenesisCodec
//
// TODO: Remove after v1.11.x is activated
func parseStoredBlock(blkBytes []byte) (block.Block, choices.Status, bool, error) {
	// Attempt to parse as blocks.Block
	blk, err := block.Parse(block.GenesisCodec, blkBytes)
	if err == nil {
		return blk, choices.Accepted, false, nil
	}

	// Fallback to [stateBlk]
	blkState := stateBlk{}
	if _, err := block.GenesisCodec.Unmarshal(blkBytes, &blkState); err != nil {
		return nil, choices.Processing, false, err
	}

	blkState.Blk, err = block.Parse(block.GenesisCodec, blkState.Bytes)
	if err != nil {
		return nil, choices.Processing, false, err
	}

	return blkState.Blk, blkState.Status, true, nil
}

func (s *state) PruneAndIndex(lock sync.Locker, log logging.Logger) error {
	lock.Lock()
	// It is possible that new blocks are added after grabbing this iterator. New
	// blocks are guaranteed to be accepted and height-indexed, so we don't need to
	// check them.
	blockIterator := s.blockDB.NewIterator()
	// Releasing is done using a closure to ensure that updating blockIterator will
	// result in having the most recent iterator released when executing the
	// deferred function.
	defer func() {
		blockIterator.Release()
	}()

	// While we are pruning the disk, we disable caching of the data we are
	// modifying. Caching is re-enabled when pruning finishes.
	//
	// Note: If an unexpected error occurs the caches are never re-enabled.
	// That's fine as the node is going to be in an unhealthy state regardless.
	oldBlockIDCache := s.blockIDCache
	s.blockIDCache = &cache.Empty[uint64, ids.ID]{}
	lock.Unlock()

	log.Info("starting state pruning and indexing")

	var (
		startTime  = time.Now()
		lastCommit = startTime
		lastUpdate = startTime
		numPruned  = 0
		numIndexed = 0
	)

	for blockIterator.Next() {
		blkBytes := blockIterator.Value()

		blk, status, isStateBlk, err := parseStoredBlock(blkBytes)
		if err != nil {
			return err
		}

		if status != choices.Accepted {
			// Remove non-accepted blocks from disk.
			if err := s.blockDB.Delete(blockIterator.Key()); err != nil {
				return fmt.Errorf("failed to delete block: %w", err)
			}

			numPruned++

			// We don't index the height of non-accepted blocks.
			continue
		}

		blkHeight := blk.Height()
		blkID := blk.ID()

		// Populate the map of height -> blockID.
		heightKey := database.PackUInt64(blkHeight)
		if err := database.PutID(s.blockIDDB, heightKey, blkID); err != nil {
			return fmt.Errorf("failed to add blockID: %w", err)
		}

		// Since we only store accepted blocks on disk, we only need to store a map of
		// ids.ID to Block.
		if isStateBlk {
			if err := s.blockDB.Put(blkID[:], blkBytes); err != nil {
				return fmt.Errorf("failed to write block: %w", err)
			}
		}

		numIndexed++

		if numIndexed%pruneCommitLimit == 0 {
			// We must hold the lock during committing to make sure we don't
			// attempt to commit to disk while a block is concurrently being
			// accepted.
			lock.Lock()
			errs := wrappers.Errs{}
			errs.Add(
				s.Commit(),
				blockIterator.Error(),
			)
			lock.Unlock()
			if errs.Errored() {
				return errs.Err
			}

			// We release the iterator here to allow the underlying database to
			// clean up deleted state.
			blockIterator.Release()

			now := time.Now()
			if now.Sub(lastUpdate) > pruneUpdateFrequency {
				lastUpdate = now

				progress := timer.ProgressFromHash(blkID[:])
				eta := timer.EstimateETA(
					startTime,
					progress,
					stdmath.MaxUint64,
				)

				log.Info("committing state pruning and indexing",
					zap.Int("numPruned", numPruned),
					zap.Int("numIndexed", numIndexed),
					zap.Duration("eta", eta),
				)
			}

			// We take the minimum here because it's possible that the node is
			// currently bootstrapping. This would mean that grabbing the lock
			// could take an extremely long period of time; which we should not
			// delay processing for.
			pruneDuration := now.Sub(lastCommit)
			sleepDuration := math.Min(
				pruneCommitSleepMultiplier*pruneDuration,
				pruneCommitSleepCap,
			)
			time.Sleep(sleepDuration)

			// Make sure not to include the sleep duration into the next prune
			// duration.
			lastCommit = time.Now()

			blockIterator = s.blockDB.NewIteratorWithStart(blkID[:])
		}
	}

	// Ensure we fully iterated over all blocks before writing that pruning has
	// finished.
	//
	// Note: This is needed because a transient read error could cause the
	// iterator to stop early.
	if err := blockIterator.Error(); err != nil {
		return err
	}

	if err := s.donePrune(); err != nil {
		return err
	}

	// We must hold the lock during committing to make sure we don't
	// attempt to commit to disk while a block is concurrently being
	// accepted.
	lock.Lock()
	defer lock.Unlock()

	// Make sure we flush the original cache before re-enabling it to prevent
	// surfacing any stale data.
	oldBlockIDCache.Flush()
	s.blockIDCache = oldBlockIDCache

	log.Info("finished state pruning and indexing",
		zap.Int("numPruned", numPruned),
		zap.Int("numIndexed", numIndexed),
		zap.Duration("duration", time.Since(startTime)),
	)

	return s.Commit()
}<|MERGE_RESOLUTION|>--- conflicted
+++ resolved
@@ -1859,13 +1859,6 @@
 				subnetID: subnetID,
 				nodeID:   nodeID,
 			}
-<<<<<<< HEAD
-			outputValSet[key] = stakerStatusPair{
-				staker: validatorDiff.validator,
-				status: validatorDiff.validatorStatus,
-			}
-=======
->>>>>>> bcea64d1
 
 			// make sure there is an entry for delegators even in case
 			// there are no validators modified.
@@ -1879,15 +1872,12 @@
 					weight = validatorDiff.validator.Weight
 					blkKey = validatorDiff.validator.PublicKey
 				)
-<<<<<<< HEAD
 
 				outputStakers = append(outputStakers, stakerStatusPair{
 					status: added,
 					staker: validatorDiff.validator,
 				})
 
-=======
->>>>>>> bcea64d1
 				outputWeights[key].Amount = weight
 				if blkKey != nil {
 					// Record that the public key for the validator is being
@@ -1896,9 +1886,9 @@
 					outputBlsKey[nodeID] = nil
 				}
 
-				outputValSet[key] = validatorStatusPair{
-					validator: validatorDiff.validator,
-					status:    validatorDiff.validatorStatus,
+				outputValSet[key] = stakerStatusPair{
+					staker: validatorDiff.validator,
+					status: validatorDiff.validatorStatus,
 				}
 
 			case deleted:
@@ -1920,9 +1910,9 @@
 					outputBlsKey[nodeID] = blkKey
 				}
 
-				outputValSet[key] = validatorStatusPair{
-					validator: validatorDiff.validator,
-					status:    validatorDiff.validatorStatus,
+				outputValSet[key] = stakerStatusPair{
+					staker: validatorDiff.validator,
+					status: validatorDiff.validatorStatus,
 				}
 
 			default:

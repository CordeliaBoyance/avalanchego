--- conflicted
+++ resolved
@@ -1985,13 +1985,9 @@
 					UpdatedWeight:       validator.Weight,
 				}
 
-<<<<<<< HEAD
 				// Let's start using V1 as soon as we deploy code. No need to
 				// wait till Continuous staking fork activation to do that.
-				metadataBytes, err := stakersMetadataCodec.Marshal(stakerMetadataCodecV1, metadata)
-=======
-				metadataBytes, err := metadataCodec.Marshal(v0, metadata)
->>>>>>> e049f418
+				metadataBytes, err := metadataCodec.Marshal(v1, metadata)
 				if err != nil {
 					return fmt.Errorf("failed to serialize validator metadata: %w", err)
 				}
@@ -2073,7 +2069,7 @@
 				metadata.LastUpdated = uint64(metadata.StakerStartTime)
 				metadata.UpdatedWeight = validator.Weight
 
-				metadataBytes, err = stakersMetadataCodec.Marshal(stakerMetadataCodecV1, metadata)
+				metadataBytes, err = metadataCodec.Marshal(v1, metadata)
 				if err != nil {
 					return fmt.Errorf("failed to serialize validator metadata: %w", err)
 				}
@@ -2190,7 +2186,7 @@
 				StakerStakingPeriod: int64(delegator.EndTime.Sub(delegator.StartTime)),
 				UpdatedWeight:       delegator.Weight,
 			}
-			metadataBytes, err := stakersMetadataCodec.Marshal(stakerMetadataCodecV1, metadata)
+			metadataBytes, err := metadataCodec.Marshal(v1, metadata)
 			if err != nil {
 				return fmt.Errorf("failed marshalling delegators metadata: %w", err)
 			}
@@ -2235,7 +2231,7 @@
 			metadata.StakerStakingPeriod = int64(delegator.EndTime.Sub(delegator.StartTime))
 			metadata.UpdatedWeight = delegator.Weight
 
-			metadataBytes, err = stakersMetadataCodec.Marshal(stakerMetadataCodecV1, metadata)
+			metadataBytes, err = metadataCodec.Marshal(v1, metadata)
 			if err != nil {
 				return fmt.Errorf("failed to serialize delegator metadata: %w", err)
 			}

--- conflicted
+++ resolved
@@ -21,10 +21,7 @@
 	_ Diff = (*diff)(nil)
 
 	ErrMissingParentState     = errors.New("missing parent state")
-<<<<<<< HEAD
 	ErrUpdatingPendingStaker  = errors.New("trying to update pending staker")
-=======
->>>>>>> ea1ceffb
 	errIsNotTransformSubnetTx = errors.New("is not a transform subnet tx")
 )
 
@@ -427,15 +424,9 @@
 		return reward.Config{}, fmt.Errorf("%w: %s", ErrMissingParentState, d.parentID)
 	}
 
-<<<<<<< HEAD
-	parentCfg, err := parentState.GetRewardConfig(subnetID)
-	if err != nil {
-		return reward.Config{}, err
-=======
 	parentCfg, errParent := parentState.GetRewardConfig(subnetID)
 	if errParent != nil && errParent != ErrElasticSubnetConfigNotFound {
 		return reward.Config{}, errParent
->>>>>>> ea1ceffb
 	}
 
 	if subnetID == constants.PrimaryNetworkID {
@@ -444,11 +435,7 @@
 
 	transformSubnetIntf, exists := d.transformedSubnets[subnetID]
 	if !exists {
-<<<<<<< HEAD
-		return parentCfg, nil
-=======
 		return parentCfg, errParent
->>>>>>> ea1ceffb
 	}
 
 	// this diff contains a tx transforming requested subnet into elastic one

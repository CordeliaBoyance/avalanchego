--- conflicted
+++ resolved
@@ -694,15 +694,8 @@
 }
 
 func (p *peer) handlePing(_ *p2ppb.Ping) {
-<<<<<<< HEAD
-	p.sendPong()
-}
-
-func (p *peer) sendPong() {
+	// get primary uptime first
 	primaryUptimePerc, err := p.peerUptimePercentage(p.id, constants.PrimaryNetworkID)
-=======
-	primaryUptimePerc, err := p.Network.PeerUptimePercentage(p.id, constants.PrimaryNetworkID)
->>>>>>> 6a64394d
 	if err != nil {
 		p.Log.Debug("failed to get peer primary uptime percentage",
 			zap.Stringer("nodeID", p.id),
@@ -713,17 +706,11 @@
 		primaryUptimePerc = 0
 	}
 
-<<<<<<< HEAD
-	subnetIDs := p.trackedSubnets.List()
-	subnetUptimes := make([]*p2ppb.SubnetUptime, 0, len(subnetIDs))
-	for _, subnetID := range subnetIDs {
+	// get subnet uptimes
+	subnetUptimes := make([]*p2ppb.SubnetUptime, 0, p.trackedSubnets.Len())
+	for subnetID := range p.trackedSubnets {
 		subnetID := subnetID
 		uptimePerc, err := p.peerUptimePercentage(p.id, subnetID)
-=======
-	subnetUptimes := make([]*p2ppb.SubnetUptime, 0, p.trackedSubnets.Len())
-	for subnetID := range p.trackedSubnets {
-		uptimePerc, err := p.Network.PeerUptimePercentage(p.id, subnetID)
->>>>>>> 6a64394d
 		if err != nil {
 			p.Log.Debug("failed to get peer uptime percentage",
 				zap.Stringer("nodeID", p.id),

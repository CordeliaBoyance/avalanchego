--- conflicted
+++ resolved
@@ -254,13 +254,9 @@
 	return p.version
 }
 
-<<<<<<< HEAD
-func (p *peer) TrackedSubnets() set.Set[ids.ID] { return p.trackedSubnets }
-=======
-func (p *peer) TrackedSubnets() ids.Set {
+func (p *peer) TrackedSubnets() set.Set[ids.ID] {
 	return p.trackedSubnets
 }
->>>>>>> 3cdcd771
 
 func (p *peer) ObservedUptime() uint32 {
 	p.observedUptimeLock.RLock()

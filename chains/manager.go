--- conflicted
+++ resolved
@@ -186,13 +186,6 @@
 	ApricotPhase4Time            time.Time
 	ApricotPhase4MinPChainHeight uint64
 
-<<<<<<< HEAD
-	ResetProposerVMHeightIndex bool
-
-=======
-	// TODO: Use StateSyncBeacons as an override when creating the syncer config
-	//       to specify who to sync from.
->>>>>>> 745531c3
 	StateSyncBeacons []ids.ShortID
 }
 

// Copyright (C) 2019-2022, Ava Labs, Inc. All rights reserved.
// See the file LICENSE for licensing terms.

package chains

import (
	"crypto"
	"crypto/tls"
	"errors"
	"fmt"
	"sync"
	"time"

	"github.com/prometheus/client_golang/prometheus"

	"go.uber.org/zap"

	"github.com/ava-labs/avalanchego/api/health"
	"github.com/ava-labs/avalanchego/api/keystore"
	"github.com/ava-labs/avalanchego/api/metrics"
	"github.com/ava-labs/avalanchego/api/server"
	"github.com/ava-labs/avalanchego/chains/atomic"
	"github.com/ava-labs/avalanchego/database/prefixdb"
	"github.com/ava-labs/avalanchego/ids"
	"github.com/ava-labs/avalanchego/message"
	"github.com/ava-labs/avalanchego/network"
	"github.com/ava-labs/avalanchego/snow"
	"github.com/ava-labs/avalanchego/snow/consensus/snowball"
	"github.com/ava-labs/avalanchego/snow/engine/avalanche/state"
	"github.com/ava-labs/avalanchego/snow/engine/avalanche/vertex"
	"github.com/ava-labs/avalanchego/snow/engine/common"
	"github.com/ava-labs/avalanchego/snow/engine/common/queue"
	"github.com/ava-labs/avalanchego/snow/engine/common/tracker"
	"github.com/ava-labs/avalanchego/snow/engine/snowman/block"
	"github.com/ava-labs/avalanchego/snow/engine/snowman/syncer"
	"github.com/ava-labs/avalanchego/snow/networking/handler"
	"github.com/ava-labs/avalanchego/snow/networking/router"
	"github.com/ava-labs/avalanchego/snow/networking/sender"
	"github.com/ava-labs/avalanchego/snow/networking/timeout"
	"github.com/ava-labs/avalanchego/snow/validators"
	"github.com/ava-labs/avalanchego/utils/buffer"
	"github.com/ava-labs/avalanchego/utils/constants"
	"github.com/ava-labs/avalanchego/utils/crypto/bls"
	"github.com/ava-labs/avalanchego/utils/logging"
	"github.com/ava-labs/avalanchego/utils/set"
	"github.com/ava-labs/avalanchego/version"
	"github.com/ava-labs/avalanchego/vms"
	"github.com/ava-labs/avalanchego/vms/metervm"
	"github.com/ava-labs/avalanchego/vms/proposervm"

	dbManager "github.com/ava-labs/avalanchego/database/manager"
	timetracker "github.com/ava-labs/avalanchego/snow/networking/tracker"

	avcon "github.com/ava-labs/avalanchego/snow/consensus/avalanche"
	aveng "github.com/ava-labs/avalanchego/snow/engine/avalanche"
	avbootstrap "github.com/ava-labs/avalanchego/snow/engine/avalanche/bootstrap"
	avagetter "github.com/ava-labs/avalanchego/snow/engine/avalanche/getter"

	smcon "github.com/ava-labs/avalanchego/snow/consensus/snowman"
	smeng "github.com/ava-labs/avalanchego/snow/engine/snowman"
	smbootstrap "github.com/ava-labs/avalanchego/snow/engine/snowman/bootstrap"
	snowgetter "github.com/ava-labs/avalanchego/snow/engine/snowman/getter"
)

const (
	defaultChannelSize = 1
	initialQueueSize   = 3
)

var (
	errUnknownChainID   = errors.New("unknown chain ID")
	errUnknownVMType    = errors.New("the vm should have type avalanche.DAGVM or snowman.ChainVM")
	errCreatePlatformVM = errors.New("attempted to create a chain running the PlatformVM")
	errNotBootstrapped  = errors.New("chains not bootstrapped")

	_ Manager = &manager{}
)

// Manager manages the chains running on this node.
// It can:
//   - Create a chain
//   - Add a registrant. When a chain is created, each registrant calls
//     RegisterChain with the new chain as the argument.
//   - Manage the aliases of chains
type Manager interface {
	ids.Aliaser

	// Return the router this Manager is using to route consensus messages to chains
	Router() router.Router

	// Queues a chain to be created in the future after chain creator is unblocked.
	// This is only called from the P-chain thread to create other chains
	// Queued chains are created only after P-chain is bootstrapped.
	// This assumes only chains in whitelisted subnets are queued.
	QueueChainCreation(ChainParameters)

	// Add a registrant [r]. Every time a chain is
	// created, [r].RegisterChain([new chain]) is called.
	AddRegistrant(Registrant)

	// Given an alias, return the ID of the chain associated with that alias
	Lookup(string) (ids.ID, error)

	// Given an alias, return the ID of the VM associated with that alias
	LookupVM(string) (ids.ID, error)

	// Returns the ID of the subnet that is validating the provided chain
	SubnetID(chainID ids.ID) (ids.ID, error)

	// Returns true iff the chain with the given ID exists and is finished bootstrapping
	IsBootstrapped(ids.ID) bool

	// Starts the chain creator with the initial platform chain parameters, must be called once
	StartChainCreator(platformChain ChainParameters)

	Shutdown()
}

// ChainParameters defines the chain being created
type ChainParameters struct {
	// The ID of the chain being created.
	ID ids.ID
	// ID of the subnet that validates this chain.
	SubnetID ids.ID
	// The genesis data of this chain's ledger.
	GenesisData []byte
	// The ID of the vm this chain is running.
	VMID ids.ID
	// The IDs of the feature extensions this chain is running.
	FxIDs []ids.ID
	// Should only be set if the default beacons can't be used.
	CustomBeacons validators.Set
}

type chain struct {
	Name    string
	Engine  common.Engine
	Handler handler.Handler
	Beacons validators.Set
}

// ChainConfig is configuration settings for the current execution.
// [Config] is the user-provided config blob for the chain.
// [Upgrade] is a chain-specific blob for coordinating upgrades.
type ChainConfig struct {
	Config  []byte
	Upgrade []byte
}

type ManagerConfig struct {
	StakingEnabled              bool            // True iff the network has staking enabled
	StakingCert                 tls.Certificate // needed to sign snowman++ blocks
	StakingBLSKey               *bls.SecretKey
	Log                         logging.Logger
	LogFactory                  logging.Factory
	VMManager                   vms.Manager // Manage mappings from vm ID --> vm
	DecisionAcceptorGroup       snow.AcceptorGroup
	ConsensusAcceptorGroup      snow.AcceptorGroup
	DBManager                   dbManager.Manager
	MsgCreator                  message.Creator    // message creator, shared with network
	Router                      router.Router      // Routes incoming messages to the appropriate chain
	Net                         network.Network    // Sends consensus messages to other validators
	ConsensusParams             avcon.Parameters   // The consensus parameters (alpha, beta, etc.) for new chains
	Validators                  validators.Manager // Validators validating on this chain
	NodeID                      ids.NodeID         // The ID of this node
	NetworkID                   uint32             // ID of the network this node is connected to
	Server                      server.Server      // Handles HTTP API calls
	Keystore                    keystore.Keystore
	AtomicMemory                *atomic.Memory
	AVAXAssetID                 ids.ID
	XChainID                    ids.ID
<<<<<<< HEAD
	CriticalChains              set.Set[ids.ID] // Chains that can't exit gracefully
	WhitelistedSubnets          set.Set[ids.ID] // Subnets to validate
=======
	CriticalChains              ids.Set         // Chains that can't exit gracefully
>>>>>>> faf29db5
	TimeoutManager              timeout.Manager // Manages request timeouts when sending messages to other validators
	Health                      health.Registerer
	RetryBootstrap              bool                    // Should Bootstrap be retried
	RetryBootstrapWarnFrequency int                     // Max number of times to retry bootstrap before warning the node operator
	SubnetConfigs               map[ids.ID]SubnetConfig // ID -> SubnetConfig
	ChainConfigs                map[string]ChainConfig  // alias -> ChainConfig
	// ShutdownNodeFunc allows the chain manager to issue a request to shutdown the node
	ShutdownNodeFunc func(exitCode int)
	MeterVMEnabled   bool // Should each VM be wrapped with a MeterVM
	Metrics          metrics.MultiGatherer

	ConsensusGossipFrequency time.Duration

	GossipConfig sender.GossipConfig

	// Max Time to spend fetching a container and its
	// ancestors when responding to a GetAncestors
	BootstrapMaxTimeGetAncestors time.Duration
	// Max number of containers in an ancestors message sent by this node.
	BootstrapAncestorsMaxContainersSent int
	// This node will only consider the first [AncestorsMaxContainersReceived]
	// containers in an ancestors message it receives.
	BootstrapAncestorsMaxContainersReceived int

	ApricotPhase4Time            time.Time
	ApricotPhase4MinPChainHeight uint64

	// Tracks CPU/disk usage caused by each peer.
	ResourceTracker timetracker.ResourceTracker

	StateSyncBeacons []ids.NodeID
}

type manager struct {
	// Note: The string representation of a chain's ID is also considered to be an alias of the chain
	// That is, [chainID].String() is an alias for the chain, too
	ids.Aliaser
	ManagerConfig

	// Those notified when a chain is created
	registrants []Registrant

	// queue that holds chain create requests
	chainsQueue buffer.BlockingDeque[ChainParameters]
	// unblocks chain creator to start processing the queue
	unblockChainCreatorCh  chan struct{}
	chainCreatorShutdownCh chan struct{}

	// Key: Subnet's ID
	// Value: Subnet description
	subnets map[ids.ID]Subnet

	chainsLock sync.Mutex
	// Key: Chain's ID
	// Value: The chain
	chains map[ids.ID]handler.Handler

	// snowman++ related interface to allow validators retrival
	validatorState validators.State
}

// New returns a new Manager
func New(config *ManagerConfig) Manager {
	return &manager{
		Aliaser:                ids.NewAliaser(),
		ManagerConfig:          *config,
		subnets:                make(map[ids.ID]Subnet),
		chains:                 make(map[ids.ID]handler.Handler),
		chainsQueue:            buffer.NewUnboundedBlockingDeque[ChainParameters](initialQueueSize),
		unblockChainCreatorCh:  make(chan struct{}),
		chainCreatorShutdownCh: make(chan struct{}),
	}
}

// Router that this chain manager is using to route consensus messages to chains
func (m *manager) Router() router.Router { return m.ManagerConfig.Router }

// QueueChainCreation queues a chain creation request
// Invariant: Whitelisted Subnet must be checked before calling this function
func (m *manager) QueueChainCreation(chainParams ChainParameters) {
	if ok := m.chainsQueue.PushRight(chainParams); !ok {
		m.Log.Debug("cannot enqueue new chain",
			zap.Stringer("chainID", chainParams.ID),
		)
	}
}

// createChain creates and starts the chain
func (m *manager) createChain(chainParams ChainParameters) {
	// Assert that there isn't already a chain with an alias in [chain].Aliases
	// (Recall that the string representation of a chain's ID is also an alias
	//  for a chain)
	if alias, isRepeat := m.isChainWithAlias(chainParams.ID.String()); isRepeat {
		m.Log.Debug("skipping chain creation",
			zap.String("reason", "there is already a chain with same alias"),
			zap.String("alias", alias),
		)
		return
	}

	m.Log.Info("creating chain",
		zap.Stringer("chainID", chainParams.ID),
		zap.Stringer("vmID", chainParams.VMID),
	)

	sb, exists := m.subnets[chainParams.SubnetID]
	if !exists {
		sb = newSubnet()
		m.subnets[chainParams.SubnetID] = sb
	}

	sb.addChain(chainParams.ID)

	// Note: buildChain builds all chain's relevant objects (notably engine and handler)
	// but does not start their operations. Starting of the handler (which could potentially
	// issue some internal messages), is delayed until chain dispatching is started and
	// the chain is registered in the manager. This ensures that no message generated by handler
	// upon start is dropped.
	chain, err := m.buildChain(chainParams, sb)
	if err != nil {
		sb.removeChain(chainParams.ID)
		if m.CriticalChains.Contains(chainParams.ID) {
			// Shut down if we fail to create a required chain (i.e. X, P or C)
			m.Log.Fatal("error creating required chain",
				zap.Stringer("chainID", chainParams.ID),
				zap.Error(err),
			)
			go m.ShutdownNodeFunc(1)
			return
		}

		chainAlias := m.PrimaryAliasOrDefault(chainParams.ID)
		m.Log.Error("error creating chain",
			zap.String("chainAlias", chainAlias),
			zap.Error(err),
		)

		// Register the health check for this chain regardless of if it was
		// created or not. This attempts to notify the node operator that their
		// node may not be properly validating the subnet they expect to be
		// validating.
		healthCheckErr := fmt.Errorf("failed to create chain on subnet: %s", chainParams.SubnetID)
		if err := m.Health.RegisterHealthCheck(chainAlias, health.CheckerFunc(func() (interface{}, error) {
			return nil, healthCheckErr
		})); err != nil {
			m.Log.Error("failed to register failing health check",
				zap.String("chainAlias", chainAlias),
				zap.Error(err),
			)
		}
		return
	}

	m.chainsLock.Lock()
	m.chains[chainParams.ID] = chain.Handler
	m.chainsLock.Unlock()

	// Associate the newly created chain with its default alias
	if err := m.Alias(chainParams.ID, chainParams.ID.String()); err != nil {
		m.Log.Error("failed to alias the new chain with itself",
			zap.Stringer("chainID", chainParams.ID),
			zap.Error(err),
		)
	}

	// Notify those that registered to be notified when a new chain is created
	m.notifyRegistrants(chain.Name, chain.Engine)

	// Allows messages to be routed to the new chain. If the handler hasn't been
	// started and a message is forwarded, then the message will block until the
	// handler is started.
	m.ManagerConfig.Router.AddChain(chain.Handler)

	// Register bootstrapped health checks after P chain has been added to
	// chains.
	//
	// Note: Registering this after the chain has been tracked prevents a race
	//       condition between the health check and adding the first chain to
	//       the manager.
	if chainParams.ID == constants.PlatformChainID {
		if err := m.registerBootstrappedHealthChecks(); err != nil {
			chain.Handler.StopWithError(err)
		}
	}

	// Tell the chain to start processing messages.
	// If the X, P, or C Chain panics, do not attempt to recover
	chain.Handler.Start(!m.CriticalChains.Contains(chainParams.ID))
}

// Create a chain
func (m *manager) buildChain(chainParams ChainParameters, sb Subnet) (*chain, error) {
	if chainParams.ID != constants.PlatformChainID && chainParams.VMID == constants.PlatformVMID {
		return nil, errCreatePlatformVM
	}
	primaryAlias := m.PrimaryAliasOrDefault(chainParams.ID)

	// Create the log and context of the chain
	chainLog, err := m.LogFactory.MakeChain(primaryAlias)
	if err != nil {
		return nil, fmt.Errorf("error while creating chain's log %w", err)
	}

	consensusMetrics := prometheus.NewRegistry()
	chainNamespace := fmt.Sprintf("%s_%s", constants.PlatformName, primaryAlias)
	if err := m.Metrics.Register(chainNamespace, consensusMetrics); err != nil {
		return nil, fmt.Errorf("error while registering chain's metrics %w", err)
	}

	vmMetrics := metrics.NewOptionalGatherer()
	vmNamespace := fmt.Sprintf("%s_vm", chainNamespace)
	if err := m.Metrics.Register(vmNamespace, vmMetrics); err != nil {
		return nil, fmt.Errorf("error while registering vm's metrics %w", err)
	}

	ctx := &snow.ConsensusContext{
		Context: &snow.Context{
			NetworkID: m.NetworkID,
			SubnetID:  chainParams.SubnetID,
			ChainID:   chainParams.ID,
			NodeID:    m.NodeID,

			XChainID:    m.XChainID,
			AVAXAssetID: m.AVAXAssetID,

			Log:          chainLog,
			Keystore:     m.Keystore.NewBlockchainKeyStore(chainParams.ID),
			SharedMemory: m.AtomicMemory.NewSharedMemory(chainParams.ID),
			BCLookup:     m,
			SNLookup:     m,
			Metrics:      vmMetrics,

			ValidatorState:    m.validatorState,
			StakingCertLeaf:   m.StakingCert.Leaf,
			StakingLeafSigner: m.StakingCert.PrivateKey.(crypto.Signer),
			StakingBLSKey:     m.StakingBLSKey,
		},
		DecisionAcceptor:  m.DecisionAcceptorGroup,
		ConsensusAcceptor: m.ConsensusAcceptorGroup,
		Registerer:        consensusMetrics,
	}
	// We set the state to Initializing here because failing to set the state
	// before it's first access would cause a panic.
	ctx.SetState(snow.Initializing)

	if subnetConfig, ok := m.SubnetConfigs[chainParams.SubnetID]; ok {
		if subnetConfig.ValidatorOnly {
			ctx.SetValidatorOnly()
		}
	}

	// Get a factory for the vm we want to use on our chain
	vmFactory, err := m.VMManager.GetFactory(chainParams.VMID)
	if err != nil {
		return nil, fmt.Errorf("error while getting vmFactory: %w", err)
	}

	// Create the chain
	vm, err := vmFactory.New(ctx.Context)
	if err != nil {
		return nil, fmt.Errorf("error while creating vm: %w", err)
	}
	// TODO: Shutdown VM if an error occurs

	fxs := make([]*common.Fx, len(chainParams.FxIDs))
	for i, fxID := range chainParams.FxIDs {
		// Get a factory for the fx we want to use on our chain
		fxFactory, err := m.VMManager.GetFactory(fxID)
		if err != nil {
			return nil, fmt.Errorf("error while getting fxFactory: %w", err)
		}

		fx, err := fxFactory.New(ctx.Context)
		if err != nil {
			return nil, fmt.Errorf("error while creating fx: %w", err)
		}

		// Create the fx
		fxs[i] = &common.Fx{
			ID: fxID,
			Fx: fx,
		}
	}

	consensusParams := m.ConsensusParams
	// short circuit it before reading from subnetConfigs
	if chainParams.SubnetID != constants.PrimaryNetworkID {
		if subnetConfig, ok := m.SubnetConfigs[chainParams.SubnetID]; ok {
			consensusParams = subnetConfig.ConsensusParameters
		}
	}

	var vdrs validators.Set // Validators validating this blockchain
	var ok bool
	if m.StakingEnabled {
		vdrs, ok = m.Validators.GetValidators(chainParams.SubnetID)
	} else { // Staking is disabled. Every peer validates every subnet.
		vdrs, ok = m.Validators.GetValidators(constants.PrimaryNetworkID)
	}
	if !ok {
		return nil, fmt.Errorf("couldn't get validator set of subnet with ID %s. The subnet may not exist", chainParams.SubnetID)
	}

	beacons := vdrs
	if chainParams.CustomBeacons != nil {
		beacons = chainParams.CustomBeacons
	}

	bootstrapWeight := beacons.Weight()

	var chain *chain
	switch vm := vm.(type) {
	case vertex.DAGVM:
		chain, err = m.createAvalancheChain(
			ctx,
			chainParams.GenesisData,
			vdrs,
			beacons,
			vm,
			fxs,
			consensusParams,
			bootstrapWeight,
			sb,
		)
		if err != nil {
			return nil, fmt.Errorf("error while creating new avalanche vm %w", err)
		}
	case block.ChainVM:
		chain, err = m.createSnowmanChain(
			ctx,
			chainParams.GenesisData,
			vdrs,
			beacons,
			vm,
			fxs,
			consensusParams.Parameters,
			bootstrapWeight,
			sb,
		)
		if err != nil {
			return nil, fmt.Errorf("error while creating new snowman vm %w", err)
		}
	default:
		return nil, errUnknownVMType
	}

	// Register the chain with the timeout manager
	if err := m.TimeoutManager.RegisterChain(ctx); err != nil {
		return nil, err
	}

	return chain, nil
}

func (m *manager) AddRegistrant(r Registrant) { m.registrants = append(m.registrants, r) }

// Create a DAG-based blockchain that uses Avalanche
func (m *manager) createAvalancheChain(
	ctx *snow.ConsensusContext,
	genesisData []byte,
	vdrs,
	beacons validators.Set,
	vm vertex.DAGVM,
	fxs []*common.Fx,
	consensusParams avcon.Parameters,
	bootstrapWeight uint64,
	sb Subnet,
) (*chain, error) {
	ctx.Lock.Lock()
	defer ctx.Lock.Unlock()

	meterDBManager, err := m.DBManager.NewMeterDBManager("db", ctx.Registerer)
	if err != nil {
		return nil, err
	}
	prefixDBManager := meterDBManager.NewPrefixDBManager(ctx.ChainID[:])
	vmDBManager := prefixDBManager.NewPrefixDBManager([]byte("vm"))

	db := prefixDBManager.Current()
	vertexDB := prefixdb.New([]byte("vertex"), db.Database)
	vertexBootstrappingDB := prefixdb.New([]byte("vertex_bs"), db.Database)
	txBootstrappingDB := prefixdb.New([]byte("tx_bs"), db.Database)

	vtxBlocker, err := queue.NewWithMissing(vertexBootstrappingDB, "vtx", ctx.Registerer)
	if err != nil {
		return nil, err
	}
	txBlocker, err := queue.New(txBootstrappingDB, "tx", ctx.Registerer)
	if err != nil {
		return nil, err
	}

	// The channel through which a VM may send messages to the consensus engine
	// VM uses this channel to notify engine that a block is ready to be made
	msgChan := make(chan common.Message, defaultChannelSize)

	gossipConfig := m.GossipConfig
	// short circuit it before reading from subnetConfigs
	if ctx.SubnetID != constants.PrimaryNetworkID {
		if subnetConfig, ok := m.SubnetConfigs[ctx.SubnetID]; ok {
			gossipConfig = subnetConfig.GossipConfig
		}
	}

	// Passes messages from the consensus engine to the network
	sender, err := sender.New(
		ctx,
		m.MsgCreator,
		m.Net,
		m.ManagerConfig.Router,
		m.TimeoutManager,
		gossipConfig,
	)
	if err != nil {
		return nil, fmt.Errorf("couldn't initialize sender: %w", err)
	}

	if err := m.ConsensusAcceptorGroup.RegisterAcceptor(ctx.ChainID, "gossip", sender, false); err != nil { // Set up the event dipatcher
		return nil, fmt.Errorf("problem initializing event dispatcher: %w", err)
	}

	chainConfig, err := m.getChainConfig(ctx.ChainID)
	if err != nil {
		return nil, fmt.Errorf("error while fetching chain config: %w", err)
	}

	if m.MeterVMEnabled {
		vm = metervm.NewVertexVM(vm)
	}

	// Handles serialization/deserialization of vertices and also the
	// persistence of vertices
	vtxManager := state.NewSerializer(
		state.SerializerConfig{
			ChainID:             ctx.ChainID,
			VM:                  vm,
			DB:                  vertexDB,
			Log:                 ctx.Log,
			XChainMigrationTime: version.GetXChainMigrationTime(ctx.NetworkID),
		},
	)
	if err := vm.Initialize(
		ctx.Context,
		vmDBManager,
		genesisData,
		chainConfig.Upgrade,
		chainConfig.Config,
		msgChan,
		fxs,
		sender,
	); err != nil {
		return nil, fmt.Errorf("error during vm's Initialize: %w", err)
	}

	sampleK := consensusParams.K
	if uint64(sampleK) > bootstrapWeight {
		sampleK = int(bootstrapWeight)
	}

	// Asynchronously passes messages from the network to the consensus engine
	handler, err := handler.New(
		m.MsgCreator,
		ctx,
		vdrs,
		msgChan,
		sb.afterBootstrapped(),
		m.ConsensusGossipFrequency,
		m.ResourceTracker,
	)
	if err != nil {
		return nil, fmt.Errorf("error initializing network handler: %w", err)
	}

	connectedPeers := tracker.NewPeers()
	startupTracker := tracker.NewStartup(connectedPeers, (3*bootstrapWeight+3)/4)
	beacons.RegisterCallbackListener(startupTracker)

	commonCfg := common.Config{
		Ctx:                            ctx,
		Validators:                     vdrs,
		Beacons:                        beacons,
		SampleK:                        sampleK,
		StartupTracker:                 startupTracker,
		Alpha:                          bootstrapWeight/2 + 1, // must be > 50%
		Sender:                         sender,
		Subnet:                         sb,
		Timer:                          handler,
		RetryBootstrap:                 m.RetryBootstrap,
		RetryBootstrapWarnFrequency:    m.RetryBootstrapWarnFrequency,
		MaxTimeGetAncestors:            m.BootstrapMaxTimeGetAncestors,
		AncestorsMaxContainersSent:     m.BootstrapAncestorsMaxContainersSent,
		AncestorsMaxContainersReceived: m.BootstrapAncestorsMaxContainersReceived,
		SharedCfg:                      &common.SharedConfig{},
	}

	avaGetHandler, err := avagetter.New(vtxManager, commonCfg)
	if err != nil {
		return nil, fmt.Errorf("couldn't initialize avalanche base message handler: %w", err)
	}

	// create bootstrap gear
	bootstrapperConfig := avbootstrap.Config{
		Config:        commonCfg,
		AllGetsServer: avaGetHandler,
		VtxBlocked:    vtxBlocker,
		TxBlocked:     txBlocker,
		Manager:       vtxManager,
		VM:            vm,
	}
	bootstrapper, err := avbootstrap.New(
		bootstrapperConfig,
		func(lastReqID uint32) error {
			return handler.Consensus().Start(lastReqID + 1)
		},
	)
	if err != nil {
		return nil, fmt.Errorf("error initializing avalanche bootstrapper: %w", err)
	}
	handler.SetBootstrapper(bootstrapper)

	// create engine gear
	engineConfig := aveng.Config{
		Ctx:           bootstrapperConfig.Ctx,
		AllGetsServer: avaGetHandler,
		VM:            bootstrapperConfig.VM,
		Manager:       vtxManager,
		Sender:        bootstrapperConfig.Sender,
		Validators:    vdrs,
		Params:        consensusParams,
		Consensus:     &avcon.Topological{},
	}
	engine, err := aveng.New(engineConfig)
	if err != nil {
		return nil, fmt.Errorf("error initializing avalanche engine: %w", err)
	}
	handler.SetConsensus(engine)

	// Register health check for this chain
	chainAlias := m.PrimaryAliasOrDefault(ctx.ChainID)

	if err := m.Health.RegisterHealthCheck(chainAlias, handler); err != nil {
		return nil, fmt.Errorf("couldn't add health check for chain %s: %w", chainAlias, err)
	}

	return &chain{
		Name:    chainAlias,
		Engine:  engine,
		Handler: handler,
	}, nil
}

// Create a linear chain using the Snowman consensus engine
func (m *manager) createSnowmanChain(
	ctx *snow.ConsensusContext,
	genesisData []byte,
	vdrs,
	beacons validators.Set,
	vm block.ChainVM,
	fxs []*common.Fx,
	consensusParams snowball.Parameters,
	bootstrapWeight uint64,
	sb Subnet,
) (*chain, error) {
	ctx.Lock.Lock()
	defer ctx.Lock.Unlock()

	meterDBManager, err := m.DBManager.NewMeterDBManager("db", ctx.Registerer)
	if err != nil {
		return nil, err
	}
	prefixDBManager := meterDBManager.NewPrefixDBManager(ctx.ChainID[:])
	vmDBManager := prefixDBManager.NewPrefixDBManager([]byte("vm"))

	db := prefixDBManager.Current()
	bootstrappingDB := prefixdb.New([]byte("bs"), db.Database)

	blocked, err := queue.NewWithMissing(bootstrappingDB, "block", ctx.Registerer)
	if err != nil {
		return nil, err
	}

	// The channel through which a VM may send messages to the consensus engine
	// VM uses this channel to notify engine that a block is ready to be made
	msgChan := make(chan common.Message, defaultChannelSize)

	gossipConfig := m.GossipConfig
	// short circuit it before reading from subnetConfigs
	if ctx.SubnetID != constants.PrimaryNetworkID {
		if subnetConfig, ok := m.SubnetConfigs[ctx.SubnetID]; ok {
			gossipConfig = subnetConfig.GossipConfig
		}
	}

	// Passes messages from the consensus engine to the network
	sender, err := sender.New(
		ctx,
		m.MsgCreator,
		m.Net,
		m.ManagerConfig.Router,
		m.TimeoutManager,
		gossipConfig,
	)
	if err != nil {
		return nil, fmt.Errorf("couldn't initialize sender: %w", err)
	}

	if err := m.ConsensusAcceptorGroup.RegisterAcceptor(ctx.ChainID, "gossip", sender, false); err != nil { // Set up the event dipatcher
		return nil, fmt.Errorf("problem initializing event dispatcher: %w", err)
	}

	var bootstrapFunc func()
	// first vm to be init is P-Chain once, which provides validator interface to all ProposerVMs
	if m.validatorState == nil {
		valState, ok := vm.(validators.State)
		if !ok {
			return nil, fmt.Errorf("expected validators.State but got %T", vm)
		}

		lockedValState := validators.NewLockedState(&ctx.Lock, valState)

		// Initialize the validator state for future chains.
		m.validatorState = lockedValState

		// Notice that this context is left unlocked. This is because the
		// lock will already be held when accessing these values on the
		// P-chain.
		ctx.ValidatorState = valState

		if !m.ManagerConfig.StakingEnabled {
			m.validatorState = validators.NewNoValidatorsState(m.validatorState)
			ctx.ValidatorState = validators.NewNoValidatorsState(ctx.ValidatorState)
		}

		// Set this func only for platform
		bootstrapFunc = func() { close(m.unblockChainCreatorCh) }
	}

	// Initialize the ProposerVM and the vm wrapped inside it
	chainConfig, err := m.getChainConfig(ctx.ChainID)
	if err != nil {
		return nil, fmt.Errorf("error while fetching chain config: %w", err)
	}

	vm = proposervm.New(
		vm,
		m.ApricotPhase4Time,
		m.ApricotPhase4MinPChainHeight,
	)

	if m.MeterVMEnabled {
		vm = metervm.NewBlockVM(vm)
	}
	if err := vm.Initialize(
		ctx.Context,
		vmDBManager,
		genesisData,
		chainConfig.Upgrade,
		chainConfig.Config,
		msgChan,
		fxs,
		sender,
	); err != nil {
		return nil, err
	}

	sampleK := consensusParams.K
	if uint64(sampleK) > bootstrapWeight {
		sampleK = int(bootstrapWeight)
	}

	// Asynchronously passes messages from the network to the consensus engine
	handler, err := handler.New(
		m.MsgCreator,
		ctx,
		vdrs,
		msgChan,
		sb.afterBootstrapped(),
		m.ConsensusGossipFrequency,
		m.ResourceTracker,
	)
	if err != nil {
		return nil, fmt.Errorf("couldn't initialize message handler: %w", err)
	}

	connectedPeers := tracker.NewPeers()
	startupTracker := tracker.NewStartup(connectedPeers, (3*bootstrapWeight+3)/4)
	beacons.RegisterCallbackListener(startupTracker)

	commonCfg := common.Config{
		Ctx:                            ctx,
		Validators:                     vdrs,
		Beacons:                        beacons,
		SampleK:                        sampleK,
		StartupTracker:                 startupTracker,
		Alpha:                          bootstrapWeight/2 + 1, // must be > 50%
		Sender:                         sender,
		Subnet:                         sb,
		Timer:                          handler,
		RetryBootstrap:                 m.RetryBootstrap,
		RetryBootstrapWarnFrequency:    m.RetryBootstrapWarnFrequency,
		MaxTimeGetAncestors:            m.BootstrapMaxTimeGetAncestors,
		AncestorsMaxContainersSent:     m.BootstrapAncestorsMaxContainersSent,
		AncestorsMaxContainersReceived: m.BootstrapAncestorsMaxContainersReceived,
		SharedCfg:                      &common.SharedConfig{},
	}

	snowGetHandler, err := snowgetter.New(vm, commonCfg)
	if err != nil {
		return nil, fmt.Errorf("couldn't initialize snow base message handler: %w", err)
	}

	// Create engine, bootstrapper and state-syncer in this order,
	// to make sure start callbacks are duly initialized
	engineConfig := smeng.Config{
		Ctx:           commonCfg.Ctx,
		AllGetsServer: snowGetHandler,
		VM:            vm,
		Sender:        commonCfg.Sender,
		Validators:    vdrs,
		Params:        consensusParams,
		Consensus:     &smcon.Topological{},
	}
	engine, err := smeng.New(engineConfig)
	if err != nil {
		return nil, fmt.Errorf("error initializing snowman engine: %w", err)
	}
	handler.SetConsensus(engine)

	// create bootstrap gear
	bootstrapCfg := smbootstrap.Config{
		Config:        commonCfg,
		AllGetsServer: snowGetHandler,
		Blocked:       blocked,
		VM:            vm,
		Bootstrapped:  bootstrapFunc,
	}
	bootstrapper, err := smbootstrap.New(
		bootstrapCfg,
		engine.Start,
	)
	if err != nil {
		return nil, fmt.Errorf("error initializing snowman bootstrapper: %w", err)
	}
	handler.SetBootstrapper(bootstrapper)

	// create state sync gear
	stateSyncCfg, err := syncer.NewConfig(
		commonCfg,
		m.StateSyncBeacons,
		snowGetHandler,
		vm,
	)
	if err != nil {
		return nil, fmt.Errorf("couldn't initialize state syncer configuration: %w", err)
	}
	stateSyncer := syncer.New(
		stateSyncCfg,
		bootstrapper.Start,
	)
	handler.SetStateSyncer(stateSyncer)

	// Register health checks
	chainAlias := m.PrimaryAliasOrDefault(ctx.ChainID)

	if err := m.Health.RegisterHealthCheck(chainAlias, handler); err != nil {
		return nil, fmt.Errorf("couldn't add health check for chain %s: %w", chainAlias, err)
	}

	return &chain{
		Name:    chainAlias,
		Engine:  engine,
		Handler: handler,
	}, nil
}

func (m *manager) SubnetID(chainID ids.ID) (ids.ID, error) {
	m.chainsLock.Lock()
	defer m.chainsLock.Unlock()

	chain, exists := m.chains[chainID]
	if !exists {
		return ids.ID{}, errUnknownChainID
	}
	return chain.Context().SubnetID, nil
}

func (m *manager) IsBootstrapped(id ids.ID) bool {
	m.chainsLock.Lock()
	chain, exists := m.chains[id]
	m.chainsLock.Unlock()
	if !exists {
		return false
	}

	return chain.Context().GetState() == snow.NormalOp
}

func (m *manager) chainsNotBootstrapped() []ids.ID {
	m.chainsLock.Lock()
	defer m.chainsLock.Unlock()

	chainsBootstrapping := make([]ids.ID, 0, len(m.chains))
	for chainID, chain := range m.chains {
		if chain.Context().GetState() == snow.NormalOp {
			continue
		}
		chainsBootstrapping = append(chainsBootstrapping, chainID)
	}
	return chainsBootstrapping
}

func (m *manager) registerBootstrappedHealthChecks() error {
	bootstrappedCheck := health.CheckerFunc(func() (interface{}, error) {
		chains := m.chainsNotBootstrapped()
		aliases := make([]string, len(chains))
		for i, chain := range chains {
			aliases[i] = m.PrimaryAliasOrDefault(chain)
		}

		if len(aliases) != 0 {
			return aliases, errNotBootstrapped
		}
		return aliases, nil
	})
	if err := m.Health.RegisterReadinessCheck("bootstrapped", bootstrappedCheck); err != nil {
		return fmt.Errorf("couldn't register bootstrapped readiness check: %w", err)
	}
	if err := m.Health.RegisterHealthCheck("bootstrapped", bootstrappedCheck); err != nil {
		return fmt.Errorf("couldn't register bootstrapped health check: %w", err)
	}
	return nil
}

// Starts chain creation loop to process queued chains
func (m *manager) StartChainCreator(platform ChainParameters) {
	m.Log.Info("starting chain creator")
	go m.dispatchChainCreator(platform)
}

func (m *manager) dispatchChainCreator(platform ChainParameters) {
	m.createChain(platform) // create initial platform chain

	select {
	// This channel will be closed when Shutdown is called on the manager.
	case <-m.chainCreatorShutdownCh:
		return
	case <-m.unblockChainCreatorCh:
	}

	// Handle chain creations
	for {
		// Get the next chain we should create.
		// Dequeue waits until an element is pushed, so this is not
		// busy-looping.
		chainParams, ok := m.chainsQueue.PopLeft()
		if !ok { // queue is closed, return directly
			return
		}
		m.createChain(chainParams)
	}
}

// Shutdown stops all the chains
func (m *manager) closeChainCreator() {
	m.Log.Info("stopping chain creator")
	m.chainsQueue.Close()
	close(m.chainCreatorShutdownCh)
}

// Shutdown stops all the chains
func (m *manager) Shutdown() {
	m.Log.Info("shutting down chain manager")
	m.closeChainCreator()
	m.ManagerConfig.Router.Shutdown()
}

// LookupVM returns the ID of the VM associated with an alias
func (m *manager) LookupVM(alias string) (ids.ID, error) { return m.VMManager.Lookup(alias) }

// Notify registrants [those who want to know about the creation of chains]
// that the specified chain has been created
func (m *manager) notifyRegistrants(name string, engine common.Engine) {
	for _, registrant := range m.registrants {
		registrant.RegisterChain(name, engine)
	}
}

// Returns:
// 1) the alias that already exists, or the empty string if there is none
// 2) true iff there exists a chain such that the chain has an alias in [aliases]
func (m *manager) isChainWithAlias(aliases ...string) (string, bool) {
	for _, alias := range aliases {
		if _, err := m.Lookup(alias); err == nil {
			return alias, true
		}
	}
	return "", false
}

// getChainConfig returns value of a entry by looking at ID key and alias key
// it first searches ID key, then falls back to it's corresponding primary alias
func (m *manager) getChainConfig(id ids.ID) (ChainConfig, error) {
	if val, ok := m.ManagerConfig.ChainConfigs[id.String()]; ok {
		return val, nil
	}
	aliases, err := m.Aliases(id)
	if err != nil {
		return ChainConfig{}, err
	}
	for _, alias := range aliases {
		if val, ok := m.ManagerConfig.ChainConfigs[alias]; ok {
			return val, nil
		}
	}

	return ChainConfig{}, nil
}<|MERGE_RESOLUTION|>--- conflicted
+++ resolved
@@ -169,12 +169,7 @@
 	AtomicMemory                *atomic.Memory
 	AVAXAssetID                 ids.ID
 	XChainID                    ids.ID
-<<<<<<< HEAD
 	CriticalChains              set.Set[ids.ID] // Chains that can't exit gracefully
-	WhitelistedSubnets          set.Set[ids.ID] // Subnets to validate
-=======
-	CriticalChains              ids.Set         // Chains that can't exit gracefully
->>>>>>> faf29db5
 	TimeoutManager              timeout.Manager // Manages request timeouts when sending messages to other validators
 	Health                      health.Registerer
 	RetryBootstrap              bool                    // Should Bootstrap be retried

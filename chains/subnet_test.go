--- conflicted
+++ resolved
@@ -18,10 +18,6 @@
 	chainID2 := ids.GenerateTestID()
 
 	s := newSubnet(nil, chainID0)
-<<<<<<< HEAD
-
-=======
->>>>>>> e158980e
 	assert.False(s.IsBootstrapped(), "A subnet with one chain in bootstrapping shouldn't be considered bootstrapped")
 
 	s.Bootstrapped(chainID0)
